﻿// Copyright (c) Microsoft Corporation. All rights reserved.
// Licensed under the MIT License.

using Azure.Generator.Visitors;
using Microsoft.CodeAnalysis;
using Microsoft.TypeSpec.Generator;
using Microsoft.TypeSpec.Generator.ClientModel;
using System;
using System.ComponentModel.Composition;
using System.IO;

namespace Azure.Generator;

/// <summary>
/// The Azure client generator to generate the Azure client SDK.
/// </summary>
[Export(typeof(CodeModelGenerator))]
[ExportMetadata(GeneratorMetadataName, nameof(AzureClientGenerator))]
public class AzureClientGenerator : ScmCodeModelGenerator
{
    private static AzureClientGenerator? _instance;
    internal static AzureClientGenerator Instance => _instance ?? throw new InvalidOperationException("AzureClientGenerator is not loaded.");

    /// <inheritdoc/>
    public override AzureTypeFactory TypeFactory { get; }

    private AzureOutputLibrary? _azureOutputLibrary;
    /// <inheritdoc/>
    public override AzureOutputLibrary OutputLibrary => _azureOutputLibrary ??= new();

    /// <summary>
    /// Constructs the Azure client generator used to generate the Azure client SDK.
    /// </summary>
    /// <param name="context"></param>
    [ImportingConstructor]
    public AzureClientGenerator(GeneratorContext context) : base(context)
    {
        TypeFactory = new AzureTypeFactory();
        _instance = this;
    }

    /// <summary>
    /// Customize the generation output for Azure client SDK.
    /// </summary>
    protected override void Configure()
    {
        base.Configure();
        // Include Azure.Core
        AddMetadataReference(MetadataReference.CreateFromFile(typeof(Response).Assembly.Location));
        var sharedSourceDirectory = Path.Combine(Path.GetDirectoryName(typeof(AzureClientGenerator).Assembly.Location)!, "Shared", "Core");
        AddSharedSourceDirectory(sharedSourceDirectory);
        AddVisitor(new NamespaceVisitor());
        AddVisitor(new DistributedTracingVisitor());
<<<<<<< HEAD
        AddVisitor(new LroVisitor());
=======
        AddVisitor(new PipelinePropertyVisitor());
>>>>>>> 9597e309
    }
}<|MERGE_RESOLUTION|>--- conflicted
+++ resolved
@@ -51,10 +51,7 @@
         AddSharedSourceDirectory(sharedSourceDirectory);
         AddVisitor(new NamespaceVisitor());
         AddVisitor(new DistributedTracingVisitor());
-<<<<<<< HEAD
+        AddVisitor(new PipelinePropertyVisitor());
         AddVisitor(new LroVisitor());
-=======
-        AddVisitor(new PipelinePropertyVisitor());
->>>>>>> 9597e309
     }
 }
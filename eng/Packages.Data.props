<?xml version="1.0" encoding="utf-8"?>
<Project xmlns="http://schemas.microsoft.com/developer/msbuild/2003">
  <ItemGroup Condition=" '$(TargetFramework)' == 'netstandard1.4' ">
    <PackageReference Update="Microsoft.AspNetCore.WebUtilities" Version="1.1.2" />
  </ItemGroup>
  <ItemGroup Condition=" '$(TargetFramework)' != 'netstandard1.4' ">
    <PackageReference Update="Microsoft.AspNetCore.WebUtilities" Version="2.2.0" />
  </ItemGroup>

  <!--
    Dependency versions for Track 1 libraries.
  -->
  <ItemGroup Condition="'$(IsClientLibrary)' != 'true'">
    <PackageReference Update="Microsoft.Azure.Amqp" Version="2.4.11" />
    <PackageReference Update="Microsoft.Azure.Batch" Version="15.4.0" />
    <PackageReference Update="Microsoft.Azure.Devices.Client" Version="1.23.2" />
    <PackageReference Update="Microsoft.Azure.Devices" Version="1.19.0" />
    <PackageReference Update="Microsoft.Azure.KeyVault.Core" Version="3.0.3" />
    <PackageReference Update="Microsoft.Azure.Management.Batch" Version="4.2.0" />
    <PackageReference Update="Microsoft.Azure.Services.AppAuthentication" Version="[1.0.3, 2.0.0)" />
    <PackageReference Update="Microsoft.Azure.Storage.Blob" Version="11.1.7" />
    <PackageReference Update="Microsoft.Rest.ClientRuntime.Azure.Authentication" Version="[2.4.0]" />
    <PackageReference Update="Microsoft.Rest.ClientRuntime.Azure" Version="[3.3.18, 4.0.0)" />
    <PackageReference Update="Microsoft.Rest.ClientRuntime" Version="[2.3.24, 3.0.0)" />
    <PackageReference Update="Microsoft.ServiceFabric.Data" Version="3.3.624" />
    <PackageReference Update="Microsoft.ServiceFabric.Services" Version="3.3.624" />
    <PackageReference Update="Microsoft.ServiceFabric" Version="6.4.624" />
    <PackageReference Update="Microsoft.Spatial" Version="7.5.3" />
    <PackageReference Update="Microsoft.AspNetCore.Http" Version="2.1.22" />

    <PackageReference Update="Newtonsoft.Json" Version="10.0.3" />

    <PackageReference Update="System.Collections.Concurrent" Version="4.3.0" />
    <PackageReference Update="System.Collections" Version="4.3.0" />
    <PackageReference Update="System.Data.SqlClient" Version="4.3.1" />
    <PackageReference Update="System.Diagnostics.DiagnosticSource" Version="4.5.1" />
    <PackageReference Update="System.Diagnostics.Tools" Version="4.3.0" />
    <PackageReference Update="System.Globalization" Version="4.3.0" />
    <PackageReference Update="System.IdentityModel.Tokens.Jwt" Version="5.7.0" />
    <PackageReference Update="System.Linq" Version="4.3.0" />
    <PackageReference Update="System.Memory.Data" Version="1.0.2" />
    <PackageReference Update="System.Net.Http" Version="4.3.4" />
    <PackageReference Update="System.Reflection.TypeExtensions" Version="[4.5.1, 4.9.0)" />
    <PackageReference Update="System.Runtime.Extensions" Version="4.3.0" />
    <PackageReference Update="System.Runtime.Serialization.Primitives" Version="4.3.0" />
    <PackageReference Update="System.Runtime" Version="4.3.0" />
    <PackageReference Update="System.Security.Cryptography.Algorithms" Version="4.3.0" />
    <PackageReference Update="System.Security.Cryptography.Cng" Version="4.3.0" />
    <PackageReference Update="System.Security.Cryptography.Primitives" Version="4.3.0" />
    <PackageReference Update="System.Text.Encodings.Web" Version="4.5.1" />
    <PackageReference Update="System.Text.Json" Version="4.7.2" />
    <PackageReference Update="System.ValueTuple" Version="4.5.0" />

    <PackageReference Update="WindowsAzure.Storage" Version="9.3.3" />
  </ItemGroup>

  <!--
    Dependency versions for Track 2, Azure.* libraries.
    Only packages that are approved dependencies should go here.
    To add a new dependency, seek architect approval.

    Prior to making any updates to this section, potential version
    conflicts with PowerShell or Functions need to be investigated.

    For any common dependencies with PowerShell, the most straightforward
    way to avoid issues is to ensure the version used is less than or equal to
    the version used by PowerShell. In most cases it is adequate
    to check the dependencies in the latest version.
    - These tags give information for specific release versions: https://github.com/PowerShell/PowerShell/releases
    - These files show the dependencies and versions:
        - https://github.com/PowerShell/PowerShell/blob/master/tools/cgmanifest.json
        - https://github.com/PowerShell/PowerShell/blob/master/src/System.Management.Automation/System.Management.Automation.csproj

    For Functions, this file can be referenced: https://github.com/Azure/azure-functions-host/blob/dev/src/WebJobs.Script/runtimeassemblies.json
      - If the assembly is not there or there is a resolutionPolicy of private,
        there is no issue from the Functions perspective of upgrading the version.
      - If the assembly is there and there is a resolutionPolicy of minorMatchOrLower
        then the version needs to be less than or equal to the version listed here:
        - https://github.com/Azure/azure-functions-host/blob/dev/test/WebJobs.Script.Tests/Microsoft.Azure.WebJobs.Script.WebHost.deps.json
      - If resolutionPolicy is runtimeVersion, then the version needs to match the
        version in the file below exactly:
        - https://github.com/Azure/azure-functions-host/blob/dev/test/WebJobs.Script.Tests/Microsoft.Azure.WebJobs.Script.WebHost.deps.json
  -->

  <ItemGroup Condition="'$(IsClientLibrary)' == 'true'">

    <!-- BCL packages -->
    <PackageReference Update="System.Buffers" Version="4.5.1" />
    <PackageReference Update="System.ClientModel" Version="1.0.0" />
    <PackageReference Update="System.IO.Hashing" Version="6.0.0" />
    <PackageReference Update="System.Memory" Version="4.5.4" />
    <PackageReference Update="System.Memory.Data" Version="1.0.2" />
    <PackageReference Update="System.Numerics.Vectors" Version="4.5.0" />
    <PackageReference Update="System.Net.Http" Version="4.3.4" />
    <PackageReference Update="System.Diagnostics.DiagnosticSource" Version="6.0.1" />
    <PackageReference Update="System.Reflection.TypeExtensions" Version="4.7.0" />
    <PackageReference Update="System.Runtime.InteropServices.RuntimeInformation" Version="4.3.0" />
    <PackageReference Update="System.Threading.Tasks.Extensions" Version="4.5.4" />
    <PackageReference Update="System.Threading.Channels" Version="4.7.1" />
    <PackageReference Update="System.Security.Cryptography.ProtectedData" Version="4.7.0" />
    <PackageReference Update="System.Text.Json" Version="4.7.2" />
    <PackageReference Update="System.Text.Encodings.Web" Version="4.7.2" />
    <PackageReference Update="System.ValueTuple" Version="4.5.0" />
    <PackageReference Update="Microsoft.Bcl.AsyncInterfaces" Version="1.1.1" />
    <PackageReference Update="Microsoft.CSharp" Version="4.7.0" />

    <!-- Azure SDK packages -->
    <PackageReference Update="Azure.Communication.Identity" Version="1.3.0" />
    <PackageReference Update="Azure.Communication.Common" Version="1.3.0" />
    <PackageReference Update="Azure.Core" Version="1.38.0" />
    <PackageReference Update="Azure.Core.Amqp" Version="1.3.0" />
    <PackageReference Update="Azure.Core.Experimental" Version="0.1.0-preview.32" />
    <PackageReference Update="Azure.Core.Expressions.DataFactory" Version="1.0.0" />
    <PackageReference Update="Azure.Data.SchemaRegistry" Version="1.2.0" />
    <PackageReference Update="Azure.Data.Tables" Version="12.8.0" />
    <PackageReference Update="Azure.Messaging.EventHubs" Version="5.11.1" />
    <PackageReference Update="Azure.Messaging.EventGrid" Version="4.21.0" />
    <PackageReference Update="Azure.Messaging.ServiceBus" Version="7.17.4" />
    <PackageReference Update="Azure.Messaging.WebPubSub" Version="1.2.0" />
    <PackageReference Update="Azure.MixedReality.Authentication" version= "1.2.0" />
    <PackageReference Update="Azure.Monitor.OpenTelemetry.Exporter" Version="1.3.0-beta.1" />
    <PackageReference Update="Azure.Monitor.OpenTelemetry.LiveMetrics" Version="1.0.0-beta.3" />
    <PackageReference Update="Azure.Monitor.Query" Version="1.1.0" />
    <PackageReference Update="Azure.Identity" Version="1.10.4" />
    <PackageReference Update="Azure.Security.KeyVault.Secrets" Version="4.2.0" />
    <PackageReference Update="Azure.Security.KeyVault.Keys" Version="4.2.0" />
    <PackageReference Update="Azure.Security.KeyVault.Certificates" Version="4.2.0" />
    <PackageReference Update="Azure.Storage.Common" Version="12.15.0" />
    <PackageReference Update="Azure.Storage.Blobs" Version="12.16.0" />
    <PackageReference Update="Azure.Storage.Queues" Version="12.14.0" />
    <PackageReference Update="Azure.AI.OpenAI" Version="1.0.0-beta.9" />
    <PackageReference Update="Azure.ResourceManager" Version="1.11.0-alpha.20240310.2" />
    <PackageReference Update="Azure.ResourceManager.AppConfiguration" Version="1.3.0-alpha.20240309.1" />
    <PackageReference Update="Azure.ResourceManager.ApplicationInsights" Version="1.0.0-alpha.20240314.2" />
    <PackageReference Update="Azure.ResourceManager.AppService" Version="1.1.0-alpha.20240310.1" />
    <PackageReference Update="Azure.ResourceManager.Authorization" Version="1.2.0-alpha.20240309.1" />
    <PackageReference Update="Azure.ResourceManager.CognitiveServices" Version="1.4.0-alpha.20240309.1" />
    <PackageReference Update="Azure.ResourceManager.CosmosDB" Version="1.4.0-alpha.20240309.1" />
    <PackageReference Update="Azure.ResourceManager.EventHubs" Version="1.1.0-alpha.20240311.3" />
    <PackageReference Update="Azure.ResourceManager.KeyVault" Version="1.3.0-alpha.20240310.2" />
    <PackageReference Update="Azure.ResourceManager.OperationalInsights" Version="1.3.0-alpha.20240315.1" />
    <PackageReference Update="Azure.ResourceManager.PostgreSql" Version="1.2.0-alpha.20240309.1" />
    <PackageReference Update="Azure.ResourceManager.Redis" Version="1.4.0-alpha.20240309.1" />
    <PackageReference Update="Azure.ResourceManager.Resources" Version="1.8.0-alpha.20240309.1" />
    <PackageReference Update="Azure.ResourceManager.Search" Version="1.3.0-alpha.20240311.4" />
    <PackageReference Update="Azure.ResourceManager.ServiceBus" Version="1.1.0-alpha.20240309.1" />
    <PackageReference Update="Azure.ResourceManager.SignalR" Version="1.2.0-alpha.20240311.3" />
    <PackageReference Update="Azure.ResourceManager.Sql" Version="1.3.0-alpha.20240309.1" />
    <PackageReference Update="Azure.ResourceManager.Storage" Version="1.3.0-alpha.20240310.2" />

    <!-- Other approved packages -->
    <PackageReference Update="Microsoft.Azure.Amqp" Version="2.6.5" />
    <PackageReference Update="Microsoft.Azure.WebPubSub.Common" Version="1.2.0" />
    <PackageReference Update="Microsoft.Identity.Client" Version="4.59.0" />
    <PackageReference Update="Microsoft.Identity.Client.Extensions.Msal" Version="4.59.0" />
    <!--
      TODO: This package needs to be released as GA and arch-board approved before taking a dependency in any stable SDK library.
      Currently, it is referencd by Azure.Identity.Broker which is still in beta
    -->
    <PackageReference Update="Microsoft.Identity.Client.Broker" Version="4.59.0" />

    <!-- TODO: Make sure this package is arch-board approved -->
    <PackageReference Update="Microsoft.IdentityModel.Protocols.OpenIdConnect" Version="6.35.0" />
    <PackageReference Update="Microsoft.IdentityModel.Tokens" Version="6.35.0" />
    <PackageReference Update="System.IdentityModel.Tokens.Jwt" Version="6.35.0" />
  </ItemGroup>

  <ItemGroup Condition="$(MSBuildProjectName.StartsWith('Azure.Monitor.OpenTelemetry'))">
    <!-- OpenTelemetry dependency approved for Azure.Monitor.OpenTelemetry.Exporter package only -->
    <PackageReference Update="OpenTelemetry" Version="1.7.0" />
    <PackageReference Update="OpenTelemetry.Exporter.InMemory" Version="1.7.0" />
    <PackageReference Update="OpenTelemetry.Extensions.Hosting" Version="1.7.0" />
    <PackageReference Update="OpenTelemetry.Instrumentation.AspNetCore" Version="1.7.0" />
    <PackageReference Update="OpenTelemetry.Instrumentation.Http" Version="1.7.0" />
    <PackageReference Update="OpenTelemetry.PersistentStorage.FileSystem" Version="1.0.0" />
    <PackageReference Update="Microsoft.AspNetCore.Http.Abstractions" Version="[2.1.1,6.0)" />
    <PackageReference Update="Microsoft.AspNetCore.Http.Features" Version="[2.1.1,6.0)" />
  </ItemGroup>

  <!--
    Dependency versions for Track 2, Microsoft.* libraries.
    These are dependencies for Track 2 integration packages
  -->
  <ItemGroup Condition="'$(IsClientLibrary)' == 'true' and $(MSBuildProjectName.StartsWith('Microsoft.'))">
    <PackageReference Update="Apache.Avro" Version="1.11.0" />
    <PackageReference Update="CloudNative.CloudEvents" Version="2.0.0" />
    <PackageReference Update="CloudNative.CloudEvents.SystemTextJson" Version="2.0.0" />
    <PackageReference Update="Google.Protobuf" Version="3.24.3" />
    <PackageReference Update="Grpc.Tools" Version="2.51.0" PrivateAssets="all" />
    <PackageReference Update="MessagePack" Version="1.9.11" />
    <PackageReference Update="Microsoft.AspNetCore.SignalR.Protocols.MessagePack" Version="1.1.5" />
    <PackageReference Update="Microsoft.Azure.SignalR" Version="1.24.0" />
    <PackageReference Update="Microsoft.Azure.SignalR.Management" Version="1.24.0" />
    <PackageReference Update="Microsoft.Azure.SignalR.Protocols" Version="1.24.0" />
    <PackageReference Update="Microsoft.Azure.SignalR.Serverless.Protocols" Version="1.10.0" />
    <PackageReference Update="Microsoft.Azure.WebJobs" Version="3.0.37" />
    <PackageReference Update="Microsoft.Azure.WebJobs.Sources" Version="3.0.37" PrivateAssets="All"/>
    <PackageReference Update="Microsoft.Azure.WebJobs.Extensions.Rpc" Version="3.0.37" />
    <PackageReference Update="Microsoft.Azure.WebJobs.Host.Storage" Version="5.0.0" />
    <PackageReference Update="Microsoft.Spatial" Version="7.5.3" />
    <PackageReference Update="Newtonsoft.Json" Version="13.0.1" />
  </ItemGroup>

  <!-- Packages intended for Extensions libraries only -->
  <ItemGroup Condition="'$(IsExtensionClientLibrary)' == 'true'">
    <PackageReference Update="Microsoft.AspNetCore.DataProtection" Version="3.1.32" />
    <PackageReference Update="Microsoft.AspNetCore.Http" Version="2.1.22" />
    <PackageReference Update="Microsoft.AspNetCore.Http.Connections" Version="1.0.15" />
    <PackageReference Update="Microsoft.Azure.Functions.Extensions" Version="1.0.0" />
    <PackageReference Update="Microsoft.Azure.Functions.Worker.Extensions.Abstractions" Version="1.1.0" />
    <PackageReference Update="Microsoft.Extensions.Azure" Version="1.7.1" />
    <PackageReference Update="Microsoft.Extensions.DependencyInjection.Abstractions" Version="2.1.0" />
    <PackageReference Update="Microsoft.Extensions.Configuration" Version="2.1.0" />
    <PackageReference Update="Microsoft.Extensions.Configuration.Abstractions" Version="2.1.0" />
    <PackageReference Update="Microsoft.Extensions.Configuration.Binder" Version="2.1.0" />
    <PackageReference Update="Microsoft.Extensions.Logging.Abstractions" Version="2.1.0" />
    <PackageReference Update="Microsoft.Extensions.Options" Version="2.1.0" />
  </ItemGroup>

  <!--
    Build time packages
    All should have PrivateAssets="All" set so they don't become package dependencies
  -->
  <ItemGroup>
<<<<<<< HEAD
    <PackageReference Update="Microsoft.Azure.AutoRest.CSharp" Version="3.0.0-alpha.20240314.7" PrivateAssets="All" />
=======
    <PackageReference Update="Microsoft.Azure.AutoRest.CSharp" Version="3.0.0-beta.20240320.2" PrivateAssets="All" />
>>>>>>> b890d3cd
    <PackageReference Update="Azure.ClientSdk.Analyzers" Version="0.1.1-dev.20240214.2" PrivateAssets="All" />
    <PackageReference Update="coverlet.collector" Version="3.2.0" PrivateAssets="All" />
    <PackageReference Update="Microsoft.CodeAnalysis.NetAnalyzers" Version="7.0.4" PrivateAssets="All" />
    <PackageReference Update="Microsoft.CodeAnalysis.BannedApiAnalyzers" Version="3.3.2" PrivateAssets="All" />
    <PackageReference Update="Microsoft.DotNet.ApiCompat" Version="5.0.0-beta.20467.1" PrivateAssets="All" />
    <PackageReference Update="Microsoft.DotNet.GenAPI" Version="5.0.0-beta.19552.1" PrivateAssets="All" />
    <PackageReference Update="Microsoft.NETFramework.ReferenceAssemblies" Version="1.0.2" PrivateAssets="All" />
    <PackageReference Update="Microsoft.SourceLink.GitHub" Version="1.1.1" PrivateAssets="All" />
    <PackageReference Update="SauceControl.InheritDoc" Version="1.2.0" PrivateAssets="All" />
    <PackageReference Update="StyleCop.Analyzers" Version="1.2.0-beta.333" PrivateAssets="All" />
    <PackageReference Update="Microsoft.CodeAnalysis.CSharp" Version ="3.9.0" PrivateAssets="all" />
  </ItemGroup>

  <!--
    Test/Sample/Perf/Stress project dependencies
  -->
  <ItemGroup Condition="('$(IsTestProject)' == 'true') OR ('$(IsTestSupportProject)' == 'true') OR ('$(IsPerfProject)' == 'true') OR ('$(IsStressProject)' == 'true') OR ('$(IsSamplesProject)' == 'true')">
    <PackageReference Update="ApprovalTests" Version="3.0.22" />
    <PackageReference Update="ApprovalUtilities" Version="3.0.22" />
    <PackageReference Update="Azure.Identity" Version="1.10.4" />
    <PackageReference Update="Azure.Messaging.EventGrid" Version="4.17.0" />
		<PackageReference Update="Azure.Messaging.EventHubs.Processor" Version="5.11.0" />
    <PackageReference Update="Azure.Messaging.ServiceBus" Version="7.16.0" />
    <PackageReference Update="Azure.ResourceManager.Compute" Version="1.2.0" />
    <PackageReference Update="Azure.ResourceManager.CognitiveServices" Version="1.3.0" />
    <PackageReference Update="Azure.ResourceManager.KeyVault" Version="1.1.0" />
    <PackageReference Update="Azure.ResourceManager.ManagedServiceIdentities" Version="1.1.0" />
    <PackageReference Update="Azure.ResourceManager.Network" Version="1.5.0" />
    <PackageReference Update="Azure.ResourceManager.OperationalInsights" Version="1.1.0" />
    <PackageReference Update="Azure.ResourceManager.PrivateDns" Version="1.0.1" />
    <PackageReference Update="Azure.ResourceManager.RecoveryServices" Version="1.1.0" />
    <PackageReference Update="Azure.ResourceManager.Resources" Version="1.6.0" />
    <PackageReference Update="Azure.ResourceManager.Storage" Version="1.1.1" />
		<PackageReference Update="Azure.ResourceManager.Kubernetes" Version="1.0.0-beta.3" />
		<PackageReference Update="Azure.ResourceManager.KubernetesConfiguration" Version="1.2.0-beta.1" />
		<PackageReference Update="Azure.ResourceManager.ExtendedLocations" Version="1.1.0-beta.1" />
    <PackageReference Update="Azure.ResourceManager.EventHubs" Version="1.0.0" />
    <PackageReference Update="Azure.ResourceManager.ContainerRegistry" Version="1.1.0" />
    <PackageReference Update="Azure.Search.Documents" Version="11.2.0" />
    <PackageReference Update="Azure.Security.KeyVault.Keys" Version="4.4.0" />
    <PackageReference Update="Azure.Security.KeyVault.Secrets" Version="4.2.0-beta.4" />
    <PackageReference Update="Azure.Storage.Blobs" Version="12.13.1" />
    <PackageReference Update="Azure.Storage.Files.DataLake" Version="12.8.0" />
    <PackageReference Update="BenchmarkDotNet" Version="0.13.4" />
    <PackageReference Update="BenchmarkDotNet.Diagnostics.Windows" Version="0.13.4" />
    <PackageReference Update="Castle.Core" Version="5.1.0" />
    <PackageReference Update="CommandLineParser" Version="2.8.0" />
    <PackageReference Update="FluentAssertions" Version="5.10.3" />
    <PackageReference Update="FsCheck.Xunit" Version="2.14.0" />
    <PackageReference Update="Microsoft.ApplicationInsights" Version="2.20.0" />
    <PackageReference Update="Microsoft.Azure.ApplicationInsights.Query" Version="1.0.0" />
    <PackageReference Update="Microsoft.AspNetCore" Version="2.2.0" />
    <PackageReference Update="Microsoft.AspNetCore.Mvc.Testing" Version="2.2.0" />
    <PackageReference Update="Microsoft.AspNetCore.Server.Kestrel" Version="2.1.3" />
    <PackageReference Update="Microsoft.AspNetCore.Server.Kestrel.Core" Version="2.1.25" />
    <PackageReference Update="Microsoft.AspNetCore.Server.Kestrel.Transport.Sockets" Version="2.1.40" />
    <PackageReference Update="Microsoft.AspNetCore.Server.WebListener" Version="1.1.4" />
    <PackageReference Update="Microsoft.AspNetCore.Http" Version="2.2.2" />
    <PackageReference Update="Microsoft.Azure.Core.Spatial" Version="1.0.0" />
    <PackageReference Update="Microsoft.Azure.Core.NewtonsoftJson" Version="1.0.0" />
    <PackageReference Update="Microsoft.Azure.Devices" Version="1.38.2" />
    <PackageReference Update="Microsoft.Azure.Devices.Client" Version="1.41.3" />
    <PackageReference Update="Microsoft.Azure.EventHubs" Version="4.3.2" />
    <PackageReference Update="Microsoft.Azure.EventHubs.Processor" Version="4.3.2" />
    <PackageReference Update="Microsoft.Azure.Graph.RBAC" Version="2.2.2-preview" />
    <PackageReference Update="Microsoft.Azure.KeyVault" Version="3.0.5" />
    <PackageReference Update="Microsoft.Azure.KeyVault.Core" Version="3.0.5" />
    <PackageReference Update="Microsoft.Azure.Management.ContainerRegistry" Version="2.0.0" />
    <PackageReference Update="Microsoft.Azure.Management.ContainerRegistry.Fluent" Version="1.37.1" />
    <PackageReference Update="Microsoft.Azure.Management.EventGrid" Version="4.0.1-preview" />
    <PackageReference Update="Microsoft.Azure.Management.EventHub" Version="2.5.0" />
    <PackageReference Update="Microsoft.Azure.Management.HDInsight" Version="4.1.0-preview" />
    <PackageReference Update="Microsoft.Azure.Management.ResourceManager" Version="[1.6.0-preview, 2.0.0)" />
    <PackageReference Update="Microsoft.Azure.Management.ServiceBus" Version="2.1.0" />
    <PackageReference Update="Microsoft.Azure.Management.Sql" Version="1.22.0-preview" />
    <PackageReference Update="Microsoft.Azure.Management.Storage" Version="13.0.0" />
    <PackageReference Update="Microsoft.Azure.ResourceManager" Version="[1.1.0-preview]" />
    <PackageReference Update="Microsoft.Azure.Services.AppAuthentication" Version="[1.0.3, 2.0.0)" />
    <PackageReference Update="Microsoft.Azure.Storage.Blob" Version="11.1.7" />
    <PackageReference Update="Microsoft.Azure.Storage.File" Version="11.2.2" />
    <PackageReference Update="Microsoft.Azure.Storage.Queue" Version="11.1.7" />
    <PackageReference Update="Microsoft.Azure.Test.HttpRecorder" Version="[1.13.3, 2.0.0)" />
    <PackageReference Update="Microsoft.Azure.WebJobs.Extensions" Version="5.0.0" />
    <PackageReference Update="Microsoft.Azure.WebJobs.Extensions.Http" Version="3.0.2" />
    <PackageReference Update="Microsoft.CSharp" Version="4.7.0" />
    <PackageReference Update="Microsoft.Data.SqlClient" Version="5.1.2" />
    <PackageReference Update="Microsoft.Extensions.Azure" Version="1.6.3" />
    <PackageReference Update="Microsoft.Extensions.Configuration.Abstractions" Version="8.0.0" />
    <PackageReference Update="Microsoft.Extensions.Configuration.Binder" Version="2.1.10" />
    <PackageReference Update="Microsoft.Extensions.Configuration.Json" Version="5.0.0" />
    <PackageReference Update="Microsoft.Extensions.Configuration" Version="5.0.0" />
    <PackageReference Update="Microsoft.Extensions.Hosting" Version="8.0.0" />
    <PackageReference Update="Microsoft.Extensions.Logging.Configuration" Version="8.0.0-rc.1.23419.4" />
    <PackageReference Update="Microsoft.Extensions.DependencyInjection" Version="3.1.32" />
    <PackageReference Update="Microsoft.Extensions.PlatformAbstractions" Version="1.1.0" />
    <PackageReference Update="Microsoft.Graph" Version="4.52.0" />
    <PackageReference Update="Microsoft.NET.Test.Sdk" Version="17.0.0" />
    <PackageReference Update="Microsoft.NET.Sdk.Functions" Version="4.2.0" />
    <PackageReference Update="Microsoft.Rest.ClientRuntime" Version="[2.3.24, 3.0.0)" />
    <PackageReference Update="Microsoft.Rest.ClientRuntime.Azure.Authentication" Version="[2.4.0]" />
    <PackageReference Update="Microsoft.Rest.ClientRuntime.Azure.TestFramework" Version="[1.7.7, 2.0.0)" />
    <PackageReference Update="Microsoft.ServiceFabric.Data" Version="3.3.624" />
    <PackageReference Update="Microsoft.Spatial" Version="7.5.3" />
    <PackageReference Update="Moq" Version="[4.18.2]" /><!-- This version should not be changed without team discussion. -->
    <PackageReference Update="MSTest.TestAdapter" Version="1.3.2" />
    <PackageReference Update="MSTest.TestFramework" Version="1.3.2" />
    <PackageReference Update="Newtonsoft.Json" Version="13.0.1" />
    <PackageReference Update="NSubstitute" Version="3.1.0" />
    <PackageReference Update="NUnit" Version="3.13.2" />
    <PackageReference Update="NUnit3TestAdapter" Version="4.4.2" />
    <PackageReference Update="OpenTelemetry" Version="1.7.0" />
    <PackageReference Update="OpenTelemetry.Instrumentation.SqlClient" Version="1.6.0-beta.3" />
    <PackageReference Update="Polly" Version="7.1.0" />
    <PackageReference Update="Polly.Contrib.WaitAndRetry" Version="1.1.1" />
    <PackageReference Update="Portable.BouncyCastle" Version="1.9.0" />
    <PackageReference Update="PublicApiGenerator" Version="10.0.1" />
    <PackageReference Update="System.Diagnostics.TraceSource" Version="4.3.0" />
    <PackageReference Update="System.IO.Compression" Version="4.3.0" />
    <PackageReference Update="System.IO.Pipelines" Version="4.5.1" />
    <PackageReference Update="System.Linq.Async" Version="5.0.0" />
    <PackageReference Update="System.Net.WebSockets.Client" Version="4.3.2" />
    <PackageReference Update="System.Reflection.Emit" Version="4.7.0" />
    <PackageReference Update="System.Runtime.InteropServices" Version="4.3.0" />
    <PackageReference Update="System.Security.Cryptography.Algorithms" Version="4.3.0" />
    <PackageReference Update="System.Security.Cryptography.Cng" Version="4.5.2" />
    <PackageReference Update="System.Security.Cryptography.Primitives" Version="4.3.0" />
    <PackageReference Update="System.Security.Cryptography.X509Certificates" Version="4.3.2" />
    <PackageReference Update="System.ValueTuple" Version="4.5.0" />
    <PackageDownload Include="Azure.Sdk.Tools.Testproxy" Version="[$(TestProxyVersion)]" />
    <PackageReference Update="WindowsAzure.ServiceBus" Version="5.1.0" />
    <PackageReference Update="xunit.runner.visualstudio" Version="2.4.2" />
    <PackageReference Update="xunit" Version="2.4.2" />
  </ItemGroup>

  <ItemGroup Condition="'$(TargetFramework)'=='netstandard2.0'">
    <PackageDownload Update="NETStandard.Library.Ref" Version="[2.1.0]" />
  </ItemGroup>

  <PropertyGroup>
    <TestProxyVersion>1.0.0-dev.20240315.3</TestProxyVersion>
  </PropertyGroup>

</Project><|MERGE_RESOLUTION|>--- conflicted
+++ resolved
@@ -222,11 +222,7 @@
     All should have PrivateAssets="All" set so they don't become package dependencies
   -->
   <ItemGroup>
-<<<<<<< HEAD
-    <PackageReference Update="Microsoft.Azure.AutoRest.CSharp" Version="3.0.0-alpha.20240314.7" PrivateAssets="All" />
-=======
     <PackageReference Update="Microsoft.Azure.AutoRest.CSharp" Version="3.0.0-beta.20240320.2" PrivateAssets="All" />
->>>>>>> b890d3cd
     <PackageReference Update="Azure.ClientSdk.Analyzers" Version="0.1.1-dev.20240214.2" PrivateAssets="All" />
     <PackageReference Update="coverlet.collector" Version="3.2.0" PrivateAssets="All" />
     <PackageReference Update="Microsoft.CodeAnalysis.NetAnalyzers" Version="7.0.4" PrivateAssets="All" />

--- conflicted
+++ resolved
@@ -526,32 +526,19 @@
       }
     }
 
-<<<<<<< HEAD
-    $newparentItem = FindOrCreatePackageGroupParent $serviceName $pkgDisplayName -outputCommand $false
-=======
     $newparentItem = FindOrCreatePackageGroupParent $serviceName $pkgDisplayName -outputCommand $false -tag $tag -ignoreReleasePlannerTests $ignoreReleasePlannerTests
->>>>>>> 5235895a
     UpdateWorkItemParent $existingItem $newParentItem -outputCommand $outputCommand
     return $existingItem
   }
 
-<<<<<<< HEAD
-  $parentItem = FindOrCreatePackageGroupParent $serviceName $pkgDisplayName -outputCommand $false
-  $workItem = CreateWorkItem $title "Package" "Release" "Release" $fields $assignedTo $parentItem.id -outputCommand $outputCommand
-=======
   $parentItem = FindOrCreatePackageGroupParent $serviceName $pkgDisplayName -outputCommand $false -tag $tag -ignoreReleasePlannerTests $ignoreReleasePlannerTests
   Write-Host "Found product work item [$($parentItem.id)]. Creating package work item."
   $workItem = CreateWorkItem $title "Package" "Release" "Release" $fields $assignedTo $parentItem.id -outputCommand $outputCommand -relatedId $relatedId -tag $tag
->>>>>>> 5235895a
   Write-Host "[$($workItem.id)]$lang - $pkgName($verMajorMinor) - Created"
   return $workItem
 }
 
-<<<<<<< HEAD
-function FindOrCreatePackageGroupParent($serviceName, $packageDisplayName, $outputCommand = $true, $ignoreReleasePlannerTests = $true)
-=======
 function FindOrCreatePackageGroupParent($serviceName, $packageDisplayName, $outputCommand = $true, $ignoreReleasePlannerTests = $true, $tag = $null)
->>>>>>> 5235895a
 {
   $existingItem = FindParentWorkItem $serviceName $packageDisplayName -outputCommand $outputCommand -ignoreReleasePlannerTests $ignoreReleasePlannerTests -tag $tag
   if ($existingItem) {

--- conflicted
+++ resolved
@@ -55,14 +55,11 @@
 }
 
 try {
-<<<<<<< HEAD
-=======
     Write-Host "Restore ./node_modules"
     Invoke-Block {
         & npm ci --prefix $RepoRoot
     }
 
->>>>>>> b890d3cd
     if ($ProjectDirectory -and -not $ServiceDirectory)
     {
         if ($ProjectDirectory -match "sdk[\\/](?<projectdir>.*)[\\/]src")

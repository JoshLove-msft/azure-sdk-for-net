name: GitHub Event Processor

on:
  issues:
    types: [edited, labeled, opened, reopened, unlabeled]
  # issue_comment is used for both issues and pull_requests
  # github.event.issue.pull_request will be non-null on pull request comments
  issue_comment:
    types: [created]
  # synchronize is the pull_request_target event when changes are pushed
  # pull request merged is the closed event with github.event.pull_request.merged = true
  pull_request_target:
    types: [closed, labeled, opened, reopened, review_requested, synchronize, unlabeled]

# This removes all unnecessary permissions, the ones needed will be set below.
# https://docs.github.com/en/actions/security-guides/automatic-token-authentication#permissions-for-the-github_token
permissions: {}

jobs:
  event-handler:
    permissions:
      issues: write
      pull-requests: write
      # For OIDC auth
      id-token: write
      contents: read
    name: Handle ${{ github.event_name }} ${{ github.event.action }} event
    runs-on: ubuntu-latest
    steps:
      - name: 'Az CLI login'
        if: ${{ github.event_name == 'issues' && github.event.action == 'opened' }}
        uses: azure/login@v1
        with:
            client-id: ${{ secrets.AZURE_CLIENT_ID }}
            tenant-id: ${{ secrets.AZURE_TENANT_ID }}
            subscription-id: ${{ secrets.AZURE_SUBSCRIPTION_ID }}

      - name: 'Run Azure CLI commands'
        if: ${{ github.event_name == 'issues' && github.event.action == 'opened' }}
        run: |
          LABEL_SERVICE_API_KEY=$(az keyvault secret show \
            --vault-name issue-labeler \
            -n issue-labeler-func-key \
            -o tsv \
            --query value)

          echo "::add-mask::$LABEL_SERVICE_API_KEY"
          echo "LABEL_SERVICE_API_KEY=$LABEL_SERVICE_API_KEY" >> $GITHUB_ENV

      # To run github-event-processor built from source, for testing purposes, uncomment everything
      # in between the Start/End-Build From Source comments and comment everything in between the
      # Start/End-Install comments
      # Start-Install
      - name: Install GitHub Event Processor
        run: >
          dotnet tool install
          Azure.Sdk.Tools.GitHubEventProcessor
<<<<<<< HEAD
          --version 1.0.0-dev.20231010.2
=======
          --version 1.0.0-dev.20231114.3
>>>>>>> 5235895a
          --add-source https://pkgs.dev.azure.com/azure-sdk/public/_packaging/azure-sdk-for-net/nuget/v3/index.json
          --global
        shell: bash
      # End-Install

      # Testing checkout of sources from the Azure/azure-sdk-tools repository
      # The ref: is the SHA from the pull request in that repository or the
      # refs/pull/<PRNumber>/merge for the latest on any given PR. If the repository
      # is a fork eg. <User>/azure-sdk-tools then the repository down below will
      # need to point to that fork
      # Start-Build
      # - name: Checkout tools repo for GitHub Event Processor sources
      #   uses: actions/checkout@v3
      #   with:
      #     repository: Azure/azure-sdk-tools
      #     path: azure-sdk-tools
      #     ref: <refs/pull/<PRNumber>/merge> or <sha>

      # - name: Build and install GitHubEventProcessor from sources
      #   run: |
      #     dotnet pack
      #     dotnet tool install --global --prerelease --add-source ../../../artifacts/packages/Debug Azure.Sdk.Tools.GitHubEventProcessor
      #   shell: bash
      #   working-directory: azure-sdk-tools/tools/github-event-processor/Azure.Sdk.Tools.GitHubEventProcessor
      # End-Build

      - name: Process Action Event
        run: |
          cat > payload.json << 'EOF'
          ${{ toJson(github.event) }}
          EOF
          github-event-processor ${{ github.event_name }} payload.json
        shell: bash
        env:
          # This is a temporary secret generated by github
          # https://docs.github.com/en/actions/security-guides/automatic-token-authentication#about-the-github_token-secret
          GITHUB_TOKEN: ${{ secrets.GITHUB_TOKEN }}
          LABEL_SERVICE_API_KEY: ${{ env.LABEL_SERVICE_API_KEY }}<|MERGE_RESOLUTION|>--- conflicted
+++ resolved
@@ -55,11 +55,7 @@
         run: >
           dotnet tool install
           Azure.Sdk.Tools.GitHubEventProcessor
-<<<<<<< HEAD
-          --version 1.0.0-dev.20231010.2
-=======
           --version 1.0.0-dev.20231114.3
->>>>>>> 5235895a
           --add-source https://pkgs.dev.azure.com/azure-sdk/public/_packaging/azure-sdk-for-net/nuget/v3/index.json
           --global
         shell: bash

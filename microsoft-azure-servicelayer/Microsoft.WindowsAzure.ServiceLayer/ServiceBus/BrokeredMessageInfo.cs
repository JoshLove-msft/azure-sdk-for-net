﻿//
// Copyright 2012 Microsoft Corporation
// 
// Licensed under the Apache License, Version 2.0 (the "License");
//  you may not use this file except in compliance with the License.
//  You may obtain a copy of the License at
//    http://www.apache.org/licenses/LICENSE-2.0
// 
//  Unless required by applicable law or agreed to in writing, software
//  distributed under the License is distributed on an "AS IS" BASIS,
//  WITHOUT WARRANTIES OR CONDITIONS OF ANY KIND, either express or implied.
//  See the License for the specific language governing permissions and
//  limitations under the License.
//

using System;
using System.Collections.Generic;
using System.Diagnostics;
using System.IO;
using System.Linq;
using System.Net.Http;
using System.Runtime.Serialization.Json;
using System.Text;
using System.Threading.Tasks;
using Windows.Foundation;
using Windows.Storage.Streams;

namespace Microsoft.WindowsAzure.ServiceLayer.ServiceBus
{
    /// <summary>
    /// Brokered message obtained from the service.
    /// </summary>
    public sealed class BrokeredMessageInfo
    {
<<<<<<< HEAD
        private HttpContent _content;                               // Source HTTP content.
        private BrokerProperties _brokerProperties;                 // Broker properties of the message.
        private CustomPropertiesDictionary _customProperties;       // Custom properties of the message.
=======
        private BrokerProperties _brokerProperties;         // Message's broker properties.
>>>>>>> c1813301

        /// <summary>
        /// Gets the content type of the message.
        /// </summary>
        public string ContentType
        {
            get { return _content.Headers.ContentType.ToString(); }
        }

        /// <summary>
        /// Gets the identifier of the correlation.
        /// </summary>
        public string CorrelationId
        {
            get { return _brokerProperties.CorrelationId; }
        }

        /// <summary>
        /// Gets the number of deliveries.
        /// </summary>
        public int DeliveryCount
        {
            get { return _brokerProperties.DeliveryCount.Value; }
        }

        /// <summary>
        /// Gets the date and time of the sent time.
        /// </summary>
        public DateTimeOffset? EnqueuedTime
        {
            get { return _brokerProperties.EnqueuedTime; }
        }

        /// <summary>
        /// Gets the date and time at which the message is set to expire.
        /// </summary>
        public DateTimeOffset? ExpiresAt
        {
            get { return _brokerProperties.ExpiresAt; }
        }

        /// <summary>
        /// Gets the application specific label.
        /// </summary>
        public string Label
        {
            get { return _brokerProperties.Label; }
        }

        /// <summary>
        /// Gets the date and time until which the message will be locked in
        /// the queue/subscription.
        /// </summary>
        public DateTimeOffset? LockedUntil
        {
            get { return _brokerProperties.LockedUntil; }
        }

        /// <summary>
        /// Gets the lock token assigned by Service Bus to the message.
        /// </summary>
        public string LockToken
        {
            get { return _brokerProperties.LockToken; }
        }

        /// <summary>
        /// Gets the identifier of the message.
        /// </summary>
        public string MessageId
        {
            get { return _brokerProperties.MessageId; } 
<<<<<<< HEAD
        }

        /// <summary>
        /// Gets the property bag.
        /// </summary>
        public IDictionary<string, object> Properties
        {
            get { return _customProperties; }
=======
>>>>>>> c1813301
        }

        /// <summary>
        /// Gets the address of the queue to reply to.
        /// </summary>
        public string ReplyTo
        {
            get { return _brokerProperties.ReplyTo; }
        }

        /// <summary>
        /// Gets the session identifier to reply to.
        /// </summary>
        public string ReplyToSessionId
        {
            get { return _brokerProperties.ReplyToSessionId; }
        }

        /// <summary>
        /// Gets the date and time at which the message will be enqueued.
        /// </summary>
        public DateTimeOffset? ScheduledEnqueueTime
        {
            get { return _brokerProperties.ScheduledEnqueueTime; }
        }

        /// <summary>
        /// Gets the unique number assigned to the message by the Service Bus.
        /// </summary>
        public long SequenceNumber
        {
<<<<<<< HEAD
            get { return _brokerProperties.SequenceNumber.Value; }
=======
            get { return _brokerProperties.SequenceNumber; }
>>>>>>> c1813301
        }

        /// <summary>
        /// Gets the identifier of the session.
        /// </summary>
        public string SessionId
        {
            get { return _brokerProperties.SessionId; }
        }

        /// <summary>
        /// Gets the size of the message in bytes.
        /// </summary>
        public long Size
        {
            get { return _brokerProperties.Size.Value; }
        }

        /// <summary>
        /// Gets the message's time to live.
        /// </summary>
        public TimeSpan? TimeToLive
        {
            get { return _brokerProperties.TimeToLive; }
        }

        /// <summary>
        /// Gets the send to address.
        /// </summary>
        public string To
        {
            get { return _brokerProperties.To; }
<<<<<<< HEAD
        }

        /// <summary>
        /// Reads content of the message as a string.
        /// </summary>
        /// <returns>Content of the message.</returns>
        public IAsyncOperation<string> ReadContentAsStringAsync()
        {
            return _content
                .ReadAsStringAsync()
                .AsAsyncOperation();
        }

        /// <summary>
        /// Reads the content as an array of bytes.
        /// </summary>
        /// <returns>Array of bytes.</returns>
        public IAsyncOperation<byte[]> ReadContentAsBytesAsync()
        {
            return _content
                .ReadAsByteArrayAsync()
                .AsAsyncOperation();
        }

        /// <summary>
        /// Reads the content as a stream.
        /// </summary>
        /// <returns>Stream.</returns>
        public IAsyncOperation<IInputStream> ReadContentAsStreamAsync()
        {
            return _content
                .ReadAsStreamAsync()
                .ContinueWith(t => t.Result.AsInputStream(), TaskContinuationOptions.OnlyOnRanToCompletion)
                .AsAsyncOperation();
=======
>>>>>>> c1813301
        }

        /// <summary>
        /// Copies content into the given stream.
        /// </summary>
        /// <param name="stream">Target stream.</param>
        /// <returns>Result of the operation.</returns>
        public IAsyncInfo CopyContentToAsync(IOutputStream stream)
        {
            if (stream == null)
            {
                throw new ArgumentNullException("stream");
            }
            return _content
                .CopyToAsync(stream.AsStreamForWrite())
                .AsAsyncAction();
        }

        /// <summary>
        /// Constructor. Initializes the object from the HTTP response.
        /// </summary>
        /// <param name="response">HTTP reponse with the data.</param>
        internal BrokeredMessageInfo(HttpResponseMessage response)
        {
            Debug.Assert(response.IsSuccessStatusCode);
            _content = response.Content;
            _customProperties = new CustomPropertiesDictionary(response);

            DataContractJsonSerializer serializer = new DataContractJsonSerializer(typeof(Dictionary<string, object>));
            string propertiesString = null;
            IEnumerable<string> values;

            if (response.Headers.TryGetValues(Constants.BrokerPropertiesHeader, out values))
            {
<<<<<<< HEAD
                StringBuilder builder = new StringBuilder();
                foreach (string value in values)
                {
                    builder.Append(value);
                    break;
                }
                propertiesString = builder.ToString();
=======
                propertiesString = values.FirstOrDefault();
>>>>>>> c1813301
            }

            if (string.IsNullOrEmpty(propertiesString))
            {
<<<<<<< HEAD
                _brokerProperties = new ServiceBus.BrokerProperties();
=======
                _brokerProperties = new BrokerProperties();
>>>>>>> c1813301
            }
            else
            {
                _brokerProperties = BrokerProperties.Deserialize(propertiesString);
            }
        }

        /// <summary>
        /// Constructor.
        /// </summary>
        public BrokeredMessageInfo()
        {
            //TODO: get rid of this constructor once the issue with JavaScript serialization has been fixed.
        }
    }
}<|MERGE_RESOLUTION|>--- conflicted
+++ resolved
@@ -32,13 +32,9 @@
     /// </summary>
     public sealed class BrokeredMessageInfo
     {
-<<<<<<< HEAD
         private HttpContent _content;                               // Source HTTP content.
-        private BrokerProperties _brokerProperties;                 // Broker properties of the message.
+        private BrokerProperties _brokerProperties;                 // Message's broker properties.
         private CustomPropertiesDictionary _customProperties;       // Custom properties of the message.
-=======
-        private BrokerProperties _brokerProperties;         // Message's broker properties.
->>>>>>> c1813301
 
         /// <summary>
         /// Gets the content type of the message.
@@ -111,7 +107,6 @@
         public string MessageId
         {
             get { return _brokerProperties.MessageId; } 
-<<<<<<< HEAD
         }
 
         /// <summary>
@@ -120,8 +115,6 @@
         public IDictionary<string, object> Properties
         {
             get { return _customProperties; }
-=======
->>>>>>> c1813301
         }
 
         /// <summary>
@@ -153,11 +146,7 @@
         /// </summary>
         public long SequenceNumber
         {
-<<<<<<< HEAD
             get { return _brokerProperties.SequenceNumber.Value; }
-=======
-            get { return _brokerProperties.SequenceNumber; }
->>>>>>> c1813301
         }
 
         /// <summary>
@@ -190,7 +179,6 @@
         public string To
         {
             get { return _brokerProperties.To; }
-<<<<<<< HEAD
         }
 
         /// <summary>
@@ -225,8 +213,6 @@
                 .ReadAsStreamAsync()
                 .ContinueWith(t => t.Result.AsInputStream(), TaskContinuationOptions.OnlyOnRanToCompletion)
                 .AsAsyncOperation();
-=======
->>>>>>> c1813301
         }
 
         /// <summary>
@@ -261,7 +247,6 @@
 
             if (response.Headers.TryGetValues(Constants.BrokerPropertiesHeader, out values))
             {
-<<<<<<< HEAD
                 StringBuilder builder = new StringBuilder();
                 foreach (string value in values)
                 {
@@ -269,18 +254,11 @@
                     break;
                 }
                 propertiesString = builder.ToString();
-=======
-                propertiesString = values.FirstOrDefault();
->>>>>>> c1813301
             }
 
             if (string.IsNullOrEmpty(propertiesString))
             {
-<<<<<<< HEAD
-                _brokerProperties = new ServiceBus.BrokerProperties();
-=======
                 _brokerProperties = new BrokerProperties();
->>>>>>> c1813301
             }
             else
             {

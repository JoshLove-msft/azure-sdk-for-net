--- conflicted
+++ resolved
@@ -33,11 +33,6 @@
   },
   "dependencies": {
     "Microsoft.Rest.ClientRuntime.Azure.Authentication": "1.2.1-preview",
-<<<<<<< HEAD
-    "Microsoft.Azure.Test.HttpRecorder": "",
-    "Microsoft.Rest.ClientRuntime.Azure": "[2.6.0,3.0)"
-=======
     "Microsoft.Azure.Test.HttpRecorder": ""
->>>>>>> 77b32f6f
   }
 }
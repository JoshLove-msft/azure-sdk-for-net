{
  "version": "1.0.0-*",
  "description": "TestFramework.Tests Class Library",
  "authors": [ "Microsoft Corporation" ],
  "tags": [ "" ],
  "projectUrl": "",
  "licenseUrl": "",
  "commands": { "test": "xunit.runner.dnx" },
  "compilationOptions": {
    "delaySign": true,
    "keyFile": "../../../tools/MSSharedLibKey.snk"
  },
  "frameworks": {
    "dnxcore50": {
      "dependencies": {
        "xunit.runner.dnx": "2.1.0-rc1-build204",
        "Microsoft.CSharp": "4.0.1-beta-23516",
        "System.Collections": "4.0.11-beta-23516",
        "System.Linq": "4.0.1-beta-23516",
        "System.Runtime": "4.0.21-beta-23516",
        "System.Threading": "4.0.11-beta-23516"
      }
    }
  },
  "dependencies": {
    "Microsoft.Azure.Test.HttpRecorder": "",
    "Microsoft.Rest.ClientRuntime.Azure.TestFramework": "",
<<<<<<< HEAD
    "Microsoft.Rest.ClientRuntime.Azure": "[2.6.0,3.0)",
=======
>>>>>>> 77b32f6f
    "xunit": "2.1.0"
  },
  "compileFiles": "../../../tools/DisableTestRunParallel.cs"
}<|MERGE_RESOLUTION|>--- conflicted
+++ resolved
@@ -25,10 +25,6 @@
   "dependencies": {
     "Microsoft.Azure.Test.HttpRecorder": "",
     "Microsoft.Rest.ClientRuntime.Azure.TestFramework": "",
-<<<<<<< HEAD
-    "Microsoft.Rest.ClientRuntime.Azure": "[2.6.0,3.0)",
-=======
->>>>>>> 77b32f6f
     "xunit": "2.1.0"
   },
   "compileFiles": "../../../tools/DisableTestRunParallel.cs"

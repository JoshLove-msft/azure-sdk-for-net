﻿//
// Copyright (c) Microsoft.  All rights reserved.
//
// Licensed under the Apache License, Version 2.0 (the "License");
// you may not use this file except in compliance with the License.
// You may obtain a copy of the License at
//   http://www.apache.org/licenses/LICENSE-2.0
//
// Unless required by applicable law or agreed to in writing, software
// distributed under the License is distributed on an "AS IS" BASIS,
// WITHOUT WARRANTIES OR CONDITIONS OF ANY KIND, either express or implied.
// See the License for the specific language governing permissions and
// limitations under the License.
//

using Microsoft.Azure.Management.SiteRecovery.Models;
using Microsoft.Azure.Management.SiteRecovery;
using Microsoft.Azure.Test;
using System.Linq;
using System.Net;
using Xunit;
using System;
using Microsoft.Azure;
using System.Collections.Generic;


namespace SiteRecovery.Tests
{
    public class ProtectionTests : SiteRecoveryTestsBase
    {
        public void EnableDR()
        {
            
        }

        public void DisableDR()
        {
            
        }

        public void PurgeDR()
        {
            using (UndoContext context = UndoContext.Current)
            {
                context.Start();
                var client = GetSiteRecoveryClient(CustomHttpHandler);

                var fabrics = client.Fabrics.List(RequestHeaders);

                Fabric selectedFabric = null;
                ProtectionContainer selectedContainer = null;

                foreach (var fabric in fabrics.Fabrics)
                {
                    if (fabric.Properties.CustomDetails.InstanceType.Contains("VMM"))
                    {
                        selectedFabric = fabric;
                    }
                }

                var containers = client.ProtectionContainer.List(selectedFabric.Name, RequestHeaders);

                foreach (var container in containers.ProtectionContainers)
                {
                    if (container.Properties.ProtectedItemCount > 0 
                        && container.Properties.Role.Equals("Primary"))
                    {
                        selectedContainer = container;
                        break;
                    }
                }

                if (selectedContainer != null)
                {
                    var protectedItem = client.ReplicationProtectedItem.List(
                        selectedFabric.Name, 
                        selectedContainer.Name, 
                        RequestHeaders).ReplicationProtectedItems[0];

                    var purgeResp = client.ReplicationProtectedItem.PurgeProtection(
                        selectedFabric.Name,
                        selectedContainer.Name,
                        protectedItem.Name,
                        RequestHeaders);
                }
                else
                {
                    throw new System.Exception("No protected item found");
                }
            }
        }

        public void UpdateProtection()
        {
            using (UndoContext context = UndoContext.Current)
            {
                context.Start();
                var client = GetSiteRecoveryClient(CustomHttpHandler);

                string replicationProtectedItemName = "PE1447651278";
                string fabricName = "Vmm;b6d8b350-2ee5-40c0-b777-2158a87c2aee";
                string containerName = "cloud_b6d8b350-2ee5-40c0-b777-2158a87c2aee";

                Network vmNic = client.Network.List(fabricName, RequestHeaders).NetworksList[0];

                var protectedItem = client.ReplicationProtectedItem.Get(fabricName, containerName, replicationProtectedItemName, RequestHeaders);

                UpdateReplicationProtectedItemInputProperties inputProps = new UpdateReplicationProtectedItemInputProperties()
                {
                    RecoveryAzureVMSize = "Basic_A0",
                    RecoveryAzureVMName = "B2AVM4NewName",
                    //SelectedPrimaryNicId = (protectedItem.ReplicationProtectedItem.Properties.ProviderSpecificDetails as HyperVReplicaAzureReplicationDetails).VMNics[0].NicId,
                    SelectedRecoveryAzureNetworkId = "/subscriptions/19b823e2-d1f3-4805-93d7-401c5d8230d5/resourceGroups/Default-Networking/providers/Microsoft.ClassicNetwork/virtualNetworks/ramjsingNetwork1"
                };

                UpdateReplicationProtectedItemInput input = new UpdateReplicationProtectedItemInput()
                {
                    Properties = inputProps
                };

                var resp = client.ReplicationProtectedItem.UpdateProtection(fabricName, containerName, replicationProtectedItemName, input, RequestHeaders);
            }
        }

<<<<<<< HEAD
        [Fact]
        public void UpdateProtectionOfInMageAzureV2ProtectedItem()
        {
            using (UndoContext context = UndoContext.Current)
            {
                context.Start();
                var client = GetSiteRecoveryClient(CustomHttpHandler);

                string vmId = "7192c867-b38e-11e5-af2b-0050569e66ab";
                var responseServers = client.Fabrics.List(RequestHeaders);

                Assert.True(
                    responseServers.Fabrics.Count > 0,
                    "Servers count can't be less than 1");

                var vmWareFabric = responseServers.Fabrics.First(
                    fabric => fabric.Properties.CustomDetails.InstanceType == "VMware");
                Assert.NotNull(vmWareFabric);

                var containersResponse = client.ProtectionContainer.List(
                    vmWareFabric.Name,
                    RequestHeaders);
                Assert.NotNull(containersResponse);
                Assert.True(
                    containersResponse.ProtectionContainers.Count > 0,
                    "Containers count can't be less than 1.");

                var protectedItemResponse = client.ReplicationProtectedItem.Get(
                    vmWareFabric.Name,
                    containersResponse.ProtectionContainers[0].Name,
                    vmId + "-Protected",
                    RequestHeaders);

                var replicationProtectedItem = protectedItemResponse.ReplicationProtectedItem;
                Assert.NotNull(replicationProtectedItem);

                var nics = new List<VMNicInputDetails>();
                nics.Add(
                    new VMNicInputDetails
                    {
                        NicId = "00:50:56:9E:3E:F2",
                        RecoveryVMSubnetName = "TenantSubnet",
                        SelectionType = "SelectedByUser",
                    });
                UpdateReplicationProtectedItemInputProperties inputProps = new UpdateReplicationProtectedItemInputProperties()
                {
                    RecoveryAzureVMName = replicationProtectedItem.Properties.FriendlyName,
                    VmNics = nics,
                    SelectedRecoveryAzureNetworkId = "/subscriptions/c183865e-6077-46f2-a3b1-deb0f4f4650a/resourceGroups/Default-Networking/providers/Microsoft.ClassicNetwork/virtualNetworks/ExpressRouteVNet-WUS-1"
                };

                UpdateReplicationProtectedItemInput input = new UpdateReplicationProtectedItemInput()
                {
                    Properties = inputProps
                };

                var updateResponse =
                    client.ReplicationProtectedItem.UpdateProtection(
                        vmWareFabric.Name,
                        containersResponse.ProtectionContainers[0].Name,
                        replicationProtectedItem.Name,
                        input,
                        RequestHeaders);

                Assert.NotNull(updateResponse);
                Assert.Equal(OperationStatus.Succeeded, updateResponse.Status);
            }
        }

        [Fact]
=======
>>>>>>> fd860679
        public void EnableProtectionForVMwareVM()
        {
            using (UndoContext context = UndoContext.Current)
            {
                context.Start();
                var client = this.GetSiteRecoveryClient(this.CustomHttpHandler);

                string vmId = "7192c867-b38e-11e5-af2b-0050569e66ab";
                string vmAccount = "vm";

                var responseServers = client.Fabrics.List(RequestHeaders);

                Assert.True(
                    responseServers.Fabrics.Count > 0,
                    "Servers count can't be less than 1");

                var vmWareFabric = responseServers.Fabrics.First(
                    fabric => fabric.Properties.CustomDetails.InstanceType == "VMware");
                Assert.NotNull(vmWareFabric);

                var vmWareDetails =
                   vmWareFabric.Properties.CustomDetails as VMwareFabricDetails;
                Assert.NotNull(vmWareDetails);
                Assert.NotEmpty(vmWareDetails.VCenters);

                var runAsAccount = vmWareDetails.RunAsAccounts.First(
                    account => account.AccountName.Equals(
                        vmAccount,
                        StringComparison.InvariantCultureIgnoreCase));
                Assert.NotNull(runAsAccount);

                var containersResponse = client.ProtectionContainer.List(
                    vmWareFabric.Name,
                    RequestHeaders);
                Assert.NotNull(containersResponse);
                Assert.True(
                    containersResponse.ProtectionContainers.Count > 0,
                    "Containers count can't be less than 1.");

                var protectableItemsResponse = client.ProtectableItem.Get(
                    vmWareFabric.Name,
                    containersResponse.ProtectionContainers[0].Name,
                    vmId,
                    RequestHeaders);
                Assert.NotNull(protectableItemsResponse);
                Assert.NotNull(protectableItemsResponse.ProtectableItem);

                var hikewalrProtectableItem =
                    protectableItemsResponse.ProtectableItem;

                var vmWareAzureV2Details = hikewalrProtectableItem.Properties.CustomDetails
                    as VMwareVirtualMachineDetails;
                Assert.NotNull(vmWareAzureV2Details);

                var policyResponse = client.Policies.List(RequestHeaders);
                Assert.NotNull(policyResponse);
                Assert.NotEmpty(policyResponse.Policies);

                var policy = policyResponse.Policies.First(
                    p => p.Properties.ProviderSpecificDetails.InstanceType == "InMageAzureV2");
                Assert.NotNull(policy);

                Random random = new Random(100);
                //string storageAccountName = "bvtstoragev2";
                string storageAccountSubscriptionId = "c183865e-6077-46f2-a3b1-deb0f4f4650a";
                string storageAccountId = "/subscriptions/c183865e-6077-46f2-a3b1-deb0f4f4650a/resourceGroups/Default-Storage-WestUS/providers/Microsoft.ClassicStorage/storageAccounts/hikewalrstoragewestus";
                var response = client.ReplicationProtectedItem.EnableProtection(
                    vmWareFabric.Name,
                    containersResponse.ProtectionContainers[0].Name,
                    hikewalrProtectableItem.Name + "-Protected",
                    new EnableProtectionInput
                    {
                        Properties = new EnableProtectionInputProperties
                        {
                            PolicyId = policy.Id,
                            ProtectableItemId = hikewalrProtectableItem.Id,
                            ProviderSpecificDetails = new InMageAzureV2EnableProtectionInput
                            {
                                MultiVmGroupId = Guid.NewGuid().ToString(),
                                MultiVmGroupName = policy.Name + random.Next().ToString(),
                                ProcessServerId = vmWareDetails.ProcessServers[0].Id,
                                RunAsAccountId = runAsAccount.AccountId,
                                StorageAccountId = storageAccountId,
                                StorageSubscriptionId = storageAccountSubscriptionId,
                                MasterTargetId = vmWareDetails.MasterTargetServers[0].Id
                            }
                        }
                    },
                    RequestHeaders);

                Assert.NotNull(response);
                Assert.Equal(OperationStatus.Succeeded, response.Status);

                var enableResponse = response as ReplicationProtectedItemOperationResponse;
                Assert.NotNull(enableResponse);
                Assert.NotNull(enableResponse.ReplicationProtectedItem);
                Assert.NotNull(enableResponse.ReplicationProtectedItem.Properties);
                Assert.Equal(enableResponse.ReplicationProtectedItem.Name, hikewalrProtectableItem.Name + "-Protected");
            }
        }

        [Fact]
        public void EnableProtectionForVMwareVMUsingInMageProvider()
        {
            using (UndoContext context = UndoContext.Current)
            {
                context.Start();
                var client = this.GetSiteRecoveryClient(this.CustomHttpHandler);

                string vmId = "1faecbb8-b47d-11e5-af2b-0050569e66ab";
                string vmAccount = "vm";

                var responseServers = client.Fabrics.List(RequestHeaders);

                Assert.True(
                    responseServers.Fabrics.Count > 0,
                    "Servers count can't be less than 1");

                var vmWareFabric = responseServers.Fabrics.First(
                    fabric => fabric.Properties.CustomDetails.InstanceType == "VMware");
                Assert.NotNull(vmWareFabric);

                var vmWareDetails =
                   vmWareFabric.Properties.CustomDetails as VMwareFabricDetails;
                Assert.NotNull(vmWareDetails);
                Assert.NotEmpty(vmWareDetails.VCenters);

                var runAsAccount = vmWareDetails.RunAsAccounts.First(
                    account => account.AccountName.Equals(
                        vmAccount,
                        StringComparison.InvariantCultureIgnoreCase));
                Assert.NotNull(runAsAccount);

                var processServer = vmWareDetails.ProcessServers.FirstOrDefault(
                    ps => ps.FriendlyName.Equals("hikewalr-psjan6"));
                Assert.NotNull(processServer);

                var masterTargetServer = vmWareDetails.MasterTargetServers.FirstOrDefault();
                Assert.NotNull(masterTargetServer);

                var containersResponse = client.ProtectionContainer.List(
                    vmWareFabric.Name,
                    RequestHeaders);
                Assert.NotNull(containersResponse);
                Assert.True(
                    containersResponse.ProtectionContainers.Count > 0,
                    "Containers count can't be less than 1.");

                var protectableItemsResponse = client.ProtectableItem.Get(
                    vmWareFabric.Name,
                    containersResponse.ProtectionContainers[0].Name,
                    vmId,
                    RequestHeaders);
                Assert.NotNull(protectableItemsResponse);
                Assert.NotNull(protectableItemsResponse.ProtectableItem);

                var hikewalrProtectableItem =
                    protectableItemsResponse.ProtectableItem;

                var vmWareAzureV2Details = hikewalrProtectableItem.Properties.CustomDetails
                    as VMwareVirtualMachineDetails;
                Assert.NotNull(vmWareAzureV2Details);

                var policyResponse = client.Policies.List(RequestHeaders);
                Assert.NotNull(policyResponse);
                Assert.NotEmpty(policyResponse.Policies);

                var policy = policyResponse.Policies.First(
                    p => p.Properties.ProviderSpecificDetails.InstanceType == "InMage");
                Assert.NotNull(policy);

                Random random = new Random(100);
                string dataStoreName = "datastore-local (1)";
                
                var response = client.ReplicationProtectedItem.EnableProtection(
                    vmWareFabric.Name,
                    containersResponse.ProtectionContainers[0].Name,
                    hikewalrProtectableItem.Name + "-Protected",
                    new EnableProtectionInput
                    {
                        Properties = new EnableProtectionInputProperties
                        {
                            PolicyId = policy.Id,
                            ProtectableItemId = hikewalrProtectableItem.Id,
                            ProviderSpecificDetails = new InMageEnableProtectionInput
                            {
                                DatastoreName = dataStoreName,
                                DiskExclusionInput = new InMageDiskExclusionInput(),
                                MasterTargetId = masterTargetServer.Id,
                                MultiVmGroupId = Guid.NewGuid().ToString(),
                                MultiVmGroupName = policy.Name + random.Next().ToString(),
                                ProcessServerId = processServer.Id,
                                RetentionDrive = masterTargetServer.RetentionVolumes[0].VolumeName,
                                RunAsAccountId = runAsAccount.AccountId,
                                VmFriendlyName = hikewalrProtectableItem.Properties.FriendlyName
                            }
                        }
                    },
                    RequestHeaders);

                Assert.NotNull(response);
                Assert.Equal(OperationStatus.Succeeded, response.Status);

                var enableResponse = response as ReplicationProtectedItemOperationResponse;
                Assert.NotNull(enableResponse);
                Assert.NotNull(enableResponse.ReplicationProtectedItem);
                Assert.NotNull(enableResponse.ReplicationProtectedItem.Properties);
                Assert.Equal(enableResponse.ReplicationProtectedItem.Name, hikewalrProtectableItem.Name + "-Protected");
            }
        }

        [Fact]
        public void RefreshVMWareFabric()
        {
            using (UndoContext context = UndoContext.Current)
            {
                context.Start();
                var client = this.GetSiteRecoveryClient(this.CustomHttpHandler);

                var responseServers = client.Fabrics.List(RequestHeaders);

                Assert.True(
                    responseServers.Fabrics.Count > 0,
                    "Servers count can't be less than 1");

                var vmWareFabric = responseServers.Fabrics.First(
                    fabric => fabric.Properties.CustomDetails.InstanceType == "VMware");
                Assert.NotNull(vmWareFabric);

                var response = client.RecoveryServicesProvider.Refresh(
                    vmWareFabric.Name,
                    vmWareFabric.Name,
                    RequestHeaders);
            }
        }

        public void DisableProtectionForVMwareVM()
        {
            using (UndoContext context = UndoContext.Current)
            {
                context.Start();
                var client = GetSiteRecoveryClient(CustomHttpHandler);

                var fabrics = client.Fabrics.List(RequestHeaders);

                Fabric selectedFabric = null;
                ProtectionContainer selectedContainer = null;

                foreach (var fabric in fabrics.Fabrics)
                {
                    if (fabric.Properties.CustomDetails.InstanceType.Contains("VMware"))
                    {
                        selectedFabric = fabric;
                    }
                }

                var containers = client.ProtectionContainer.List(selectedFabric.Name, RequestHeaders);

                foreach (var container in containers.ProtectionContainers)
                {
                    if (container.Properties.ProtectedItemCount > 0
                        && container.Properties.Role.Equals("Primary"))
                    {
                        selectedContainer = container;
                        break;
                    }
                }

                if (selectedContainer != null)
                {
                    var protectedItem = client.ReplicationProtectedItem.List(
                        selectedFabric.Name,
                        selectedContainer.Name,
                        RequestHeaders).ReplicationProtectedItems[0];

                    var response = client.ReplicationProtectedItem.DisableProtection(
                        selectedFabric.Name,
                        selectedContainer.Name,
                        protectedItem.Name,
                        new DisableProtectionInput()
                        {
                            Properties = new DisableProtectionInputProperties()
                            {
                                ProviderSettings = new DisableProtectionProviderSpecificInput()
                                {

                                }
                            }
                        },
                        RequestHeaders);

                    Assert.NotNull(response);
                    Assert.Equal(OperationStatus.Succeeded, response.Status);
                }
                else
                {
                    throw new System.Exception("No protected item found");
                }
            }
        }

        public void PurgeProtectionForVMwareVM()
        {
            using (UndoContext context = UndoContext.Current)
            {
                context.Start();
                var client = GetSiteRecoveryClient(CustomHttpHandler);

                var fabrics = client.Fabrics.List(RequestHeaders);

                Fabric selectedFabric = null;
                ProtectionContainer selectedContainer = null;

                foreach (var fabric in fabrics.Fabrics)
                {
                    if (fabric.Properties.CustomDetails.InstanceType.Contains("VMware"))
                    {
                        selectedFabric = fabric;
                    }
                }

                var containers = client.ProtectionContainer.List(selectedFabric.Name, RequestHeaders);

                foreach (var container in containers.ProtectionContainers)
                {
                    if (container.Properties.ProtectedItemCount > 0
                        && container.Properties.Role.Equals("Primary"))
                    {
                        selectedContainer = container;
                        break;
                    }
                }

                if (selectedContainer != null)
                {
                    var protectedItem = client.ReplicationProtectedItem.List(
                        selectedFabric.Name,
                        selectedContainer.Name,
                        RequestHeaders).ReplicationProtectedItems[0];

                    var response = client.ReplicationProtectedItem.PurgeProtection(
                        selectedFabric.Name,
                        selectedContainer.Name,
                        protectedItem.Name,
                        RequestHeaders);

                    Assert.NotNull(response);
                    Assert.Equal(OperationStatus.Succeeded, response.Status);
                }
                else
                {
                    throw new System.Exception("No protected item found");
                }
            }
        }
    }
}<|MERGE_RESOLUTION|>--- conflicted
+++ resolved
@@ -122,7 +122,6 @@
             }
         }
 
-<<<<<<< HEAD
         [Fact]
         public void UpdateProtectionOfInMageAzureV2ProtectedItem()
         {
@@ -193,8 +192,6 @@
         }
 
         [Fact]
-=======
->>>>>>> fd860679
         public void EnableProtectionForVMwareVM()
         {
             using (UndoContext context = UndoContext.Current)

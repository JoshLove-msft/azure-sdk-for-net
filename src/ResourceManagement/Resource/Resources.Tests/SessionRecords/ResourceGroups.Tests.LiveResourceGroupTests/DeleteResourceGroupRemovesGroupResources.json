--- conflicted
+++ resolved
@@ -1,13 +1,8 @@
 {
   "Entries": [
     {
-<<<<<<< HEAD
-      "RequestUri": "/subscriptions/45c0ad46-ae3f-493e-91ce-9297e0953fc1/resourcegroups/csmrg3077?api-version=2015-11-01",
-      "EncodedRequestUri": "L3N1YnNjcmlwdGlvbnMvNDVjMGFkNDYtYWUzZi00OTNlLTkxY2UtOTI5N2UwOTUzZmMxL3Jlc291cmNlZ3JvdXBzL2NzbXJnMzA3Nz9hcGktdmVyc2lvbj0yMDE1LTExLTAx",
-=======
       "RequestUri": "/subscriptions/38b598fc-e57a-423f-b2e7-dc0ddb631f1f/resourcegroups/csmrg7417?api-version=2016-02-01",
       "EncodedRequestUri": "L3N1YnNjcmlwdGlvbnMvMzhiNTk4ZmMtZTU3YS00MjNmLWIyZTctZGMwZGRiNjMxZjFmL3Jlc291cmNlZ3JvdXBzL2NzbXJnNzQxNz9hcGktdmVyc2lvbj0yMDE2LTAyLTAx",
->>>>>>> 4aecb5af
       "RequestMethod": "PUT",
       "RequestBody": "{\r\n  \"location\": \"westus\"\r\n}",
       "RequestHeaders": {
@@ -21,11 +16,7 @@
           "Microsoft.Azure.Management.Resources.ResourceManagementClient/2.0.0.0"
         ]
       },
-<<<<<<< HEAD
-      "ResponseBody": "{\r\n  \"id\": \"/subscriptions/45c0ad46-ae3f-493e-91ce-9297e0953fc1/resourceGroups/csmrg3077\",\r\n  \"name\": \"csmrg3077\",\r\n  \"location\": \"westus\",\r\n  \"properties\": {\r\n    \"provisioningState\": \"Succeeded\"\r\n  }\r\n}",
-=======
       "ResponseBody": "{\r\n  \"id\": \"/subscriptions/38b598fc-e57a-423f-b2e7-dc0ddb631f1f/resourceGroups/csmrg7417\",\r\n  \"name\": \"csmrg7417\",\r\n  \"location\": \"westus\",\r\n  \"properties\": {\r\n    \"provisioningState\": \"Succeeded\"\r\n  }\r\n}",
->>>>>>> 4aecb5af
       "ResponseHeaders": {
         "Content-Length": [
           "171"
@@ -40,18 +31,6 @@
           "no-cache"
         ],
         "x-ms-ratelimit-remaining-subscription-writes": [
-<<<<<<< HEAD
-          "1195"
-        ],
-        "x-ms-request-id": [
-          "d55ac397-5bff-4091-b59b-6b1a923ae58c"
-        ],
-        "x-ms-correlation-request-id": [
-          "d55ac397-5bff-4091-b59b-6b1a923ae58c"
-        ],
-        "x-ms-routing-request-id": [
-          "CENTRALUS:20160124T004029Z:d55ac397-5bff-4091-b59b-6b1a923ae58c"
-=======
           "1199"
         ],
         "x-ms-request-id": [
@@ -62,36 +41,24 @@
         ],
         "x-ms-routing-request-id": [
           "CENTRALUS:20160308T032202Z:30e344d1-353d-4a79-a3c9-4a9f6fb664af"
->>>>>>> 4aecb5af
-        ],
-        "Strict-Transport-Security": [
-          "max-age=31536000; includeSubDomains"
-        ],
-        "Cache-Control": [
-          "no-cache"
-        ],
-        "Date": [
-<<<<<<< HEAD
-          "Sun, 24 Jan 2016 00:40:28 GMT"
-=======
+        ],
+        "Strict-Transport-Security": [
+          "max-age=31536000; includeSubDomains"
+        ],
+        "Cache-Control": [
+          "no-cache"
+        ],
+        "Date": [
           "Tue, 08 Mar 2016 03:22:02 GMT"
->>>>>>> 4aecb5af
         ]
       },
       "StatusCode": 201
     },
     {
-<<<<<<< HEAD
-      "RequestUri": "/subscriptions/45c0ad46-ae3f-493e-91ce-9297e0953fc1/resourcegroups/csmrg3077/providers/Microsoft.Web//sites/csmr9005?api-version=2014-04-01",
-      "EncodedRequestUri": "L3N1YnNjcmlwdGlvbnMvNDVjMGFkNDYtYWUzZi00OTNlLTkxY2UtOTI5N2UwOTUzZmMxL3Jlc291cmNlZ3JvdXBzL2NzbXJnMzA3Ny9wcm92aWRlcnMvTWljcm9zb2Z0LldlYi8vc2l0ZXMvY3NtcjkwMDU/YXBpLXZlcnNpb249MjAxNC0wNC0wMQ==",
-      "RequestMethod": "PUT",
-      "RequestBody": "{\r\n  \"properties\": {\r\n    \"name\": \"csmr9005\",\r\n    \"siteMode\": \"Standard\",\r\n    \"computeMode\": \"Shared\"\r\n  },\r\n  \"location\": \"westus\",\r\n  \"tags\": {}\r\n}",
-=======
       "RequestUri": "/subscriptions/38b598fc-e57a-423f-b2e7-dc0ddb631f1f/resourcegroups/csmrg7417/providers/Microsoft.Web//sites/csmr4608?api-version=2014-04-01",
       "EncodedRequestUri": "L3N1YnNjcmlwdGlvbnMvMzhiNTk4ZmMtZTU3YS00MjNmLWIyZTctZGMwZGRiNjMxZjFmL3Jlc291cmNlZ3JvdXBzL2NzbXJnNzQxNy9wcm92aWRlcnMvTWljcm9zb2Z0LldlYi8vc2l0ZXMvY3NtcjQ2MDg/YXBpLXZlcnNpb249MjAxNC0wNC0wMQ==",
       "RequestMethod": "PUT",
       "RequestBody": "{\r\n  \"properties\": {\r\n    \"name\": \"csmr4608\",\r\n    \"siteMode\": \"Standard\",\r\n    \"computeMode\": \"Shared\"\r\n  },\r\n  \"location\": \"westus\",\r\n  \"tags\": {}\r\n}",
->>>>>>> 4aecb5af
       "RequestHeaders": {
         "Content-Type": [
           "application/json; charset=utf-8"
@@ -103,17 +70,10 @@
           "Microsoft.Azure.Management.Resources.ResourceManagementClient/2.0.0.0"
         ]
       },
-<<<<<<< HEAD
-      "ResponseBody": "{\r\n  \"id\": \"/subscriptions/45c0ad46-ae3f-493e-91ce-9297e0953fc1/resourceGroups/csmrg3077/providers/Microsoft.Web/sites/csmr9005\",\r\n  \"name\": \"csmr9005\",\r\n  \"type\": \"Microsoft.Web/sites\",\r\n  \"location\": \"westus\",\r\n  \"tags\": {},\r\n  \"properties\": {\r\n    \"name\": \"csmr9005\",\r\n    \"state\": \"Running\",\r\n    \"hostNames\": [\r\n      \"csmr9005.azurewebsites.net\"\r\n    ],\r\n    \"webSpace\": \"csmrg3077-WestUSwebspace\",\r\n    \"selfLink\": \"https://waws-prod-bay-047.api.azurewebsites.windows.net:454/subscriptions/45c0ad46-ae3f-493e-91ce-9297e0953fc1/webspaces/csmrg3077-WestUSwebspace/sites/csmr9005\",\r\n    \"repositorySiteName\": \"csmr9005\",\r\n    \"owner\": null,\r\n    \"usageState\": 0,\r\n    \"enabled\": true,\r\n    \"adminEnabled\": true,\r\n    \"enabledHostNames\": [\r\n      \"csmr9005.azurewebsites.net\",\r\n      \"csmr9005.scm.azurewebsites.net\"\r\n    ],\r\n    \"siteProperties\": {\r\n      \"metadata\": null,\r\n      \"properties\": [],\r\n      \"appSettings\": null\r\n    },\r\n    \"availabilityState\": 0,\r\n    \"sslCertificates\": null,\r\n    \"csrs\": [],\r\n    \"cers\": null,\r\n    \"siteMode\": null,\r\n    \"hostNameSslStates\": [\r\n      {\r\n        \"name\": \"csmr9005.azurewebsites.net\",\r\n        \"sslState\": 0,\r\n        \"ipBasedSslResult\": null,\r\n        \"virtualIP\": null,\r\n        \"thumbprint\": null,\r\n        \"toUpdate\": null,\r\n        \"toUpdateIpBasedSsl\": null,\r\n        \"ipBasedSslState\": 0,\r\n        \"hostType\": 0\r\n      },\r\n      {\r\n        \"name\": \"csmr9005.scm.azurewebsites.net\",\r\n        \"sslState\": 0,\r\n        \"ipBasedSslResult\": null,\r\n        \"virtualIP\": null,\r\n        \"thumbprint\": null,\r\n        \"toUpdate\": null,\r\n        \"toUpdateIpBasedSsl\": null,\r\n        \"ipBasedSslState\": 0,\r\n        \"hostType\": 1\r\n      }\r\n    ],\r\n    \"computeMode\": null,\r\n    \"serverFarm\": \"Default1\",\r\n    \"serverFarmId\": null,\r\n    \"lastModifiedTimeUtc\": \"2016-01-24T00:40:37.443\",\r\n    \"storageRecoveryDefaultState\": \"Running\",\r\n    \"contentAvailabilityState\": 0,\r\n    \"runtimeAvailabilityState\": 0,\r\n    \"siteConfig\": null,\r\n    \"deploymentId\": \"csmr9005\",\r\n    \"trafficManagerHostNames\": null,\r\n    \"sku\": \"Free\",\r\n    \"premiumAppDeployed\": null,\r\n    \"scmSiteAlsoStopped\": false,\r\n    \"targetSwapSlot\": null,\r\n    \"hostingEnvironment\": null,\r\n    \"hostingEnvironmentProfile\": null,\r\n    \"microService\": \"WebSites\",\r\n    \"gatewaySiteName\": null,\r\n    \"clientAffinityEnabled\": true,\r\n    \"clientCertEnabled\": false,\r\n    \"hostNamesDisabled\": false,\r\n    \"domainVerificationIdentifiers\": null,\r\n    \"kind\": null,\r\n    \"outboundIpAddresses\": \"104.40.28.42,104.40.26.133,104.40.25.66,104.40.24.165\",\r\n    \"cloningInfo\": null,\r\n    \"hostingEnvironmentId\": null,\r\n    \"tags\": {}\r\n  }\r\n}",
-      "ResponseHeaders": {
-        "Content-Length": [
-          "1979"
-=======
       "ResponseBody": "{\r\n  \"id\": \"/subscriptions/38b598fc-e57a-423f-b2e7-dc0ddb631f1f/resourceGroups/csmrg7417/providers/Microsoft.Web/sites/csmr4608\",\r\n  \"name\": \"csmr4608\",\r\n  \"type\": \"Microsoft.Web/sites\",\r\n  \"location\": \"westus\",\r\n  \"tags\": {},\r\n  \"properties\": {\r\n    \"name\": \"csmr4608\",\r\n    \"state\": \"Running\",\r\n    \"hostNames\": [\r\n      \"csmr4608.azurewebsites.net\"\r\n    ],\r\n    \"webSpace\": \"csmrg7417-WestUSwebspace\",\r\n    \"selfLink\": \"https://waws-prod-bay-051.api.azurewebsites.windows.net:454/subscriptions/38b598fc-e57a-423f-b2e7-dc0ddb631f1f/webspaces/csmrg7417-WestUSwebspace/sites/csmr4608\",\r\n    \"repositorySiteName\": \"csmr4608\",\r\n    \"owner\": null,\r\n    \"usageState\": 0,\r\n    \"enabled\": true,\r\n    \"adminEnabled\": true,\r\n    \"enabledHostNames\": [\r\n      \"csmr4608.azurewebsites.net\",\r\n      \"csmr4608.scm.azurewebsites.net\"\r\n    ],\r\n    \"siteProperties\": {\r\n      \"metadata\": null,\r\n      \"properties\": [],\r\n      \"appSettings\": null\r\n    },\r\n    \"availabilityState\": 0,\r\n    \"sslCertificates\": null,\r\n    \"csrs\": [],\r\n    \"cers\": null,\r\n    \"siteMode\": null,\r\n    \"hostNameSslStates\": [\r\n      {\r\n        \"name\": \"csmr4608.azurewebsites.net\",\r\n        \"sslState\": 0,\r\n        \"ipBasedSslResult\": null,\r\n        \"virtualIP\": null,\r\n        \"thumbprint\": null,\r\n        \"toUpdate\": null,\r\n        \"toUpdateIpBasedSsl\": null,\r\n        \"ipBasedSslState\": 0,\r\n        \"hostType\": 0\r\n      },\r\n      {\r\n        \"name\": \"csmr4608.scm.azurewebsites.net\",\r\n        \"sslState\": 0,\r\n        \"ipBasedSslResult\": null,\r\n        \"virtualIP\": null,\r\n        \"thumbprint\": null,\r\n        \"toUpdate\": null,\r\n        \"toUpdateIpBasedSsl\": null,\r\n        \"ipBasedSslState\": 0,\r\n        \"hostType\": 1\r\n      }\r\n    ],\r\n    \"computeMode\": null,\r\n    \"serverFarm\": \"Default1\",\r\n    \"serverFarmId\": null,\r\n    \"lastModifiedTimeUtc\": \"2016-03-08T03:22:06.723\",\r\n    \"storageRecoveryDefaultState\": \"Running\",\r\n    \"contentAvailabilityState\": 0,\r\n    \"runtimeAvailabilityState\": 0,\r\n    \"siteConfig\": null,\r\n    \"deploymentId\": \"csmr4608\",\r\n    \"trafficManagerHostNames\": null,\r\n    \"sku\": \"Free\",\r\n    \"premiumAppDeployed\": null,\r\n    \"scmSiteAlsoStopped\": false,\r\n    \"targetSwapSlot\": null,\r\n    \"hostingEnvironment\": null,\r\n    \"hostingEnvironmentProfile\": null,\r\n    \"microService\": \"WebSites\",\r\n    \"gatewaySiteName\": null,\r\n    \"clientAffinityEnabled\": true,\r\n    \"clientCertEnabled\": false,\r\n    \"hostNamesDisabled\": false,\r\n    \"domainVerificationIdentifiers\": null,\r\n    \"kind\": null,\r\n    \"outboundIpAddresses\": \"40.78.17.157,40.78.21.191,40.78.22.38,40.78.21.180\",\r\n    \"cloningInfo\": null,\r\n    \"hostingEnvironmentId\": null,\r\n    \"tags\": {},\r\n    \"resourceGroup\": \"csmrg7417\"\r\n  }\r\n}",
       "ResponseHeaders": {
         "Content-Length": [
           "2004"
->>>>>>> 4aecb5af
         ],
         "Content-Type": [
           "application/json"
@@ -128,18 +88,6 @@
           "max-age=31536000; includeSubDomains"
         ],
         "x-ms-request-id": [
-<<<<<<< HEAD
-          "c542b860-6c57-49d6-a426-dd3363e8a016"
-        ],
-        "x-ms-ratelimit-remaining-subscription-writes": [
-          "1194"
-        ],
-        "x-ms-correlation-request-id": [
-          "7ca81d67-6b58-4b5c-86f4-2c0da1c9ea78"
-        ],
-        "x-ms-routing-request-id": [
-          "CENTRALUS:20160124T004040Z:7ca81d67-6b58-4b5c-86f4-2c0da1c9ea78"
-=======
           "1006128c-ab83-4b24-b9b1-d8b530d2957b"
         ],
         "x-ms-ratelimit-remaining-subscription-writes": [
@@ -150,17 +98,12 @@
         ],
         "x-ms-routing-request-id": [
           "CENTRALUS:20160308T032216Z:b0bbb137-cc80-4bc4-942b-8dda945a52ab"
->>>>>>> 4aecb5af
-        ],
-        "Cache-Control": [
-          "no-cache"
-        ],
-        "Date": [
-<<<<<<< HEAD
-          "Sun, 24 Jan 2016 00:40:39 GMT"
-=======
+        ],
+        "Cache-Control": [
+          "no-cache"
+        ],
+        "Date": [
           "Tue, 08 Mar 2016 03:22:16 GMT"
->>>>>>> 4aecb5af
         ],
         "Server": [
           "Microsoft-IIS/8.0"
@@ -175,13 +118,8 @@
       "StatusCode": 200
     },
     {
-<<<<<<< HEAD
-      "RequestUri": "/subscriptions/45c0ad46-ae3f-493e-91ce-9297e0953fc1/resourcegroups/csmrg3077?api-version=2015-11-01",
-      "EncodedRequestUri": "L3N1YnNjcmlwdGlvbnMvNDVjMGFkNDYtYWUzZi00OTNlLTkxY2UtOTI5N2UwOTUzZmMxL3Jlc291cmNlZ3JvdXBzL2NzbXJnMzA3Nz9hcGktdmVyc2lvbj0yMDE1LTExLTAx",
-=======
       "RequestUri": "/subscriptions/38b598fc-e57a-423f-b2e7-dc0ddb631f1f/resourcegroups/csmrg7417?api-version=2016-02-01",
       "EncodedRequestUri": "L3N1YnNjcmlwdGlvbnMvMzhiNTk4ZmMtZTU3YS00MjNmLWIyZTctZGMwZGRiNjMxZjFmL3Jlc291cmNlZ3JvdXBzL2NzbXJnNzQxNz9hcGktdmVyc2lvbj0yMDE2LTAyLTAx",
->>>>>>> 4aecb5af
       "RequestMethod": "DELETE",
       "RequestBody": "",
       "RequestHeaders": {
@@ -204,18 +142,6 @@
           "15"
         ],
         "x-ms-ratelimit-remaining-subscription-writes": [
-<<<<<<< HEAD
-          "1193"
-        ],
-        "x-ms-request-id": [
-          "91b91160-c20e-4072-8cd5-6a0ef62524ce"
-        ],
-        "x-ms-correlation-request-id": [
-          "91b91160-c20e-4072-8cd5-6a0ef62524ce"
-        ],
-        "x-ms-routing-request-id": [
-          "CENTRALUS:20160124T004040Z:91b91160-c20e-4072-8cd5-6a0ef62524ce"
-=======
           "1196"
         ],
         "x-ms-request-id": [
@@ -226,47 +152,30 @@
         ],
         "x-ms-routing-request-id": [
           "CENTRALUS:20160308T032217Z:7a27deac-f228-4546-8f42-91392f39b6b1"
->>>>>>> 4aecb5af
-        ],
-        "Strict-Transport-Security": [
-          "max-age=31536000; includeSubDomains"
-        ],
-        "Cache-Control": [
-          "no-cache"
-        ],
-        "Date": [
-<<<<<<< HEAD
-          "Sun, 24 Jan 2016 00:40:40 GMT"
-        ],
-        "Location": [
-          "https://management.azure.com/subscriptions/45c0ad46-ae3f-493e-91ce-9297e0953fc1/operationresults/eyJqb2JJZCI6IlJFU09VUkNFR1JPVVBERUxFVElPTkpPQi1DU01SRzMwNzctV0VTVFVTIiwiam9iTG9jYXRpb24iOiJ3ZXN0dXMifQ?api-version=2015-11-01"
-=======
+        ],
+        "Strict-Transport-Security": [
+          "max-age=31536000; includeSubDomains"
+        ],
+        "Cache-Control": [
+          "no-cache"
+        ],
+        "Date": [
           "Tue, 08 Mar 2016 03:22:17 GMT"
         ],
         "Location": [
           "https://management.azure.com/subscriptions/38b598fc-e57a-423f-b2e7-dc0ddb631f1f/operationresults/eyJqb2JJZCI6IlJFU09VUkNFR1JPVVBERUxFVElPTkpPQi1DU01SRzc0MTctV0VTVFVTIiwiam9iTG9jYXRpb24iOiJ3ZXN0dXMifQ?api-version=2016-02-01"
->>>>>>> 4aecb5af
         ]
       },
       "StatusCode": 202
     },
     {
-<<<<<<< HEAD
-      "RequestUri": "/subscriptions/45c0ad46-ae3f-493e-91ce-9297e0953fc1/operationresults/eyJqb2JJZCI6IlJFU09VUkNFR1JPVVBERUxFVElPTkpPQi1DU01SRzMwNzctV0VTVFVTIiwiam9iTG9jYXRpb24iOiJ3ZXN0dXMifQ?api-version=2015-11-01",
-      "EncodedRequestUri": "L3N1YnNjcmlwdGlvbnMvNDVjMGFkNDYtYWUzZi00OTNlLTkxY2UtOTI5N2UwOTUzZmMxL29wZXJhdGlvbnJlc3VsdHMvZXlKcWIySkpaQ0k2SWxKRlUwOVZVa05GUjFKUFZWQkVSVXhGVkVsUFRrcFBRaTFEVTAxU1J6TXdOemN0VjBWVFZGVlRJaXdpYW05aVRHOWpZWFJwYjI0aU9pSjNaWE4wZFhNaWZRP2FwaS12ZXJzaW9uPTIwMTUtMTEtMDE=",
-=======
       "RequestUri": "/subscriptions/38b598fc-e57a-423f-b2e7-dc0ddb631f1f/operationresults/eyJqb2JJZCI6IlJFU09VUkNFR1JPVVBERUxFVElPTkpPQi1DU01SRzc0MTctV0VTVFVTIiwiam9iTG9jYXRpb24iOiJ3ZXN0dXMifQ?api-version=2016-02-01",
       "EncodedRequestUri": "L3N1YnNjcmlwdGlvbnMvMzhiNTk4ZmMtZTU3YS00MjNmLWIyZTctZGMwZGRiNjMxZjFmL29wZXJhdGlvbnJlc3VsdHMvZXlKcWIySkpaQ0k2SWxKRlUwOVZVa05GUjFKUFZWQkVSVXhGVkVsUFRrcFBRaTFEVTAxU1J6YzBNVGN0VjBWVFZGVlRJaXdpYW05aVRHOWpZWFJwYjI0aU9pSjNaWE4wZFhNaWZRP2FwaS12ZXJzaW9uPTIwMTYtMDItMDE=",
->>>>>>> 4aecb5af
       "RequestMethod": "GET",
       "RequestBody": "",
       "RequestHeaders": {
         "x-ms-version": [
-<<<<<<< HEAD
-          "2015-11-01"
-=======
           "2016-02-01"
->>>>>>> 4aecb5af
         ],
         "User-Agent": [
           "Microsoft.Azure.Management.Resources.ResourceManagementClient/2.0.0.0"
@@ -287,18 +196,6 @@
           "15"
         ],
         "x-ms-ratelimit-remaining-subscription-reads": [
-<<<<<<< HEAD
-          "14994"
-        ],
-        "x-ms-request-id": [
-          "28cad68e-1d99-4244-ba79-c935b3195894"
-        ],
-        "x-ms-correlation-request-id": [
-          "28cad68e-1d99-4244-ba79-c935b3195894"
-        ],
-        "x-ms-routing-request-id": [
-          "CENTRALUS:20160124T004040Z:28cad68e-1d99-4244-ba79-c935b3195894"
-=======
           "14964"
         ],
         "x-ms-request-id": [
@@ -309,47 +206,30 @@
         ],
         "x-ms-routing-request-id": [
           "CENTRALUS:20160308T032217Z:32f8c37c-2dee-48d4-93c9-13a87f3fb0b4"
->>>>>>> 4aecb5af
-        ],
-        "Strict-Transport-Security": [
-          "max-age=31536000; includeSubDomains"
-        ],
-        "Cache-Control": [
-          "no-cache"
-        ],
-        "Date": [
-<<<<<<< HEAD
-          "Sun, 24 Jan 2016 00:40:40 GMT"
-        ],
-        "Location": [
-          "https://management.azure.com/subscriptions/45c0ad46-ae3f-493e-91ce-9297e0953fc1/operationresults/eyJqb2JJZCI6IlJFU09VUkNFR1JPVVBERUxFVElPTkpPQi1DU01SRzMwNzctV0VTVFVTIiwiam9iTG9jYXRpb24iOiJ3ZXN0dXMifQ?api-version=2015-11-01"
-=======
+        ],
+        "Strict-Transport-Security": [
+          "max-age=31536000; includeSubDomains"
+        ],
+        "Cache-Control": [
+          "no-cache"
+        ],
+        "Date": [
           "Tue, 08 Mar 2016 03:22:17 GMT"
         ],
         "Location": [
           "https://management.azure.com/subscriptions/38b598fc-e57a-423f-b2e7-dc0ddb631f1f/operationresults/eyJqb2JJZCI6IlJFU09VUkNFR1JPVVBERUxFVElPTkpPQi1DU01SRzc0MTctV0VTVFVTIiwiam9iTG9jYXRpb24iOiJ3ZXN0dXMifQ?api-version=2016-02-01"
->>>>>>> 4aecb5af
         ]
       },
       "StatusCode": 202
     },
     {
-<<<<<<< HEAD
-      "RequestUri": "/subscriptions/45c0ad46-ae3f-493e-91ce-9297e0953fc1/operationresults/eyJqb2JJZCI6IlJFU09VUkNFR1JPVVBERUxFVElPTkpPQi1DU01SRzMwNzctV0VTVFVTIiwiam9iTG9jYXRpb24iOiJ3ZXN0dXMifQ?api-version=2015-11-01",
-      "EncodedRequestUri": "L3N1YnNjcmlwdGlvbnMvNDVjMGFkNDYtYWUzZi00OTNlLTkxY2UtOTI5N2UwOTUzZmMxL29wZXJhdGlvbnJlc3VsdHMvZXlKcWIySkpaQ0k2SWxKRlUwOVZVa05GUjFKUFZWQkVSVXhGVkVsUFRrcFBRaTFEVTAxU1J6TXdOemN0VjBWVFZGVlRJaXdpYW05aVRHOWpZWFJwYjI0aU9pSjNaWE4wZFhNaWZRP2FwaS12ZXJzaW9uPTIwMTUtMTEtMDE=",
-=======
       "RequestUri": "/subscriptions/38b598fc-e57a-423f-b2e7-dc0ddb631f1f/operationresults/eyJqb2JJZCI6IlJFU09VUkNFR1JPVVBERUxFVElPTkpPQi1DU01SRzc0MTctV0VTVFVTIiwiam9iTG9jYXRpb24iOiJ3ZXN0dXMifQ?api-version=2016-02-01",
       "EncodedRequestUri": "L3N1YnNjcmlwdGlvbnMvMzhiNTk4ZmMtZTU3YS00MjNmLWIyZTctZGMwZGRiNjMxZjFmL29wZXJhdGlvbnJlc3VsdHMvZXlKcWIySkpaQ0k2SWxKRlUwOVZVa05GUjFKUFZWQkVSVXhGVkVsUFRrcFBRaTFEVTAxU1J6YzBNVGN0VjBWVFZGVlRJaXdpYW05aVRHOWpZWFJwYjI0aU9pSjNaWE4wZFhNaWZRP2FwaS12ZXJzaW9uPTIwMTYtMDItMDE=",
->>>>>>> 4aecb5af
       "RequestMethod": "GET",
       "RequestBody": "",
       "RequestHeaders": {
         "x-ms-version": [
-<<<<<<< HEAD
-          "2015-11-01"
-=======
           "2016-02-01"
->>>>>>> 4aecb5af
         ],
         "User-Agent": [
           "Microsoft.Azure.Management.Resources.ResourceManagementClient/2.0.0.0"
@@ -370,18 +250,6 @@
           "15"
         ],
         "x-ms-ratelimit-remaining-subscription-reads": [
-<<<<<<< HEAD
-          "14993"
-        ],
-        "x-ms-request-id": [
-          "cb062e33-fb94-4197-b202-737526f9e411"
-        ],
-        "x-ms-correlation-request-id": [
-          "cb062e33-fb94-4197-b202-737526f9e411"
-        ],
-        "x-ms-routing-request-id": [
-          "CENTRALUS:20160124T004056Z:cb062e33-fb94-4197-b202-737526f9e411"
-=======
           "14963"
         ],
         "x-ms-request-id": [
@@ -392,47 +260,30 @@
         ],
         "x-ms-routing-request-id": [
           "CENTRALUS:20160308T032233Z:ceb99bf0-04aa-4875-a0d3-1ac00ab78946"
->>>>>>> 4aecb5af
-        ],
-        "Strict-Transport-Security": [
-          "max-age=31536000; includeSubDomains"
-        ],
-        "Cache-Control": [
-          "no-cache"
-        ],
-        "Date": [
-<<<<<<< HEAD
-          "Sun, 24 Jan 2016 00:40:55 GMT"
-        ],
-        "Location": [
-          "https://management.azure.com/subscriptions/45c0ad46-ae3f-493e-91ce-9297e0953fc1/operationresults/eyJqb2JJZCI6IlJFU09VUkNFR1JPVVBERUxFVElPTkpPQi1DU01SRzMwNzctV0VTVFVTIiwiam9iTG9jYXRpb24iOiJ3ZXN0dXMifQ?api-version=2015-11-01"
-=======
+        ],
+        "Strict-Transport-Security": [
+          "max-age=31536000; includeSubDomains"
+        ],
+        "Cache-Control": [
+          "no-cache"
+        ],
+        "Date": [
           "Tue, 08 Mar 2016 03:22:32 GMT"
         ],
         "Location": [
           "https://management.azure.com/subscriptions/38b598fc-e57a-423f-b2e7-dc0ddb631f1f/operationresults/eyJqb2JJZCI6IlJFU09VUkNFR1JPVVBERUxFVElPTkpPQi1DU01SRzc0MTctV0VTVFVTIiwiam9iTG9jYXRpb24iOiJ3ZXN0dXMifQ?api-version=2016-02-01"
->>>>>>> 4aecb5af
         ]
       },
       "StatusCode": 202
     },
     {
-<<<<<<< HEAD
-      "RequestUri": "/subscriptions/45c0ad46-ae3f-493e-91ce-9297e0953fc1/operationresults/eyJqb2JJZCI6IlJFU09VUkNFR1JPVVBERUxFVElPTkpPQi1DU01SRzMwNzctV0VTVFVTIiwiam9iTG9jYXRpb24iOiJ3ZXN0dXMifQ?api-version=2015-11-01",
-      "EncodedRequestUri": "L3N1YnNjcmlwdGlvbnMvNDVjMGFkNDYtYWUzZi00OTNlLTkxY2UtOTI5N2UwOTUzZmMxL29wZXJhdGlvbnJlc3VsdHMvZXlKcWIySkpaQ0k2SWxKRlUwOVZVa05GUjFKUFZWQkVSVXhGVkVsUFRrcFBRaTFEVTAxU1J6TXdOemN0VjBWVFZGVlRJaXdpYW05aVRHOWpZWFJwYjI0aU9pSjNaWE4wZFhNaWZRP2FwaS12ZXJzaW9uPTIwMTUtMTEtMDE=",
-=======
       "RequestUri": "/subscriptions/38b598fc-e57a-423f-b2e7-dc0ddb631f1f/operationresults/eyJqb2JJZCI6IlJFU09VUkNFR1JPVVBERUxFVElPTkpPQi1DU01SRzc0MTctV0VTVFVTIiwiam9iTG9jYXRpb24iOiJ3ZXN0dXMifQ?api-version=2016-02-01",
       "EncodedRequestUri": "L3N1YnNjcmlwdGlvbnMvMzhiNTk4ZmMtZTU3YS00MjNmLWIyZTctZGMwZGRiNjMxZjFmL29wZXJhdGlvbnJlc3VsdHMvZXlKcWIySkpaQ0k2SWxKRlUwOVZVa05GUjFKUFZWQkVSVXhGVkVsUFRrcFBRaTFEVTAxU1J6YzBNVGN0VjBWVFZGVlRJaXdpYW05aVRHOWpZWFJwYjI0aU9pSjNaWE4wZFhNaWZRP2FwaS12ZXJzaW9uPTIwMTYtMDItMDE=",
->>>>>>> 4aecb5af
       "RequestMethod": "GET",
       "RequestBody": "",
       "RequestHeaders": {
         "x-ms-version": [
-<<<<<<< HEAD
-          "2015-11-01"
-=======
           "2016-02-01"
->>>>>>> 4aecb5af
         ],
         "User-Agent": [
           "Microsoft.Azure.Management.Resources.ResourceManagementClient/2.0.0.0"
@@ -453,18 +304,6 @@
           "15"
         ],
         "x-ms-ratelimit-remaining-subscription-reads": [
-<<<<<<< HEAD
-          "14992"
-        ],
-        "x-ms-request-id": [
-          "6010399a-9419-403d-8e76-ea24684aeaed"
-        ],
-        "x-ms-correlation-request-id": [
-          "6010399a-9419-403d-8e76-ea24684aeaed"
-        ],
-        "x-ms-routing-request-id": [
-          "CENTRALUS:20160124T004111Z:6010399a-9419-403d-8e76-ea24684aeaed"
-=======
           "14962"
         ],
         "x-ms-request-id": [
@@ -475,47 +314,30 @@
         ],
         "x-ms-routing-request-id": [
           "CENTRALUS:20160308T032248Z:9336e3c8-ecd2-4fa8-bec7-27bab4ba9aab"
->>>>>>> 4aecb5af
-        ],
-        "Strict-Transport-Security": [
-          "max-age=31536000; includeSubDomains"
-        ],
-        "Cache-Control": [
-          "no-cache"
-        ],
-        "Date": [
-<<<<<<< HEAD
-          "Sun, 24 Jan 2016 00:41:11 GMT"
-        ],
-        "Location": [
-          "https://management.azure.com/subscriptions/45c0ad46-ae3f-493e-91ce-9297e0953fc1/operationresults/eyJqb2JJZCI6IlJFU09VUkNFR1JPVVBERUxFVElPTkpPQi1DU01SRzMwNzctV0VTVFVTIiwiam9iTG9jYXRpb24iOiJ3ZXN0dXMifQ?api-version=2015-11-01"
-=======
+        ],
+        "Strict-Transport-Security": [
+          "max-age=31536000; includeSubDomains"
+        ],
+        "Cache-Control": [
+          "no-cache"
+        ],
+        "Date": [
           "Tue, 08 Mar 2016 03:22:47 GMT"
         ],
         "Location": [
           "https://management.azure.com/subscriptions/38b598fc-e57a-423f-b2e7-dc0ddb631f1f/operationresults/eyJqb2JJZCI6IlJFU09VUkNFR1JPVVBERUxFVElPTkpPQi1DU01SRzc0MTctV0VTVFVTIiwiam9iTG9jYXRpb24iOiJ3ZXN0dXMifQ?api-version=2016-02-01"
->>>>>>> 4aecb5af
         ]
       },
       "StatusCode": 202
     },
     {
-<<<<<<< HEAD
-      "RequestUri": "/subscriptions/45c0ad46-ae3f-493e-91ce-9297e0953fc1/operationresults/eyJqb2JJZCI6IlJFU09VUkNFR1JPVVBERUxFVElPTkpPQi1DU01SRzMwNzctV0VTVFVTIiwiam9iTG9jYXRpb24iOiJ3ZXN0dXMifQ?api-version=2015-11-01",
-      "EncodedRequestUri": "L3N1YnNjcmlwdGlvbnMvNDVjMGFkNDYtYWUzZi00OTNlLTkxY2UtOTI5N2UwOTUzZmMxL29wZXJhdGlvbnJlc3VsdHMvZXlKcWIySkpaQ0k2SWxKRlUwOVZVa05GUjFKUFZWQkVSVXhGVkVsUFRrcFBRaTFEVTAxU1J6TXdOemN0VjBWVFZGVlRJaXdpYW05aVRHOWpZWFJwYjI0aU9pSjNaWE4wZFhNaWZRP2FwaS12ZXJzaW9uPTIwMTUtMTEtMDE=",
-=======
       "RequestUri": "/subscriptions/38b598fc-e57a-423f-b2e7-dc0ddb631f1f/operationresults/eyJqb2JJZCI6IlJFU09VUkNFR1JPVVBERUxFVElPTkpPQi1DU01SRzc0MTctV0VTVFVTIiwiam9iTG9jYXRpb24iOiJ3ZXN0dXMifQ?api-version=2016-02-01",
       "EncodedRequestUri": "L3N1YnNjcmlwdGlvbnMvMzhiNTk4ZmMtZTU3YS00MjNmLWIyZTctZGMwZGRiNjMxZjFmL29wZXJhdGlvbnJlc3VsdHMvZXlKcWIySkpaQ0k2SWxKRlUwOVZVa05GUjFKUFZWQkVSVXhGVkVsUFRrcFBRaTFEVTAxU1J6YzBNVGN0VjBWVFZGVlRJaXdpYW05aVRHOWpZWFJwYjI0aU9pSjNaWE4wZFhNaWZRP2FwaS12ZXJzaW9uPTIwMTYtMDItMDE=",
->>>>>>> 4aecb5af
       "RequestMethod": "GET",
       "RequestBody": "",
       "RequestHeaders": {
         "x-ms-version": [
-<<<<<<< HEAD
-          "2015-11-01"
-=======
           "2016-02-01"
->>>>>>> 4aecb5af
         ],
         "User-Agent": [
           "Microsoft.Azure.Management.Resources.ResourceManagementClient/2.0.0.0"
@@ -536,18 +358,6 @@
           "15"
         ],
         "x-ms-ratelimit-remaining-subscription-reads": [
-<<<<<<< HEAD
-          "14991"
-        ],
-        "x-ms-request-id": [
-          "4f65493b-54c8-4fa8-b09f-ff30ae9cd2e7"
-        ],
-        "x-ms-correlation-request-id": [
-          "4f65493b-54c8-4fa8-b09f-ff30ae9cd2e7"
-        ],
-        "x-ms-routing-request-id": [
-          "CENTRALUS:20160124T004126Z:4f65493b-54c8-4fa8-b09f-ff30ae9cd2e7"
-=======
           "14961"
         ],
         "x-ms-request-id": [
@@ -558,47 +368,30 @@
         ],
         "x-ms-routing-request-id": [
           "CENTRALUS:20160308T032303Z:c8f0c674-7330-4f5f-ac25-fd896ab4a9c6"
->>>>>>> 4aecb5af
-        ],
-        "Strict-Transport-Security": [
-          "max-age=31536000; includeSubDomains"
-        ],
-        "Cache-Control": [
-          "no-cache"
-        ],
-        "Date": [
-<<<<<<< HEAD
-          "Sun, 24 Jan 2016 00:41:25 GMT"
-        ],
-        "Location": [
-          "https://management.azure.com/subscriptions/45c0ad46-ae3f-493e-91ce-9297e0953fc1/operationresults/eyJqb2JJZCI6IlJFU09VUkNFR1JPVVBERUxFVElPTkpPQi1DU01SRzMwNzctV0VTVFVTIiwiam9iTG9jYXRpb24iOiJ3ZXN0dXMifQ?api-version=2015-11-01"
-=======
+        ],
+        "Strict-Transport-Security": [
+          "max-age=31536000; includeSubDomains"
+        ],
+        "Cache-Control": [
+          "no-cache"
+        ],
+        "Date": [
           "Tue, 08 Mar 2016 03:23:03 GMT"
         ],
         "Location": [
           "https://management.azure.com/subscriptions/38b598fc-e57a-423f-b2e7-dc0ddb631f1f/operationresults/eyJqb2JJZCI6IlJFU09VUkNFR1JPVVBERUxFVElPTkpPQi1DU01SRzc0MTctV0VTVFVTIiwiam9iTG9jYXRpb24iOiJ3ZXN0dXMifQ?api-version=2016-02-01"
->>>>>>> 4aecb5af
         ]
       },
       "StatusCode": 202
     },
     {
-<<<<<<< HEAD
-      "RequestUri": "/subscriptions/45c0ad46-ae3f-493e-91ce-9297e0953fc1/operationresults/eyJqb2JJZCI6IlJFU09VUkNFR1JPVVBERUxFVElPTkpPQi1DU01SRzMwNzctV0VTVFVTIiwiam9iTG9jYXRpb24iOiJ3ZXN0dXMifQ?api-version=2015-11-01",
-      "EncodedRequestUri": "L3N1YnNjcmlwdGlvbnMvNDVjMGFkNDYtYWUzZi00OTNlLTkxY2UtOTI5N2UwOTUzZmMxL29wZXJhdGlvbnJlc3VsdHMvZXlKcWIySkpaQ0k2SWxKRlUwOVZVa05GUjFKUFZWQkVSVXhGVkVsUFRrcFBRaTFEVTAxU1J6TXdOemN0VjBWVFZGVlRJaXdpYW05aVRHOWpZWFJwYjI0aU9pSjNaWE4wZFhNaWZRP2FwaS12ZXJzaW9uPTIwMTUtMTEtMDE=",
-=======
       "RequestUri": "/subscriptions/38b598fc-e57a-423f-b2e7-dc0ddb631f1f/operationresults/eyJqb2JJZCI6IlJFU09VUkNFR1JPVVBERUxFVElPTkpPQi1DU01SRzc0MTctV0VTVFVTIiwiam9iTG9jYXRpb24iOiJ3ZXN0dXMifQ?api-version=2016-02-01",
       "EncodedRequestUri": "L3N1YnNjcmlwdGlvbnMvMzhiNTk4ZmMtZTU3YS00MjNmLWIyZTctZGMwZGRiNjMxZjFmL29wZXJhdGlvbnJlc3VsdHMvZXlKcWIySkpaQ0k2SWxKRlUwOVZVa05GUjFKUFZWQkVSVXhGVkVsUFRrcFBRaTFEVTAxU1J6YzBNVGN0VjBWVFZGVlRJaXdpYW05aVRHOWpZWFJwYjI0aU9pSjNaWE4wZFhNaWZRP2FwaS12ZXJzaW9uPTIwMTYtMDItMDE=",
->>>>>>> 4aecb5af
       "RequestMethod": "GET",
       "RequestBody": "",
       "RequestHeaders": {
         "x-ms-version": [
-<<<<<<< HEAD
-          "2015-11-01"
-=======
           "2016-02-01"
->>>>>>> 4aecb5af
         ],
         "User-Agent": [
           "Microsoft.Azure.Management.Resources.ResourceManagementClient/2.0.0.0"
@@ -619,18 +412,6 @@
           "15"
         ],
         "x-ms-ratelimit-remaining-subscription-reads": [
-<<<<<<< HEAD
-          "14990"
-        ],
-        "x-ms-request-id": [
-          "1eacdae3-1161-44ff-8070-ba2240b0f46d"
-        ],
-        "x-ms-correlation-request-id": [
-          "1eacdae3-1161-44ff-8070-ba2240b0f46d"
-        ],
-        "x-ms-routing-request-id": [
-          "CENTRALUS:20160124T004141Z:1eacdae3-1161-44ff-8070-ba2240b0f46d"
-=======
           "14960"
         ],
         "x-ms-request-id": [
@@ -641,47 +422,30 @@
         ],
         "x-ms-routing-request-id": [
           "CENTRALUS:20160308T032318Z:445cd34e-2fc3-4e2f-a9cf-8ab25220daf5"
->>>>>>> 4aecb5af
-        ],
-        "Strict-Transport-Security": [
-          "max-age=31536000; includeSubDomains"
-        ],
-        "Cache-Control": [
-          "no-cache"
-        ],
-        "Date": [
-<<<<<<< HEAD
-          "Sun, 24 Jan 2016 00:41:40 GMT"
-        ],
-        "Location": [
-          "https://management.azure.com/subscriptions/45c0ad46-ae3f-493e-91ce-9297e0953fc1/operationresults/eyJqb2JJZCI6IlJFU09VUkNFR1JPVVBERUxFVElPTkpPQi1DU01SRzMwNzctV0VTVFVTIiwiam9iTG9jYXRpb24iOiJ3ZXN0dXMifQ?api-version=2015-11-01"
-=======
+        ],
+        "Strict-Transport-Security": [
+          "max-age=31536000; includeSubDomains"
+        ],
+        "Cache-Control": [
+          "no-cache"
+        ],
+        "Date": [
           "Tue, 08 Mar 2016 03:23:18 GMT"
         ],
         "Location": [
           "https://management.azure.com/subscriptions/38b598fc-e57a-423f-b2e7-dc0ddb631f1f/operationresults/eyJqb2JJZCI6IlJFU09VUkNFR1JPVVBERUxFVElPTkpPQi1DU01SRzc0MTctV0VTVFVTIiwiam9iTG9jYXRpb24iOiJ3ZXN0dXMifQ?api-version=2016-02-01"
->>>>>>> 4aecb5af
         ]
       },
       "StatusCode": 202
     },
     {
-<<<<<<< HEAD
-      "RequestUri": "/subscriptions/45c0ad46-ae3f-493e-91ce-9297e0953fc1/operationresults/eyJqb2JJZCI6IlJFU09VUkNFR1JPVVBERUxFVElPTkpPQi1DU01SRzMwNzctV0VTVFVTIiwiam9iTG9jYXRpb24iOiJ3ZXN0dXMifQ?api-version=2015-11-01",
-      "EncodedRequestUri": "L3N1YnNjcmlwdGlvbnMvNDVjMGFkNDYtYWUzZi00OTNlLTkxY2UtOTI5N2UwOTUzZmMxL29wZXJhdGlvbnJlc3VsdHMvZXlKcWIySkpaQ0k2SWxKRlUwOVZVa05GUjFKUFZWQkVSVXhGVkVsUFRrcFBRaTFEVTAxU1J6TXdOemN0VjBWVFZGVlRJaXdpYW05aVRHOWpZWFJwYjI0aU9pSjNaWE4wZFhNaWZRP2FwaS12ZXJzaW9uPTIwMTUtMTEtMDE=",
-=======
       "RequestUri": "/subscriptions/38b598fc-e57a-423f-b2e7-dc0ddb631f1f/operationresults/eyJqb2JJZCI6IlJFU09VUkNFR1JPVVBERUxFVElPTkpPQi1DU01SRzc0MTctV0VTVFVTIiwiam9iTG9jYXRpb24iOiJ3ZXN0dXMifQ?api-version=2016-02-01",
       "EncodedRequestUri": "L3N1YnNjcmlwdGlvbnMvMzhiNTk4ZmMtZTU3YS00MjNmLWIyZTctZGMwZGRiNjMxZjFmL29wZXJhdGlvbnJlc3VsdHMvZXlKcWIySkpaQ0k2SWxKRlUwOVZVa05GUjFKUFZWQkVSVXhGVkVsUFRrcFBRaTFEVTAxU1J6YzBNVGN0VjBWVFZGVlRJaXdpYW05aVRHOWpZWFJwYjI0aU9pSjNaWE4wZFhNaWZRP2FwaS12ZXJzaW9uPTIwMTYtMDItMDE=",
->>>>>>> 4aecb5af
       "RequestMethod": "GET",
       "RequestBody": "",
       "RequestHeaders": {
         "x-ms-version": [
-<<<<<<< HEAD
-          "2015-11-01"
-=======
           "2016-02-01"
->>>>>>> 4aecb5af
         ],
         "User-Agent": [
           "Microsoft.Azure.Management.Resources.ResourceManagementClient/2.0.0.0"
@@ -702,18 +466,6 @@
           "15"
         ],
         "x-ms-ratelimit-remaining-subscription-reads": [
-<<<<<<< HEAD
-          "14989"
-        ],
-        "x-ms-request-id": [
-          "936b40b7-dcb6-42a3-b0f6-a81b4e2f49c2"
-        ],
-        "x-ms-correlation-request-id": [
-          "936b40b7-dcb6-42a3-b0f6-a81b4e2f49c2"
-        ],
-        "x-ms-routing-request-id": [
-          "CENTRALUS:20160124T004156Z:936b40b7-dcb6-42a3-b0f6-a81b4e2f49c2"
-=======
           "14959"
         ],
         "x-ms-request-id": [
@@ -724,47 +476,30 @@
         ],
         "x-ms-routing-request-id": [
           "CENTRALUS:20160308T032333Z:d332f414-d281-495a-9eb9-29987b418834"
->>>>>>> 4aecb5af
-        ],
-        "Strict-Transport-Security": [
-          "max-age=31536000; includeSubDomains"
-        ],
-        "Cache-Control": [
-          "no-cache"
-        ],
-        "Date": [
-<<<<<<< HEAD
-          "Sun, 24 Jan 2016 00:41:56 GMT"
-        ],
-        "Location": [
-          "https://management.azure.com/subscriptions/45c0ad46-ae3f-493e-91ce-9297e0953fc1/operationresults/eyJqb2JJZCI6IlJFU09VUkNFR1JPVVBERUxFVElPTkpPQi1DU01SRzMwNzctV0VTVFVTIiwiam9iTG9jYXRpb24iOiJ3ZXN0dXMifQ?api-version=2015-11-01"
-=======
+        ],
+        "Strict-Transport-Security": [
+          "max-age=31536000; includeSubDomains"
+        ],
+        "Cache-Control": [
+          "no-cache"
+        ],
+        "Date": [
           "Tue, 08 Mar 2016 03:23:33 GMT"
         ],
         "Location": [
           "https://management.azure.com/subscriptions/38b598fc-e57a-423f-b2e7-dc0ddb631f1f/operationresults/eyJqb2JJZCI6IlJFU09VUkNFR1JPVVBERUxFVElPTkpPQi1DU01SRzc0MTctV0VTVFVTIiwiam9iTG9jYXRpb24iOiJ3ZXN0dXMifQ?api-version=2016-02-01"
->>>>>>> 4aecb5af
         ]
       },
       "StatusCode": 202
     },
     {
-<<<<<<< HEAD
-      "RequestUri": "/subscriptions/45c0ad46-ae3f-493e-91ce-9297e0953fc1/operationresults/eyJqb2JJZCI6IlJFU09VUkNFR1JPVVBERUxFVElPTkpPQi1DU01SRzMwNzctV0VTVFVTIiwiam9iTG9jYXRpb24iOiJ3ZXN0dXMifQ?api-version=2015-11-01",
-      "EncodedRequestUri": "L3N1YnNjcmlwdGlvbnMvNDVjMGFkNDYtYWUzZi00OTNlLTkxY2UtOTI5N2UwOTUzZmMxL29wZXJhdGlvbnJlc3VsdHMvZXlKcWIySkpaQ0k2SWxKRlUwOVZVa05GUjFKUFZWQkVSVXhGVkVsUFRrcFBRaTFEVTAxU1J6TXdOemN0VjBWVFZGVlRJaXdpYW05aVRHOWpZWFJwYjI0aU9pSjNaWE4wZFhNaWZRP2FwaS12ZXJzaW9uPTIwMTUtMTEtMDE=",
-=======
       "RequestUri": "/subscriptions/38b598fc-e57a-423f-b2e7-dc0ddb631f1f/operationresults/eyJqb2JJZCI6IlJFU09VUkNFR1JPVVBERUxFVElPTkpPQi1DU01SRzc0MTctV0VTVFVTIiwiam9iTG9jYXRpb24iOiJ3ZXN0dXMifQ?api-version=2016-02-01",
       "EncodedRequestUri": "L3N1YnNjcmlwdGlvbnMvMzhiNTk4ZmMtZTU3YS00MjNmLWIyZTctZGMwZGRiNjMxZjFmL29wZXJhdGlvbnJlc3VsdHMvZXlKcWIySkpaQ0k2SWxKRlUwOVZVa05GUjFKUFZWQkVSVXhGVkVsUFRrcFBRaTFEVTAxU1J6YzBNVGN0VjBWVFZGVlRJaXdpYW05aVRHOWpZWFJwYjI0aU9pSjNaWE4wZFhNaWZRP2FwaS12ZXJzaW9uPTIwMTYtMDItMDE=",
->>>>>>> 4aecb5af
       "RequestMethod": "GET",
       "RequestBody": "",
       "RequestHeaders": {
         "x-ms-version": [
-<<<<<<< HEAD
-          "2015-11-01"
-=======
           "2016-02-01"
->>>>>>> 4aecb5af
         ],
         "User-Agent": [
           "Microsoft.Azure.Management.Resources.ResourceManagementClient/2.0.0.0"
@@ -785,18 +520,6 @@
           "15"
         ],
         "x-ms-ratelimit-remaining-subscription-reads": [
-<<<<<<< HEAD
-          "14988"
-        ],
-        "x-ms-request-id": [
-          "4ed2181a-d96f-433f-8aa8-e8e0ee710058"
-        ],
-        "x-ms-correlation-request-id": [
-          "4ed2181a-d96f-433f-8aa8-e8e0ee710058"
-        ],
-        "x-ms-routing-request-id": [
-          "CENTRALUS:20160124T004212Z:4ed2181a-d96f-433f-8aa8-e8e0ee710058"
-=======
           "14958"
         ],
         "x-ms-request-id": [
@@ -807,76 +530,47 @@
         ],
         "x-ms-routing-request-id": [
           "CENTRALUS:20160308T032349Z:bdd97483-74d7-46b8-90b2-89df71b0eca9"
->>>>>>> 4aecb5af
-        ],
-        "Strict-Transport-Security": [
-          "max-age=31536000; includeSubDomains"
-        ],
-        "Cache-Control": [
-          "no-cache"
-        ],
-        "Date": [
-<<<<<<< HEAD
-          "Sun, 24 Jan 2016 00:42:11 GMT"
-        ],
-        "Location": [
-          "https://management.azure.com/subscriptions/45c0ad46-ae3f-493e-91ce-9297e0953fc1/operationresults/eyJqb2JJZCI6IlJFU09VUkNFR1JPVVBERUxFVElPTkpPQi1DU01SRzMwNzctV0VTVFVTIiwiam9iTG9jYXRpb24iOiJ3ZXN0dXMifQ?api-version=2015-11-01"
-=======
+        ],
+        "Strict-Transport-Security": [
+          "max-age=31536000; includeSubDomains"
+        ],
+        "Cache-Control": [
+          "no-cache"
+        ],
+        "Date": [
           "Tue, 08 Mar 2016 03:23:48 GMT"
         ],
         "Location": [
           "https://management.azure.com/subscriptions/38b598fc-e57a-423f-b2e7-dc0ddb631f1f/operationresults/eyJqb2JJZCI6IlJFU09VUkNFR1JPVVBERUxFVElPTkpPQi1DU01SRzc0MTctV0VTVFVTIiwiam9iTG9jYXRpb24iOiJ3ZXN0dXMifQ?api-version=2016-02-01"
->>>>>>> 4aecb5af
         ]
       },
       "StatusCode": 202
     },
     {
-<<<<<<< HEAD
-      "RequestUri": "/subscriptions/45c0ad46-ae3f-493e-91ce-9297e0953fc1/operationresults/eyJqb2JJZCI6IlJFU09VUkNFR1JPVVBERUxFVElPTkpPQi1DU01SRzMwNzctV0VTVFVTIiwiam9iTG9jYXRpb24iOiJ3ZXN0dXMifQ?api-version=2015-11-01",
-      "EncodedRequestUri": "L3N1YnNjcmlwdGlvbnMvNDVjMGFkNDYtYWUzZi00OTNlLTkxY2UtOTI5N2UwOTUzZmMxL29wZXJhdGlvbnJlc3VsdHMvZXlKcWIySkpaQ0k2SWxKRlUwOVZVa05GUjFKUFZWQkVSVXhGVkVsUFRrcFBRaTFEVTAxU1J6TXdOemN0VjBWVFZGVlRJaXdpYW05aVRHOWpZWFJwYjI0aU9pSjNaWE4wZFhNaWZRP2FwaS12ZXJzaW9uPTIwMTUtMTEtMDE=",
-=======
       "RequestUri": "/subscriptions/38b598fc-e57a-423f-b2e7-dc0ddb631f1f/operationresults/eyJqb2JJZCI6IlJFU09VUkNFR1JPVVBERUxFVElPTkpPQi1DU01SRzc0MTctV0VTVFVTIiwiam9iTG9jYXRpb24iOiJ3ZXN0dXMifQ?api-version=2016-02-01",
       "EncodedRequestUri": "L3N1YnNjcmlwdGlvbnMvMzhiNTk4ZmMtZTU3YS00MjNmLWIyZTctZGMwZGRiNjMxZjFmL29wZXJhdGlvbnJlc3VsdHMvZXlKcWIySkpaQ0k2SWxKRlUwOVZVa05GUjFKUFZWQkVSVXhGVkVsUFRrcFBRaTFEVTAxU1J6YzBNVGN0VjBWVFZGVlRJaXdpYW05aVRHOWpZWFJwYjI0aU9pSjNaWE4wZFhNaWZRP2FwaS12ZXJzaW9uPTIwMTYtMDItMDE=",
->>>>>>> 4aecb5af
       "RequestMethod": "GET",
       "RequestBody": "",
       "RequestHeaders": {
         "x-ms-version": [
-<<<<<<< HEAD
-          "2015-11-01"
-=======
           "2016-02-01"
->>>>>>> 4aecb5af
-        ],
-        "User-Agent": [
-          "Microsoft.Azure.Management.Resources.ResourceManagementClient/2.0.0.0"
-        ]
-      },
-      "ResponseBody": "",
-      "ResponseHeaders": {
-        "Content-Length": [
-          "0"
-        ],
-        "Expires": [
-          "-1"
-        ],
-        "Pragma": [
-          "no-cache"
-        ],
-        "x-ms-ratelimit-remaining-subscription-reads": [
-<<<<<<< HEAD
-          "14987"
-        ],
-        "x-ms-request-id": [
-          "becb7e19-ddd6-4ef4-bc4c-9e56d415aa7e"
-        ],
-        "x-ms-correlation-request-id": [
-          "becb7e19-ddd6-4ef4-bc4c-9e56d415aa7e"
-        ],
-        "x-ms-routing-request-id": [
-          "CENTRALUS:20160124T004227Z:becb7e19-ddd6-4ef4-bc4c-9e56d415aa7e"
-=======
+        ],
+        "User-Agent": [
+          "Microsoft.Azure.Management.Resources.ResourceManagementClient/2.0.0.0"
+        ]
+      },
+      "ResponseBody": "",
+      "ResponseHeaders": {
+        "Content-Length": [
+          "0"
+        ],
+        "Expires": [
+          "-1"
+        ],
+        "Pragma": [
+          "no-cache"
+        ],
+        "x-ms-ratelimit-remaining-subscription-reads": [
           "14957"
         ],
         "x-ms-request-id": [
@@ -887,50 +581,33 @@
         ],
         "x-ms-routing-request-id": [
           "CENTRALUS:20160308T032404Z:236f3275-f4b4-4a31-a771-96b148ce1d26"
->>>>>>> 4aecb5af
-        ],
-        "Strict-Transport-Security": [
-          "max-age=31536000; includeSubDomains"
-        ],
-        "Cache-Control": [
-          "no-cache"
-        ],
-        "Date": [
-<<<<<<< HEAD
-          "Sun, 24 Jan 2016 00:42:27 GMT"
-=======
+        ],
+        "Strict-Transport-Security": [
+          "max-age=31536000; includeSubDomains"
+        ],
+        "Cache-Control": [
+          "no-cache"
+        ],
+        "Date": [
           "Tue, 08 Mar 2016 03:24:03 GMT"
->>>>>>> 4aecb5af
         ]
       },
       "StatusCode": 200
     },
     {
-<<<<<<< HEAD
-      "RequestUri": "/subscriptions/45c0ad46-ae3f-493e-91ce-9297e0953fc1/resourcegroups?api-version=2015-11-01",
-      "EncodedRequestUri": "L3N1YnNjcmlwdGlvbnMvNDVjMGFkNDYtYWUzZi00OTNlLTkxY2UtOTI5N2UwOTUzZmMxL3Jlc291cmNlZ3JvdXBzP2FwaS12ZXJzaW9uPTIwMTUtMTEtMDE=",
-=======
       "RequestUri": "/subscriptions/38b598fc-e57a-423f-b2e7-dc0ddb631f1f/resourcegroups?api-version=2016-02-01",
       "EncodedRequestUri": "L3N1YnNjcmlwdGlvbnMvMzhiNTk4ZmMtZTU3YS00MjNmLWIyZTctZGMwZGRiNjMxZjFmL3Jlc291cmNlZ3JvdXBzP2FwaS12ZXJzaW9uPTIwMTYtMDItMDE=",
->>>>>>> 4aecb5af
-      "RequestMethod": "GET",
-      "RequestBody": "",
-      "RequestHeaders": {
-        "User-Agent": [
-          "Microsoft.Azure.Management.Resources.ResourceManagementClient/2.0.0.0"
-        ]
-      },
-<<<<<<< HEAD
-      "ResponseBody": "{\r\n  \"value\": [\r\n    {\r\n      \"id\": \"/subscriptions/45c0ad46-ae3f-493e-91ce-9297e0953fc1/resourceGroups/csmrg1401\",\r\n      \"name\": \"csmrg1401\",\r\n      \"location\": \"southcentralus\",\r\n      \"properties\": {\r\n        \"provisioningState\": \"Succeeded\"\r\n      }\r\n    }\r\n  ]\r\n}",
-      "ResponseHeaders": {
-        "Content-Length": [
-          "191"
-=======
+      "RequestMethod": "GET",
+      "RequestBody": "",
+      "RequestHeaders": {
+        "User-Agent": [
+          "Microsoft.Azure.Management.Resources.ResourceManagementClient/2.0.0.0"
+        ]
+      },
       "ResponseBody": "{\r\n  \"value\": [\r\n    {\r\n      \"id\": \"/subscriptions/38b598fc-e57a-423f-b2e7-dc0ddb631f1f/resourceGroups/testvivek23\",\r\n      \"name\": \"testvivek23\",\r\n      \"location\": \"westus\",\r\n      \"properties\": {\r\n        \"provisioningState\": \"Succeeded\"\r\n      }\r\n    }\r\n  ]\r\n}",
       "ResponseHeaders": {
         "Content-Length": [
           "187"
->>>>>>> 4aecb5af
         ],
         "Content-Type": [
           "application/json; charset=utf-8"
@@ -942,18 +619,6 @@
           "no-cache"
         ],
         "x-ms-ratelimit-remaining-subscription-reads": [
-<<<<<<< HEAD
-          "14986"
-        ],
-        "x-ms-request-id": [
-          "8c02c6b2-8baf-40df-82af-801ce2cf6475"
-        ],
-        "x-ms-correlation-request-id": [
-          "8c02c6b2-8baf-40df-82af-801ce2cf6475"
-        ],
-        "x-ms-routing-request-id": [
-          "CENTRALUS:20160124T004227Z:8c02c6b2-8baf-40df-82af-801ce2cf6475"
-=======
           "14956"
         ],
         "x-ms-request-id": [
@@ -964,44 +629,30 @@
         ],
         "x-ms-routing-request-id": [
           "CENTRALUS:20160308T032404Z:1ec5b5c9-d5ae-43d1-ab52-28c9cb742fbf"
->>>>>>> 4aecb5af
-        ],
-        "Strict-Transport-Security": [
-          "max-age=31536000; includeSubDomains"
-        ],
-        "Cache-Control": [
-          "no-cache"
-        ],
-        "Date": [
-<<<<<<< HEAD
-          "Sun, 24 Jan 2016 00:42:27 GMT"
-=======
+        ],
+        "Strict-Transport-Security": [
+          "max-age=31536000; includeSubDomains"
+        ],
+        "Cache-Control": [
+          "no-cache"
+        ],
+        "Date": [
           "Tue, 08 Mar 2016 03:24:04 GMT"
->>>>>>> 4aecb5af
         ]
       },
       "StatusCode": 200
     },
     {
-<<<<<<< HEAD
-      "RequestUri": "/subscriptions/45c0ad46-ae3f-493e-91ce-9297e0953fc1/resourceGroups/csmrg3077/resources?api-version=2015-11-01",
-      "EncodedRequestUri": "L3N1YnNjcmlwdGlvbnMvNDVjMGFkNDYtYWUzZi00OTNlLTkxY2UtOTI5N2UwOTUzZmMxL3Jlc291cmNlR3JvdXBzL2NzbXJnMzA3Ny9yZXNvdXJjZXM/YXBpLXZlcnNpb249MjAxNS0xMS0wMQ==",
-=======
       "RequestUri": "/subscriptions/38b598fc-e57a-423f-b2e7-dc0ddb631f1f/resourceGroups/csmrg7417/resources?api-version=2016-02-01",
       "EncodedRequestUri": "L3N1YnNjcmlwdGlvbnMvMzhiNTk4ZmMtZTU3YS00MjNmLWIyZTctZGMwZGRiNjMxZjFmL3Jlc291cmNlR3JvdXBzL2NzbXJnNzQxNy9yZXNvdXJjZXM/YXBpLXZlcnNpb249MjAxNi0wMi0wMQ==",
->>>>>>> 4aecb5af
-      "RequestMethod": "GET",
-      "RequestBody": "",
-      "RequestHeaders": {
-        "User-Agent": [
-          "Microsoft.Azure.Management.Resources.ResourceManagementClient/2.0.0.0"
-        ]
-      },
-<<<<<<< HEAD
-      "ResponseBody": "{\r\n  \"error\": {\r\n    \"code\": \"ResourceGroupNotFound\",\r\n    \"message\": \"Resource group 'csmrg3077' could not be found.\"\r\n  }\r\n}",
-=======
+      "RequestMethod": "GET",
+      "RequestBody": "",
+      "RequestHeaders": {
+        "User-Agent": [
+          "Microsoft.Azure.Management.Resources.ResourceManagementClient/2.0.0.0"
+        ]
+      },
       "ResponseBody": "{\r\n  \"error\": {\r\n    \"code\": \"ResourceGroupNotFound\",\r\n    \"message\": \"Resource group 'csmrg7417' could not be found.\"\r\n  }\r\n}",
->>>>>>> 4aecb5af
       "ResponseHeaders": {
         "Content-Length": [
           "101"
@@ -1019,18 +670,6 @@
           "gateway"
         ],
         "x-ms-ratelimit-remaining-subscription-reads": [
-<<<<<<< HEAD
-          "14985"
-        ],
-        "x-ms-request-id": [
-          "ee0f88a1-6d72-4509-8d59-a7f73c5a041b"
-        ],
-        "x-ms-correlation-request-id": [
-          "ee0f88a1-6d72-4509-8d59-a7f73c5a041b"
-        ],
-        "x-ms-routing-request-id": [
-          "CENTRALUS:20160124T004227Z:ee0f88a1-6d72-4509-8d59-a7f73c5a041b"
-=======
           "14955"
         ],
         "x-ms-request-id": [
@@ -1041,20 +680,15 @@
         ],
         "x-ms-routing-request-id": [
           "CENTRALUS:20160308T032404Z:7816b25b-eabf-47d1-aa3f-2cef65554fb7"
->>>>>>> 4aecb5af
-        ],
-        "Strict-Transport-Security": [
-          "max-age=31536000; includeSubDomains"
-        ],
-        "Cache-Control": [
-          "no-cache"
-        ],
-        "Date": [
-<<<<<<< HEAD
-          "Sun, 24 Jan 2016 00:42:27 GMT"
-=======
+        ],
+        "Strict-Transport-Security": [
+          "max-age=31536000; includeSubDomains"
+        ],
+        "Cache-Control": [
+          "no-cache"
+        ],
+        "Date": [
           "Tue, 08 Mar 2016 03:24:04 GMT"
->>>>>>> 4aecb5af
         ]
       },
       "StatusCode": 404
@@ -1062,20 +696,11 @@
   ],
   "Names": {
     "DeleteResourceGroupRemovesGroupResources": [
-<<<<<<< HEAD
-      "csmrg3077",
-      "csmr9005"
-    ]
-  },
-  "Variables": {
-    "SubscriptionId": "45c0ad46-ae3f-493e-91ce-9297e0953fc1"
-=======
       "csmrg7417",
       "csmr4608"
     ]
   },
   "Variables": {
     "SubscriptionId": "38b598fc-e57a-423f-b2e7-dc0ddb631f1f"
->>>>>>> 4aecb5af
   }
 }
--- conflicted
+++ resolved
@@ -6,13 +6,8 @@
     - - -
     Management Libraries is a group of all our management packages
     -->
-<<<<<<< HEAD
     <!--<SdkNuGetPackage Include="Microsoft.WindowsAzure.Management.Libraries">
-      <PackageVersion>1.0.1</PackageVersion>
-=======
-    <SdkNuGetPackage Include="Microsoft.WindowsAzure.Management.Libraries">
       <PackageVersion>1.0.3</PackageVersion>
->>>>>>> 34c60089
       <SkipSymbolSourcePackage>true</SkipSymbolSourcePackage>
 
       <Folder>$(MSBuildThisFileDirectory)</Folder>

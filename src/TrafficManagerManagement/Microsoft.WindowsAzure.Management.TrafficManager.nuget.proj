<?xml version="1.0" encoding="utf-8"?>
<Project ToolsVersion="4.0" xmlns="http://schemas.microsoft.com/developer/msbuild/2003">
  <ItemGroup>
    <!--
    Microsoft.WindowsAzure.Management.TrafficManager
    -->
    <SdkNuGetPackage Include="Microsoft.WindowsAzure.Management.TrafficManager">
<<<<<<< HEAD
      <PackageVersion>0.11.1-preview</PackageVersion>
=======
      <PackageVersion>0.12.0-preview</PackageVersion>
>>>>>>> 8c2d1ec8
      <Folder>$(MSBuildThisFileDirectory)</Folder>
    </SdkNuGetPackage>
  </ItemGroup>
</Project>
<|MERGE_RESOLUTION|>--- conflicted
+++ resolved
@@ -1,16 +1,12 @@
-<?xml version="1.0" encoding="utf-8"?>
-<Project ToolsVersion="4.0" xmlns="http://schemas.microsoft.com/developer/msbuild/2003">
-  <ItemGroup>
-    <!--
-    Microsoft.WindowsAzure.Management.TrafficManager
-    -->
-    <SdkNuGetPackage Include="Microsoft.WindowsAzure.Management.TrafficManager">
-<<<<<<< HEAD
-      <PackageVersion>0.11.1-preview</PackageVersion>
-=======
-      <PackageVersion>0.12.0-preview</PackageVersion>
->>>>>>> 8c2d1ec8
-      <Folder>$(MSBuildThisFileDirectory)</Folder>
-    </SdkNuGetPackage>
-  </ItemGroup>
-</Project>
+<?xml version="1.0" encoding="utf-8"?>
+<Project ToolsVersion="4.0" xmlns="http://schemas.microsoft.com/developer/msbuild/2003">
+  <ItemGroup>
+    <!--
+    Microsoft.WindowsAzure.Management.TrafficManager
+    -->
+    <SdkNuGetPackage Include="Microsoft.WindowsAzure.Management.TrafficManager">
+      <PackageVersion>0.12.0-preview</PackageVersion>
+      <Folder>$(MSBuildThisFileDirectory)</Folder>
+    </SdkNuGetPackage>
+  </ItemGroup>
+</Project>
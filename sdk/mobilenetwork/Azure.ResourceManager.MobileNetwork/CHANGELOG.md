--- conflicted
+++ resolved
@@ -10,8 +10,6 @@
 
 ### Other Changes
 
-<<<<<<< HEAD
-=======
 ## 1.1.1 (2023-11-29)
 
 ### Features Added
@@ -22,7 +20,6 @@
 
 - Upgraded dependent `Azure.ResourceManager` to 1.9.0.
 
->>>>>>> 5235895a
 ## 1.1.0 (2023-11-01)
 
 ### Features Added

<Project Sdk="Microsoft.NET.Sdk">
  <PropertyGroup>
    <Version>1.6.0-beta.1</Version>
    <!--The ApiCompatVersion is managed automatically and should not generally be modified manually.-->
<<<<<<< HEAD
    <ApiCompatVersion>1.5.0</ApiCompatVersion>
=======
    <ApiCompatVersion>1.5.1</ApiCompatVersion>
>>>>>>> 5235895a
    <PackageId>Azure.ResourceManager.Kusto</PackageId>
    <Description>Microsoft Azure Resource Manager client SDK for Azure resource provider Microsoft.Kusto.</Description>
    <PackageTags>azure;management;arm;resource manager;kusto</PackageTags>
    <DisableEnhancedAnalysis>true</DisableEnhancedAnalysis>
  </PropertyGroup>
</Project><|MERGE_RESOLUTION|>--- conflicted
+++ resolved
@@ -2,11 +2,7 @@
   <PropertyGroup>
     <Version>1.6.0-beta.1</Version>
     <!--The ApiCompatVersion is managed automatically and should not generally be modified manually.-->
-<<<<<<< HEAD
-    <ApiCompatVersion>1.5.0</ApiCompatVersion>
-=======
     <ApiCompatVersion>1.5.1</ApiCompatVersion>
->>>>>>> 5235895a
     <PackageId>Azure.ResourceManager.Kusto</PackageId>
     <Description>Microsoft Azure Resource Manager client SDK for Azure resource provider Microsoft.Kusto.</Description>
     <PackageTags>azure;management;arm;resource manager;kusto</PackageTags>

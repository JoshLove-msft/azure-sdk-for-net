# Release History

<<<<<<< HEAD
## 1.1.0-beta.3 (Unreleased)
=======
## 1.1.0-beta.4 (Unreleased)
>>>>>>> 5235895a

### Features Added

### Breaking Changes

### Bugs Fixed

### Other Changes

<<<<<<< HEAD
=======
## 1.1.0-beta.3 (2023-11-30)

### Features Added

- Enable mocking for extension methods, refer this [document](https://aka.ms/azsdk/net/mocking) for more details.

### Other Changes

- Upgraded dependent `Azure.ResourceManager` to 1.9.0.

>>>>>>> 5235895a
## 1.1.0-beta.2 (2023-10-24)

### Features Added

- Upgraded api-version tag from 'package-2020-04' to 'package-preview-2022-09'. Tag detail available at https://github.com/Azure/azure-rest-api-specs/blob/e0583a2cb882c7c6d88d455bd20bacf0de3a82d4/specification/support/resource-manager/readme.md

### Other Changes

- Upgraded Azure.Core from 1.32.0 to 1.35.0
- Upgraded Azure.ResourceManager from 1.6.0 to 1.7.0

## 1.1.0-beta.1 (2023-05-31)

### Features Added

- Enable the model factory feature for model mocking, more information can be found [here](https://azure.github.io/azure-sdk/dotnet_introduction.html#dotnet-mocking-factory-builder).

### Other Changes

- Upgraded dependent Azure.Core to 1.32.0.
- Upgraded dependent Azure.ResourceManager to 1.6.0.

## 1.0.1 (2023-02-17)

### Other Changes

- Upgraded dependent `Azure.Core` to `1.28.0`.
- Upgraded dependent `Azure.ResourceManager` to `1.4.0`.

## 1.0.0 (2022-09-30)

This release is the first stable release of the Support Service Management client library.

### Breaking Changes

Polishing since last public beta release:
- Prepended `Support` prefix to all single / simple model names.
- Corrected the format of all `ResourceIdentifier` type properties / parameters.
- Corrected the format of all `ResouceType` type properties / parameters.
- Corrected the format of all `ETag` type properties / parameters.
- Corrected the format of all `AzureLocation` type properties / parameters.
- Corrected the format of all binary type properties / parameters.
- Corrected all acronyms that not follow [.Net Naming Guidelines](https://docs.microsoft.com/dotnet/standard/design-guidelines/naming-guidelines).
- Corrected enumeration name by following [Naming Enumerations Rule](https://docs.microsoft.com/dotnet/standard/design-guidelines/names-of-classes-structs-and-interfaces#naming-enumerations).
- Corrected the suffix of `DateTimeOffset` properties / parameters.
- Corrected the name of interval / duration properties / parameters that end with units.
- Optimized the name of some models and functions.

### Other Changes

- Upgraded dependent Azure.ResourceManager to 1.3.1.
- Optimized the implementation of methods related to tag operations.

## 1.0.0-beta.1 (2022-08-29)

### Breaking Changes

New design of track 2 initial commit.

### Package Name

The package name has been changed from `Microsoft.Azure.Management.Support` to `Azure.ResourceManager.Support`.

### General New Features

This package follows the [new Azure SDK guidelines](https://azure.github.io/azure-sdk/general_introduction.html), and provides many core capabilities:

    - Support MSAL.NET, Azure.Identity is out of box for supporting MSAL.NET.
    - Support [OpenTelemetry](https://opentelemetry.io/) for distributed tracing.
    - HTTP pipeline with custom policies.
    - Better error-handling.
    - Support uniform telemetry across all languages.

This package is a Public Preview version, so expect incompatible changes in subsequent releases as we improve the product. To provide feedback, submit an issue in our [Azure SDK for .NET GitHub repo](https://github.com/Azure/azure-sdk-for-net/issues).

> NOTE: For more information about unified authentication, please refer to [Microsoft Azure Identity documentation for .NET](https://docs.microsoft.com//dotnet/api/overview/azure/identity-readme?view=azure-dotnet).<|MERGE_RESOLUTION|>--- conflicted
+++ resolved
@@ -1,10 +1,6 @@
 # Release History
 
-<<<<<<< HEAD
-## 1.1.0-beta.3 (Unreleased)
-=======
 ## 1.1.0-beta.4 (Unreleased)
->>>>>>> 5235895a
 
 ### Features Added
 
@@ -14,8 +10,6 @@
 
 ### Other Changes
 
-<<<<<<< HEAD
-=======
 ## 1.1.0-beta.3 (2023-11-30)
 
 ### Features Added
@@ -26,7 +20,6 @@
 
 - Upgraded dependent `Azure.ResourceManager` to 1.9.0.
 
->>>>>>> 5235895a
 ## 1.1.0-beta.2 (2023-10-24)
 
 ### Features Added

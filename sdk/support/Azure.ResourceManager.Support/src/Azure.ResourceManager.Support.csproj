<Project Sdk="Microsoft.NET.Sdk">
  <PropertyGroup>
<<<<<<< HEAD
    <Version>1.1.0-beta.3</Version>
=======
    <Version>1.1.0-beta.4</Version>
>>>>>>> 5235895a
    <!--The ApiCompatVersion is managed automatically and should not generally be modified manually.-->
    <PackageId>Azure.ResourceManager.Support</PackageId>
    <Description>Microsoft Azure Resource Manager client SDK for Azure resource provider Microsoft.Support.</Description>
    <PackageTags>azure;management;arm;resource manager;support</PackageTags>
  </PropertyGroup>
</Project><|MERGE_RESOLUTION|>--- conflicted
+++ resolved
@@ -1,10 +1,6 @@
 <Project Sdk="Microsoft.NET.Sdk">
   <PropertyGroup>
-<<<<<<< HEAD
-    <Version>1.1.0-beta.3</Version>
-=======
     <Version>1.1.0-beta.4</Version>
->>>>>>> 5235895a
     <!--The ApiCompatVersion is managed automatically and should not generally be modified manually.-->
     <PackageId>Azure.ResourceManager.Support</PackageId>
     <Description>Microsoft Azure Resource Manager client SDK for Azure resource provider Microsoft.Support.</Description>

--- conflicted
+++ resolved
@@ -1,10 +1,6 @@
 # Release History
 
-<<<<<<< HEAD
-## 1.1.0-beta.2 (Unreleased)
-=======
 ## 1.1.0-beta.3 (Unreleased)
->>>>>>> 5235895a
 
 ### Features Added
 
@@ -14,17 +10,6 @@
 
 ### Other Changes
 
-<<<<<<< HEAD
-## 1.1.0-beta.1 (2023-11-06)
-
-### Features Added
-Discovery
-GUidedTroubleshooter
-Solutions
-
-### Breaking Changes
-Discovery API contract change
-=======
 ## 1.1.0-beta.2 (2023-11-30)
 
 ### Features Added
@@ -43,7 +28,6 @@
 - GUidedTroubleshooter
 - Solutions
 - Discovery API contract change
->>>>>>> 5235895a
 
 ## 1.0.0 (2023-06-06)
 

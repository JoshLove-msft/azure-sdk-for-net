--- conflicted
+++ resolved
@@ -1,6 +1,6 @@
 # Release History
 
-## 12.8.2 (2023-10-10)
+## 12.9.0-beta.1 (Unreleased)
 
 ### Features Added
 
@@ -22,12 +22,9 @@
 
 - Fixed an issue where custom models decorated with the `DataMemberAttribute` were not properly considered in query filters (A community contribution, courtesy of _[metjuperry]_ ([#38884](https://github.com/Azure/azure-sdk-for-net/issues/38884))
 
-<<<<<<< HEAD
-=======
 ### Other Changes
 - Distributed tracing with `ActivitySource` is stable and no longer requires the [Experimental feature-flag](https://github.com/Azure/azure-sdk-for-net/blob/main/sdk/core/Azure.Core/samples/Diagnostics.md).
 
->>>>>>> 5235895a
 ## 12.8.1 (2023-08-15)
 
 ### Bugs Fixed

--- conflicted
+++ resolved
@@ -38,42 +38,8 @@
             LinkedServiceType = linkedServiceType ?? "Greenplum";
         }
 
-<<<<<<< HEAD
-        /// <summary>
-        /// An ODBC connection string. Type: string, SecureString or AzureKeyVaultSecretReference.
-        /// <para>
-        /// To assign an object to this property use <see cref="BinaryData.FromObjectAsJson{T}(T, System.Text.Json.JsonSerializerOptions?)"/>.
-        /// </para>
-        /// <para>
-        /// To assign an already formatted json string to this property use <see cref="BinaryData.FromString(string)"/>.
-        /// </para>
-        /// <para>
-        /// Examples:
-        /// <list type="bullet">
-        /// <item>
-        /// <term>BinaryData.FromObjectAsJson("foo")</term>
-        /// <description>Creates a payload of "foo".</description>
-        /// </item>
-        /// <item>
-        /// <term>BinaryData.FromString("\"foo\"")</term>
-        /// <description>Creates a payload of "foo".</description>
-        /// </item>
-        /// <item>
-        /// <term>BinaryData.FromObjectAsJson(new { key = "value" })</term>
-        /// <description>Creates a payload of { "key": "value" }.</description>
-        /// </item>
-        /// <item>
-        /// <term>BinaryData.FromString("{\"key\": \"value\"}")</term>
-        /// <description>Creates a payload of { "key": "value" }.</description>
-        /// </item>
-        /// </list>
-        /// </para>
-        /// </summary>
-        public BinaryData ConnectionString { get; set; }
-=======
         /// <summary> An ODBC connection string. Type: string, SecureString or AzureKeyVaultSecretReference. </summary>
         public DataFactoryElement<string> ConnectionString { get; set; }
->>>>>>> 5235895a
         /// <summary> The Azure key vault secret reference of password in connection string. </summary>
         public DataFactoryKeyVaultSecretReference Password { get; set; }
         /// <summary> The encrypted credential used for authentication. Credentials are encrypted using the integration runtime credential manager. Type: string. </summary>

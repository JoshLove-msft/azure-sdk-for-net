// Copyright (c) Microsoft Corporation. All rights reserved.
// Licensed under the MIT License.

// <auto-generated/>

#nullable disable

using System;
using System.Collections.Generic;
using Azure.Core.Expressions.DataFactory;

namespace Azure.ResourceManager.DataFactory.Models
{
    /// <summary> A copy activity source for SAP HANA source. </summary>
    public partial class SapHanaSource : TabularSource
    {
        /// <summary> Initializes a new instance of <see cref="SapHanaSource"/>. </summary>
        public SapHanaSource()
        {
            CopySourceType = "SapHanaSource";
        }

        /// <summary> Initializes a new instance of <see cref="SapHanaSource"/>. </summary>
        /// <param name="copySourceType"> Copy source type. </param>
        /// <param name="sourceRetryCount"> Source retry count. Type: integer (or Expression with resultType integer). </param>
        /// <param name="sourceRetryWait"> Source retry wait. Type: string (or Expression with resultType string), pattern: ((\d+)\.)?(\d\d):(60|([0-5][0-9])):(60|([0-5][0-9])). </param>
        /// <param name="maxConcurrentConnections"> The maximum concurrent connection count for the source data store. Type: integer (or Expression with resultType integer). </param>
        /// <param name="disableMetricsCollection"> If true, disable data store metrics collection. Default is false. Type: boolean (or Expression with resultType boolean). </param>
        /// <param name="additionalProperties"> Additional Properties. </param>
        /// <param name="queryTimeout"> Query timeout. Type: string (or Expression with resultType string), pattern: ((\d+)\.)?(\d\d):(60|([0-5][0-9])):(60|([0-5][0-9])). </param>
        /// <param name="additionalColumns"> Specifies the additional columns to be added to source data. Type: array of objects(AdditionalColumns) (or Expression with resultType array of objects). </param>
        /// <param name="query"> SAP HANA Sql query. Type: string (or Expression with resultType string). </param>
        /// <param name="packetSize"> The packet size of data read from SAP HANA. Type: integer(or Expression with resultType integer). </param>
        /// <param name="partitionOption"> The partition mechanism that will be used for SAP HANA read in parallel. Possible values include: "None", "PhysicalPartitionsOfTable", "SapHanaDynamicRange". </param>
        /// <param name="partitionSettings"> The settings that will be leveraged for SAP HANA source partitioning. </param>
        internal SapHanaSource(string copySourceType, DataFactoryElement<int> sourceRetryCount, DataFactoryElement<string> sourceRetryWait, DataFactoryElement<int> maxConcurrentConnections, DataFactoryElement<bool> disableMetricsCollection, IDictionary<string, BinaryData> additionalProperties, DataFactoryElement<string> queryTimeout, BinaryData additionalColumns, DataFactoryElement<string> query, DataFactoryElement<int> packetSize, DataFactoryElement<string> partitionOption, SapHanaPartitionSettings partitionSettings) : base(copySourceType, sourceRetryCount, sourceRetryWait, maxConcurrentConnections, disableMetricsCollection, additionalProperties, queryTimeout, additionalColumns)
        {
            Query = query;
            PacketSize = packetSize;
            PartitionOption = partitionOption;
            PartitionSettings = partitionSettings;
            CopySourceType = copySourceType ?? "SapHanaSource";
        }

        /// <summary> SAP HANA Sql query. Type: string (or Expression with resultType string). </summary>
        public DataFactoryElement<string> Query { get; set; }
        /// <summary> The packet size of data read from SAP HANA. Type: integer(or Expression with resultType integer). </summary>
        public DataFactoryElement<int> PacketSize { get; set; }
<<<<<<< HEAD
        /// <summary>
        /// The partition mechanism that will be used for SAP HANA read in parallel. Possible values include: "None", "PhysicalPartitionsOfTable", "SapHanaDynamicRange".
        /// <para>
        /// To assign an object to this property use <see cref="BinaryData.FromObjectAsJson{T}(T, System.Text.Json.JsonSerializerOptions?)"/>.
        /// </para>
        /// <para>
        /// To assign an already formatted json string to this property use <see cref="BinaryData.FromString(string)"/>.
        /// </para>
        /// <para>
        /// Examples:
        /// <list type="bullet">
        /// <item>
        /// <term>BinaryData.FromObjectAsJson("foo")</term>
        /// <description>Creates a payload of "foo".</description>
        /// </item>
        /// <item>
        /// <term>BinaryData.FromString("\"foo\"")</term>
        /// <description>Creates a payload of "foo".</description>
        /// </item>
        /// <item>
        /// <term>BinaryData.FromObjectAsJson(new { key = "value" })</term>
        /// <description>Creates a payload of { "key": "value" }.</description>
        /// </item>
        /// <item>
        /// <term>BinaryData.FromString("{\"key\": \"value\"}")</term>
        /// <description>Creates a payload of { "key": "value" }.</description>
        /// </item>
        /// </list>
        /// </para>
        /// </summary>
        public BinaryData PartitionOption { get; set; }
=======
        /// <summary> The partition mechanism that will be used for SAP HANA read in parallel. Possible values include: "None", "PhysicalPartitionsOfTable", "SapHanaDynamicRange". </summary>
        public DataFactoryElement<string> PartitionOption { get; set; }
>>>>>>> 5235895a
        /// <summary> The settings that will be leveraged for SAP HANA source partitioning. </summary>
        internal SapHanaPartitionSettings PartitionSettings { get; set; }
        /// <summary> The name of the column that will be used for proceeding range partitioning. Type: string (or Expression with resultType string). </summary>
        public DataFactoryElement<string> PartitionColumnName
        {
            get => PartitionSettings is null ? default : PartitionSettings.PartitionColumnName;
            set
            {
                if (PartitionSettings is null)
                    PartitionSettings = new SapHanaPartitionSettings();
                PartitionSettings.PartitionColumnName = value;
            }
        }
    }
}<|MERGE_RESOLUTION|>--- conflicted
+++ resolved
@@ -46,42 +46,8 @@
         public DataFactoryElement<string> Query { get; set; }
         /// <summary> The packet size of data read from SAP HANA. Type: integer(or Expression with resultType integer). </summary>
         public DataFactoryElement<int> PacketSize { get; set; }
-<<<<<<< HEAD
-        /// <summary>
-        /// The partition mechanism that will be used for SAP HANA read in parallel. Possible values include: "None", "PhysicalPartitionsOfTable", "SapHanaDynamicRange".
-        /// <para>
-        /// To assign an object to this property use <see cref="BinaryData.FromObjectAsJson{T}(T, System.Text.Json.JsonSerializerOptions?)"/>.
-        /// </para>
-        /// <para>
-        /// To assign an already formatted json string to this property use <see cref="BinaryData.FromString(string)"/>.
-        /// </para>
-        /// <para>
-        /// Examples:
-        /// <list type="bullet">
-        /// <item>
-        /// <term>BinaryData.FromObjectAsJson("foo")</term>
-        /// <description>Creates a payload of "foo".</description>
-        /// </item>
-        /// <item>
-        /// <term>BinaryData.FromString("\"foo\"")</term>
-        /// <description>Creates a payload of "foo".</description>
-        /// </item>
-        /// <item>
-        /// <term>BinaryData.FromObjectAsJson(new { key = "value" })</term>
-        /// <description>Creates a payload of { "key": "value" }.</description>
-        /// </item>
-        /// <item>
-        /// <term>BinaryData.FromString("{\"key\": \"value\"}")</term>
-        /// <description>Creates a payload of { "key": "value" }.</description>
-        /// </item>
-        /// </list>
-        /// </para>
-        /// </summary>
-        public BinaryData PartitionOption { get; set; }
-=======
         /// <summary> The partition mechanism that will be used for SAP HANA read in parallel. Possible values include: "None", "PhysicalPartitionsOfTable", "SapHanaDynamicRange". </summary>
         public DataFactoryElement<string> PartitionOption { get; set; }
->>>>>>> 5235895a
         /// <summary> The settings that will be leveraged for SAP HANA source partitioning. </summary>
         internal SapHanaPartitionSettings PartitionSettings { get; set; }
         /// <summary> The name of the column that will be used for proceeding range partitioning. Type: string (or Expression with resultType string). </summary>

// Copyright (c) Microsoft Corporation. All rights reserved.
// Licensed under the MIT License.

// <auto-generated/>

#nullable disable

using System;
using System.Collections.Generic;
using Azure.Core.Expressions.DataFactory;

namespace Azure.ResourceManager.DataFactory.Models
{
    /// <summary> A copy activity Azure Data Lake Store sink. </summary>
    public partial class AzureDataLakeStoreSink : CopySink
    {
        /// <summary> Initializes a new instance of <see cref="AzureDataLakeStoreSink"/>. </summary>
        public AzureDataLakeStoreSink()
        {
            CopySinkType = "AzureDataLakeStoreSink";
        }

        /// <summary> Initializes a new instance of <see cref="AzureDataLakeStoreSink"/>. </summary>
        /// <param name="copySinkType"> Copy sink type. </param>
        /// <param name="writeBatchSize"> Write batch size. Type: integer (or Expression with resultType integer), minimum: 0. </param>
        /// <param name="writeBatchTimeout"> Write batch timeout. Type: string (or Expression with resultType string), pattern: ((\d+)\.)?(\d\d):(60|([0-5][0-9])):(60|([0-5][0-9])). </param>
        /// <param name="sinkRetryCount"> Sink retry count. Type: integer (or Expression with resultType integer). </param>
        /// <param name="sinkRetryWait"> Sink retry wait. Type: string (or Expression with resultType string), pattern: ((\d+)\.)?(\d\d):(60|([0-5][0-9])):(60|([0-5][0-9])). </param>
        /// <param name="maxConcurrentConnections"> The maximum concurrent connection count for the sink data store. Type: integer (or Expression with resultType integer). </param>
        /// <param name="disableMetricsCollection"> If true, disable data store metrics collection. Default is false. Type: boolean (or Expression with resultType boolean). </param>
        /// <param name="additionalProperties"> Additional Properties. </param>
        /// <param name="copyBehavior"> The type of copy behavior for copy sink. Type: string (or Expression with resultType string). </param>
        /// <param name="enableAdlsSingleFileParallel"> Single File Parallel. </param>
        internal AzureDataLakeStoreSink(string copySinkType, DataFactoryElement<int> writeBatchSize, DataFactoryElement<string> writeBatchTimeout, DataFactoryElement<int> sinkRetryCount, DataFactoryElement<string> sinkRetryWait, DataFactoryElement<int> maxConcurrentConnections, DataFactoryElement<bool> disableMetricsCollection, IDictionary<string, BinaryData> additionalProperties, DataFactoryElement<string> copyBehavior, DataFactoryElement<bool> enableAdlsSingleFileParallel) : base(copySinkType, writeBatchSize, writeBatchTimeout, sinkRetryCount, sinkRetryWait, maxConcurrentConnections, disableMetricsCollection, additionalProperties)
        {
            CopyBehavior = copyBehavior;
            EnableAdlsSingleFileParallel = enableAdlsSingleFileParallel;
            CopySinkType = copySinkType ?? "AzureDataLakeStoreSink";
        }

        /// <summary> The type of copy behavior for copy sink. Type: string (or Expression with resultType string). </summary>
        public DataFactoryElement<string> CopyBehavior { get; set; }
<<<<<<< HEAD
        /// <summary>
        /// Single File Parallel.
        /// <para>
        /// To assign an object to this property use <see cref="BinaryData.FromObjectAsJson{T}(T, System.Text.Json.JsonSerializerOptions?)"/>.
        /// </para>
        /// <para>
        /// To assign an already formatted json string to this property use <see cref="BinaryData.FromString(string)"/>.
        /// </para>
        /// <para>
        /// Examples:
        /// <list type="bullet">
        /// <item>
        /// <term>BinaryData.FromObjectAsJson("foo")</term>
        /// <description>Creates a payload of "foo".</description>
        /// </item>
        /// <item>
        /// <term>BinaryData.FromString("\"foo\"")</term>
        /// <description>Creates a payload of "foo".</description>
        /// </item>
        /// <item>
        /// <term>BinaryData.FromObjectAsJson(new { key = "value" })</term>
        /// <description>Creates a payload of { "key": "value" }.</description>
        /// </item>
        /// <item>
        /// <term>BinaryData.FromString("{\"key\": \"value\"}")</term>
        /// <description>Creates a payload of { "key": "value" }.</description>
        /// </item>
        /// </list>
        /// </para>
        /// </summary>
        public BinaryData EnableAdlsSingleFileParallel { get; set; }
=======
        /// <summary> Single File Parallel. </summary>
        public DataFactoryElement<bool> EnableAdlsSingleFileParallel { get; set; }
>>>>>>> 5235895a
    }
}<|MERGE_RESOLUTION|>--- conflicted
+++ resolved
@@ -40,41 +40,7 @@
 
         /// <summary> The type of copy behavior for copy sink. Type: string (or Expression with resultType string). </summary>
         public DataFactoryElement<string> CopyBehavior { get; set; }
-<<<<<<< HEAD
-        /// <summary>
-        /// Single File Parallel.
-        /// <para>
-        /// To assign an object to this property use <see cref="BinaryData.FromObjectAsJson{T}(T, System.Text.Json.JsonSerializerOptions?)"/>.
-        /// </para>
-        /// <para>
-        /// To assign an already formatted json string to this property use <see cref="BinaryData.FromString(string)"/>.
-        /// </para>
-        /// <para>
-        /// Examples:
-        /// <list type="bullet">
-        /// <item>
-        /// <term>BinaryData.FromObjectAsJson("foo")</term>
-        /// <description>Creates a payload of "foo".</description>
-        /// </item>
-        /// <item>
-        /// <term>BinaryData.FromString("\"foo\"")</term>
-        /// <description>Creates a payload of "foo".</description>
-        /// </item>
-        /// <item>
-        /// <term>BinaryData.FromObjectAsJson(new { key = "value" })</term>
-        /// <description>Creates a payload of { "key": "value" }.</description>
-        /// </item>
-        /// <item>
-        /// <term>BinaryData.FromString("{\"key\": \"value\"}")</term>
-        /// <description>Creates a payload of { "key": "value" }.</description>
-        /// </item>
-        /// </list>
-        /// </para>
-        /// </summary>
-        public BinaryData EnableAdlsSingleFileParallel { get; set; }
-=======
         /// <summary> Single File Parallel. </summary>
         public DataFactoryElement<bool> EnableAdlsSingleFileParallel { get; set; }
->>>>>>> 5235895a
     }
 }
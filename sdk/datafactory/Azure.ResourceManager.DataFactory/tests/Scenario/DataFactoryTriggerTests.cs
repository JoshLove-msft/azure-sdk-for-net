--- conflicted
+++ resolved
@@ -1,15 +1,9 @@
 ﻿// Copyright (c) Microsoft Corporation. All rights reserved.
 // Licensed under the MIT License.
 
-<<<<<<< HEAD
-using System.Collections.Generic;
-using System.Threading;
-using System;
-=======
 using System;
 using System.Collections.Generic;
 using System.Threading;
->>>>>>> 5235895a
 using System.Threading.Tasks;
 using Azure.Core;
 using Azure.Core.Expressions.DataFactory;
@@ -63,41 +57,8 @@
 
         private async Task<DataFactoryTriggerResource> CreateDefaultTumblingWindowTrigger(DataFactoryResource dataFactory, string triggerName)
         {
-<<<<<<< HEAD
-            string pipelineName1 = Recording.GenerateAssetName("pipeline-");
-
-            await CreateDefaultEmptyPipeLine(pipelineName1);
-
-            ScheduleTriggerRecurrence recurrence = new ScheduleTriggerRecurrence()
-            {
-                Frequency = "Month",
-                Interval = 1,
-                TimeZone = "UTC",
-                StartOn = DateTimeOffset.Parse("2017-04-14T13:00:00Z"),
-                EndOn = DateTimeOffset.Parse("2018-04-14T13:00:00Z")
-            };
-            DataFactoryTriggerData data = new DataFactoryTriggerData(new DataFactoryScheduleTrigger(recurrence)
-            {
-                Pipelines =
-                {
-                    new TriggerPipelineReference()
-                    {
-                        PipelineReference = new DataFactoryPipelineReference(DataFactoryPipelineReferenceType.PipelineReference, pipelineName1),
-                    }
-                }
-            });
-            var result = await _dataFactory.GetDataFactoryTriggers().CreateOrUpdateAsync(WaitUntil.Completed, triggerName, data);
-            return result.Value;
-        }
-
-        private async Task<DataFactoryTriggerResource> CreateDefaultTumblingWindowTrigger(DataFactoryResource dataFactory, string triggerName)
-        {
-            string pipelineName = Recording.GenerateAssetName("pipeline-");
-            await CreateDefaultEmptyPipeLine(pipelineName);
-=======
             string pipelineName = Recording.GenerateAssetName("pipeline-");
             await CreateDefaultEmptyPipeLine(dataFactory, pipelineName);
->>>>>>> 5235895a
 
             TriggerPipelineReference references = new TriggerPipelineReference()
             {
@@ -105,10 +66,6 @@
             };
 
             DataFactoryTriggerData dataTrigger = new DataFactoryTriggerData(new TumblingWindowTrigger(references, TumblingWindowFrequency.Hour, 12, DateTimeOffset.Parse("2023-10-31T00:00:00Z"), 50));
-<<<<<<< HEAD
-            var result = await _dataFactory.GetDataFactoryTriggers().CreateOrUpdateAsync(WaitUntil.Completed, triggerName, dataTrigger);
-            return result.Value;
-=======
             var result = await dataFactory.GetDataFactoryTriggers().CreateOrUpdateAsync(WaitUntil.Completed, triggerName, dataTrigger);
             return result.Value;
         }
@@ -156,7 +113,6 @@
 
             var result = await dataFactory.GetDataFactoryTriggers().CreateOrUpdateAsync(WaitUntil.Completed, triggerName, triggerFunc(dataFactory, linkedServiceName, pipelineName1, pipelineName2, pipelineName3));
             Assert.IsNotNull(result.Value.Data.Id);
->>>>>>> 5235895a
         }
 
         [Test]
@@ -435,335 +391,5 @@
                 Console.WriteLine(item);
             }
         }
-
-        private async Task<DataFactoryPipelineResource> CreateDefaultEmptyPipeLine(string pipelineName)
-        {
-            DataFactoryPipelineData data = new DataFactoryPipelineData() { };
-            var pipeline = await _dataFactory.GetDataFactoryPipelines().CreateOrUpdateAsync(WaitUntil.Completed, pipelineName, data);
-            return pipeline.Value;
-        }
-
-        private async Task<DataFactoryDatasetResource> CreateDefaultAzureBlobStorageLinkedServiceOrDatasets(string linkedServiceName, string datasetName)
-        {
-            DataFactoryLinkedServiceData lkBlobSource = new DataFactoryLinkedServiceData(new AzureBlobStorageLinkedService()
-            {
-                ConnectionString = "DefaultEndpointsProtocol=https;AccountName=testaccount;AccountKey=testkey;EndpointSuffix=core.windows.net"
-            });
-            await _dataFactory.GetDataFactoryLinkedServices().CreateOrUpdateAsync(WaitUntil.Completed, linkedServiceName, lkBlobSource);
-
-            if (string.IsNullOrEmpty(datasetName))
-                return null;
-
-            DataFactoryDatasetData data = new DataFactoryDatasetData(new AzureBlobDataset(new DataFactoryLinkedServiceReference(DataFactoryLinkedServiceReferenceType.LinkedServiceReference, linkedServiceName)));
-            var result = await _dataFactory.GetDataFactoryDatasets().CreateOrUpdateAsync(WaitUntil.Completed, datasetName, data);
-            return result.Value;
-        }
-
-        [Test]
-        [RecordedTest]
-        public async Task Trigger_ChainingTrigger()
-        {
-            string triggerName = Recording.GenerateAssetName("trigger-");
-            string pipelineName1 = Recording.GenerateAssetName("pipeline-");
-            string pipelineName2 = Recording.GenerateAssetName("pipeline-");
-            string pipelineName3 = Recording.GenerateAssetName("pipeline-");
-
-            await CreateDefaultEmptyPipeLine(pipelineName1);
-            await CreateDefaultEmptyPipeLine(pipelineName2);
-            await CreateDefaultEmptyPipeLine(pipelineName3);
-
-            TriggerPipelineReference reference = new TriggerPipelineReference()
-            {
-                PipelineReference = new DataFactoryPipelineReference(DataFactoryPipelineReferenceType.PipelineReference, pipelineName1)
-            };
-            DataFactoryTriggerData data = new DataFactoryTriggerData(new ChainingTrigger(reference, new List<DataFactoryPipelineReference>()
-            {
-                new DataFactoryPipelineReference(DataFactoryPipelineReferenceType.PipelineReference,pipelineName2)
-            }, ""));
-            var result = await _dataFactory.GetDataFactoryTriggers().CreateOrUpdateAsync(WaitUntil.Completed, triggerName, data);
-        }
-
-        [Test]
-        [RecordedTest]
-        public async Task Trigger_BlobTrigger()
-        {
-            string triggerName = Recording.GenerateAssetName("trigger-");
-            string linkedServiceName = Recording.GenerateAssetName("linkedService_");
-            string pipelineName1 = Recording.GenerateAssetName("pipeline-");
-            string pipelineName2 = Recording.GenerateAssetName("pipeline-");
-            string pipelineName3 = Recording.GenerateAssetName("pipeline-");
-
-            await CreateDefaultEmptyPipeLine(pipelineName1);
-            await CreateDefaultEmptyPipeLine(pipelineName2);
-            await CreateDefaultEmptyPipeLine(pipelineName3);
-
-            DataFactoryLinkedServiceData lkBlobSource = new DataFactoryLinkedServiceData(new AzureBlobStorageLinkedService()
-            {
-                ConnectionString = "DefaultEndpointsProtocol=https;AccountName=testaccount;AccountKey=testkey;EndpointSuffix=core.windows.net"
-            });
-            await _dataFactory.GetDataFactoryLinkedServices().CreateOrUpdateAsync(WaitUntil.Completed, linkedServiceName, lkBlobSource);
-
-            TriggerPipelineReference reference = new TriggerPipelineReference()
-            {
-                PipelineReference = new DataFactoryPipelineReference(DataFactoryPipelineReferenceType.PipelineReference, pipelineName1)
-            };
-            DataFactoryTriggerData data = new DataFactoryTriggerData(new DataFactoryBlobTrigger("blobtriggertestpath", 10, new DataFactoryLinkedServiceReference(DataFactoryLinkedServiceReferenceType.LinkedServiceReference, linkedServiceName))
-            {
-                MaxConcurrency = 10,
-                Pipelines =
-                {
-                    new TriggerPipelineReference()
-                    {
-                        PipelineReference = new DataFactoryPipelineReference(DataFactoryPipelineReferenceType.PipelineReference, pipelineName1),
-                        Parameters =
-                        {
-                            new KeyValuePair<string, System.BinaryData>("mySinkDatasetFolderPath",BinaryData.FromString("\"blobtriggertestoutput\"")),
-                            new KeyValuePair<string, System.BinaryData>("mySourceDatasetFolderPath",BinaryData.FromObjectAsJson<DataFactoryElement<string>>(DataFactoryElement<string>.FromExpression("@split(triggerBody().path, '/')[1]"))),
-                            new KeyValuePair<string, System.BinaryData>("mySourceDatasetFilePath",BinaryData.FromObjectAsJson<DataFactoryElement<string>>(DataFactoryElement<string>.FromExpression("@split(triggerBody().path, '/')[2]"))),
-                        }
-                    },
-                    new TriggerPipelineReference(){ PipelineReference = new DataFactoryPipelineReference(DataFactoryPipelineReferenceType.PipelineReference, pipelineName2)},
-                    new TriggerPipelineReference(){ PipelineReference = new DataFactoryPipelineReference(DataFactoryPipelineReferenceType.PipelineReference, pipelineName3)}
-                }
-            });
-            var result = await _dataFactory.GetDataFactoryTriggers().CreateOrUpdateAsync(WaitUntil.Completed, triggerName, data);
-        }
-
-        [Test]
-        [RecordedTest]
-        public async Task Trigger_BlobEventsTrigger()
-        {
-            string triggerName = Recording.GenerateAssetName("trigger-");
-            string pipelineName1 = Recording.GenerateAssetName("pipeline-");
-            string pipelineName2 = Recording.GenerateAssetName("pipeline-");
-            string pipelineName3 = Recording.GenerateAssetName("pipeline-");
-
-            await CreateDefaultEmptyPipeLine(pipelineName1);
-            await CreateDefaultEmptyPipeLine(pipelineName2);
-            await CreateDefaultEmptyPipeLine(pipelineName3);
-
-            DataFactoryTriggerData data = new DataFactoryTriggerData(new DataFactoryBlobEventsTrigger(new List<DataFactoryBlobEventType>() {
-                DataFactoryBlobEventType.MicrosoftStorageBlobCreated,
-                DataFactoryBlobEventType.MicrosoftStorageBlobDeleted
-            }, "/subscriptions/da1d7b9a-a759-41c8-bb73-093a1818e03a/resourceGroups/AzureSDKTest/providers/Microsoft.Storage/storageAccounts/testazuresdkstorage")
-            {
-                Pipelines =
-                {
-                    new TriggerPipelineReference()
-                    {
-                        PipelineReference = new DataFactoryPipelineReference(DataFactoryPipelineReferenceType.PipelineReference, pipelineName1),
-                        Parameters =
-                        {
-                            new KeyValuePair<string, BinaryData>("mySinkDatasetFolderPath",BinaryData.FromString("\"sinkcontainer\"")),
-                            new KeyValuePair<string, BinaryData>("mySourceDatasetFolderPath",BinaryData.FromObjectAsJson<DataFactoryElement<string>>(DataFactoryElement<string>.FromExpression("@triggerBody().folderPath"))),
-                            new KeyValuePair<string, BinaryData>("mySourceDatasetFilePath",BinaryData.FromObjectAsJson<DataFactoryElement<string>>(DataFactoryElement<string>.FromExpression("@triggerBody().fileName"))),
-                        }
-                    },
-                    new TriggerPipelineReference(){ PipelineReference = new DataFactoryPipelineReference(DataFactoryPipelineReferenceType.PipelineReference, pipelineName2)},
-                    new TriggerPipelineReference(){ PipelineReference = new DataFactoryPipelineReference(DataFactoryPipelineReferenceType.PipelineReference, pipelineName3)}
-                }
-            });
-            var result = await _dataFactory.GetDataFactoryTriggers().CreateOrUpdateAsync(WaitUntil.Completed, triggerName, data);
-        }
-
-        [Test]
-        [RecordedTest]
-        public async Task Trigger_ScheduleTrigger()
-        {
-            string triggerName = Recording.GenerateAssetName("trigger-");
-            string pipelineName1 = Recording.GenerateAssetName("pipeline-");
-            string pipelineName2 = Recording.GenerateAssetName("pipeline-");
-            string pipelineName3 = Recording.GenerateAssetName("pipeline-");
-
-            await CreateDefaultEmptyPipeLine(pipelineName1);
-            await CreateDefaultEmptyPipeLine(pipelineName2);
-            await CreateDefaultEmptyPipeLine(pipelineName3);
-
-            ScheduleTriggerRecurrence recurrence = new ScheduleTriggerRecurrence()
-            {
-                Frequency = "Month",
-                Interval = 1,
-                TimeZone = "UTC",
-                StartOn = DateTimeOffset.Parse("2017-04-14T13:00:00Z"),
-                EndOn = DateTimeOffset.Parse("2018-04-14T13:00:00Z")
-            };
-            DataFactoryTriggerData data = new DataFactoryTriggerData(new DataFactoryScheduleTrigger(recurrence)
-            {
-                Pipelines =
-                {
-                    new TriggerPipelineReference()
-                    {
-                        PipelineReference = new DataFactoryPipelineReference(DataFactoryPipelineReferenceType.PipelineReference, pipelineName1),
-                        Parameters =
-                        {
-                            new KeyValuePair<string, BinaryData>("mySinkDatasetFolderPath",BinaryData.FromObjectAsJson<DataFactoryElement<string>>(DataFactoryElement<string>.FromExpression("@{concat('output',formatDateTime(trigger().startTime,'-dd-MM-yyyy-HH-mm-ss-ffff'))}"))),
-                            new KeyValuePair<string, BinaryData>("mySourceDatasetFolderPath",BinaryData.FromString("\"input/\""))
-                        }
-                    },
-                    new TriggerPipelineReference(){ PipelineReference = new DataFactoryPipelineReference(DataFactoryPipelineReferenceType.PipelineReference, pipelineName2)},
-                    new TriggerPipelineReference(){ PipelineReference = new DataFactoryPipelineReference(DataFactoryPipelineReferenceType.PipelineReference, pipelineName3)}
-                }
-            });
-            var result = _dataFactory.GetDataFactoryTriggers().CreateOrUpdateAsync(WaitUntil.Completed, triggerName, data);
-        }
-
-        [Test]
-        [RecordedTest]
-        public async Task Trigger_TumblingWindowTrigger_Hour()
-        {
-            string triggerName = Recording.GenerateAssetName("trigger-");
-            string pipelineName = Recording.GenerateAssetName("pipeline-");
-
-            await CreateDefaultEmptyPipeLine(pipelineName);
-
-            TriggerPipelineReference references = new TriggerPipelineReference()
-            {
-                PipelineReference = new DataFactoryPipelineReference(DataFactoryPipelineReferenceType.PipelineReference, pipelineName),
-                Parameters =
-                {
-                    new KeyValuePair<string, BinaryData>("windowStart",BinaryData.FromObjectAsJson<DataFactoryElement<string>>(DataFactoryElement<string>.FromExpression("@{trigger().outputs.windowStartTime}"))),
-                    new KeyValuePair<string, BinaryData>("windowEnd",BinaryData.FromObjectAsJson<DataFactoryElement<string>>(DataFactoryElement<string>.FromExpression("@{trigger().outputs.windowEndTime}"))),
-                }
-            };
-
-            DataFactoryTriggerData data = new DataFactoryTriggerData(new TumblingWindowTrigger(references, TumblingWindowFrequency.Hour, 3, DateTimeOffset.Parse("2017-04-14T13:00:00Z"), 10)
-            {
-                Delay = "00:00:01",
-                RetryPolicy = new RetryPolicy()
-                {
-                    Count = 3,
-                    IntervalInSeconds = 30
-                }
-            });
-            var result = _dataFactory.GetDataFactoryTriggers().CreateOrUpdateAsync(WaitUntil.Completed, triggerName, data);
-        }
-
-        [Test]
-        [RecordedTest]
-        public async Task Trigger_TumblingWindowTrigger_Month()
-        {
-            string triggerName = Recording.GenerateAssetName("trigger-");
-            string pipelineName = Recording.GenerateAssetName("pipeline-");
-
-            await CreateDefaultEmptyPipeLine(pipelineName);
-
-            TriggerPipelineReference references = new TriggerPipelineReference()
-            {
-                PipelineReference = new DataFactoryPipelineReference(DataFactoryPipelineReferenceType.PipelineReference, pipelineName),
-                Parameters =
-                {
-                    new KeyValuePair<string, BinaryData>("windowStart",BinaryData.FromObjectAsJson<DataFactoryElement<string>>(DataFactoryElement<string>.FromExpression("@{trigger().outputs.windowStartTime}"))),
-                    new KeyValuePair<string, BinaryData>("windowEnd",BinaryData.FromObjectAsJson<DataFactoryElement<string>>(DataFactoryElement<string>.FromExpression("@{trigger().outputs.windowEndTime}"))),
-                }
-            };
-
-            DataFactoryTriggerData data = new DataFactoryTriggerData(new TumblingWindowTrigger(references, TumblingWindowFrequency.Month, 3, DateTimeOffset.Parse("2017-04-14T13:00:00Z"), 10)
-            {
-                Delay = "00:00:01",
-                RetryPolicy = new RetryPolicy()
-                {
-                    Count = 3,
-                    IntervalInSeconds = 30
-                }
-            });
-            var result = await _dataFactory.GetDataFactoryTriggers().CreateOrUpdateAsync(WaitUntil.Completed, triggerName, data);
-        }
-
-        [Test]
-        [RecordedTest]
-        public async Task Trigger_TumblingWindowTrigger_Dependency()
-        {
-            string triggerName = Recording.GenerateAssetName("trigger-");
-            string referenceTriggerName = Recording.GenerateAssetName("trigger-");
-            string pipelineName = Recording.GenerateAssetName("pipeline-");
-
-            await CreateDefaultEmptyPipeLine(pipelineName);
-            await CreateDefaultTumblingWindowTrigger(_dataFactory, referenceTriggerName);
-
-            TriggerPipelineReference references = new TriggerPipelineReference()
-            {
-                PipelineReference = new DataFactoryPipelineReference(DataFactoryPipelineReferenceType.PipelineReference, pipelineName),
-                Parameters =
-                {
-                    new KeyValuePair<string, BinaryData>("windowStart",BinaryData.FromObjectAsJson<DataFactoryElement<string>>(DataFactoryElement<string>.FromExpression("@{trigger().outputs.windowStartTime}"))),
-                    new KeyValuePair<string, BinaryData>("windowEnd",BinaryData.FromObjectAsJson<DataFactoryElement<string>>(DataFactoryElement<string>.FromExpression("@{trigger().outputs.windowEndTime}"))),
-                }
-            };
-
-            DataFactoryTriggerData data = new DataFactoryTriggerData(new TumblingWindowTrigger(references, TumblingWindowFrequency.Month, 24, DateTimeOffset.Parse("2017-04-14T13:00:00Z"), 10)
-            {
-                Delay = "00:00:01",
-                RetryPolicy = new RetryPolicy()
-                {
-                    Count = 3,
-                    IntervalInSeconds = 30
-                },
-                DependsOn =
-                {
-                    new TumblingWindowTriggerDependencyReference(new DataFactoryTriggerReference(DataFactoryTriggerReferenceType.TriggerReference,referenceTriggerName))
-                    {
-                        Offset = "00:00:00",
-                        Size = "02:00:00"
-                    },
-                    new TumblingWindowTriggerDependencyReference(new DataFactoryTriggerReference(DataFactoryTriggerReferenceType.TriggerReference,referenceTriggerName))
-                    {
-                        Offset = "00:00:00",
-                        Size = "02:00:00"
-                    }
-                }
-            });
-            var result = await _dataFactory.GetDataFactoryTriggers().CreateOrUpdateAsync(WaitUntil.Completed, triggerName, data);
-        }
-
-        [Test]
-        [RecordedTest]
-        public async Task Trigger_CustomEventsTrigger()
-        {
-            string triggerName = Recording.GenerateAssetName("trigger-");
-
-            DataFactoryTriggerData data = new DataFactoryTriggerData(new CustomEventsTrigger(new List<BinaryData>() { BinaryData.FromString("\"Microsoft.Storage.BlobCreated\"") }, "/subscriptions/b371d9e7-d3c2-4b1a-83ec-84e1f50c2222")
-            {
-                SubjectBeginsWith = "B",
-                SubjectEndsWith = "E",
-                Events =
-                {
-                    BinaryData.FromString("\"123\"")
-                }
-            });
-            var result = await _dataFactory.GetDataFactoryTriggers().CreateOrUpdateAsync(WaitUntil.Completed, triggerName, data);
-        }
-
-        [Test]
-        [RecordedTest]
-        public async Task Trigger_RerunTumblingWindowTrigger()
-        {
-            string triggerName = Recording.GenerateAssetName("trigger-");
-            string referenceTriggerName = Recording.GenerateAssetName("trigger-");
-            await CreateDefaultTumblingWindowTrigger(_dataFactory, referenceTriggerName);
-            var state1 = await _dataFactory.GetDataFactoryTriggerAsync(referenceTriggerName);
-            await state1.Value.StartAsync(WaitUntil.Completed);
-            DataFactoryTriggerData data = new DataFactoryTriggerData(new RerunTumblingWindowTrigger(
-                BinaryData.FromString($"{{\"type\": \"TriggerReference\",\"referenceName\": \"{referenceTriggerName}\"}}"),
-                DateTimeOffset.Parse("2023-11-01T00:00:00.0000000Z"),
-                DateTimeOffset.Parse("2023-11-02T12:00:00.0000000Z"), 50));
-            var result = await _dataFactory.GetDataFactoryTriggers().CreateOrUpdateAsync(WaitUntil.Completed, triggerName, data);
-        }
-
-        [Test]
-        [RecordedTest]
-        public async Task Trigger_TriggerRun()
-        {
-            string referenceTriggerName = Recording.GenerateAssetName("trigger-");
-
-            await CreateDefaultTumblingWindowTrigger(_dataFactory, referenceTriggerName);
-            var state = await _dataFactory.GetDataFactoryTriggerAsync(referenceTriggerName);
-            await state.Value.StartAsync(WaitUntil.Completed);
-            var list = _dataFactory.GetTriggerRunsAsync(new RunFilterContent(DateTimeOffset.Parse("2017-04-14T13:00:00Z"), DateTimeOffset.Parse("2030-04-14T13:00:00Z")));
-
-            await foreach (var item in list)
-            {
-                Console.WriteLine(item);
-            }
-        }
     }
 }
--- conflicted
+++ resolved
@@ -48,11 +48,8 @@
         /// <returns> Returns a <see cref="AvailabilityGroupListenerResource"/> object. </returns>
         public static AvailabilityGroupListenerResource GetAvailabilityGroupListenerResource(this ArmClient client, ResourceIdentifier id)
         {
-<<<<<<< HEAD
-=======
             Argument.AssertNotNull(client, nameof(client));
 
->>>>>>> 5235895a
             return GetMockableSqlVirtualMachineArmClient(client).GetAvailabilityGroupListenerResource(id);
         }
 
@@ -70,11 +67,8 @@
         /// <returns> Returns a <see cref="SqlVmGroupResource"/> object. </returns>
         public static SqlVmGroupResource GetSqlVmGroupResource(this ArmClient client, ResourceIdentifier id)
         {
-<<<<<<< HEAD
-=======
             Argument.AssertNotNull(client, nameof(client));
 
->>>>>>> 5235895a
             return GetMockableSqlVirtualMachineArmClient(client).GetSqlVmGroupResource(id);
         }
 
@@ -92,11 +86,8 @@
         /// <returns> Returns a <see cref="SqlVmResource"/> object. </returns>
         public static SqlVmResource GetSqlVmResource(this ArmClient client, ResourceIdentifier id)
         {
-<<<<<<< HEAD
-=======
             Argument.AssertNotNull(client, nameof(client));
 
->>>>>>> 5235895a
             return GetMockableSqlVirtualMachineArmClient(client).GetSqlVmResource(id);
         }
 
@@ -112,11 +103,8 @@
         /// <returns> An object representing collection of SqlVmGroupResources and their operations over a SqlVmGroupResource. </returns>
         public static SqlVmGroupCollection GetSqlVmGroups(this ResourceGroupResource resourceGroupResource)
         {
-<<<<<<< HEAD
-=======
-            Argument.AssertNotNull(resourceGroupResource, nameof(resourceGroupResource));
-
->>>>>>> 5235895a
+            Argument.AssertNotNull(resourceGroupResource, nameof(resourceGroupResource));
+
             return GetMockableSqlVirtualMachineResourceGroupResource(resourceGroupResource).GetSqlVmGroups();
         }
 
@@ -140,20 +128,13 @@
         /// <param name="resourceGroupResource"> The <see cref="ResourceGroupResource" /> instance the method will execute against. </param>
         /// <param name="sqlVmGroupName"> Name of the SQL virtual machine group. </param>
         /// <param name="cancellationToken"> The cancellation token to use. </param>
-<<<<<<< HEAD
-        /// <exception cref="ArgumentNullException"> <paramref name="sqlVmGroupName"/> is null. </exception>
-=======
         /// <exception cref="ArgumentNullException"> <paramref name="resourceGroupResource"/> or <paramref name="sqlVmGroupName"/> is null. </exception>
->>>>>>> 5235895a
         /// <exception cref="ArgumentException"> <paramref name="sqlVmGroupName"/> is an empty string, and was expected to be non-empty. </exception>
         [ForwardsClientCalls]
         public static async Task<Response<SqlVmGroupResource>> GetSqlVmGroupAsync(this ResourceGroupResource resourceGroupResource, string sqlVmGroupName, CancellationToken cancellationToken = default)
         {
-<<<<<<< HEAD
-=======
-            Argument.AssertNotNull(resourceGroupResource, nameof(resourceGroupResource));
-
->>>>>>> 5235895a
+            Argument.AssertNotNull(resourceGroupResource, nameof(resourceGroupResource));
+
             return await GetMockableSqlVirtualMachineResourceGroupResource(resourceGroupResource).GetSqlVmGroupAsync(sqlVmGroupName, cancellationToken).ConfigureAwait(false);
         }
 
@@ -177,20 +158,13 @@
         /// <param name="resourceGroupResource"> The <see cref="ResourceGroupResource" /> instance the method will execute against. </param>
         /// <param name="sqlVmGroupName"> Name of the SQL virtual machine group. </param>
         /// <param name="cancellationToken"> The cancellation token to use. </param>
-<<<<<<< HEAD
-        /// <exception cref="ArgumentNullException"> <paramref name="sqlVmGroupName"/> is null. </exception>
-=======
         /// <exception cref="ArgumentNullException"> <paramref name="resourceGroupResource"/> or <paramref name="sqlVmGroupName"/> is null. </exception>
->>>>>>> 5235895a
         /// <exception cref="ArgumentException"> <paramref name="sqlVmGroupName"/> is an empty string, and was expected to be non-empty. </exception>
         [ForwardsClientCalls]
         public static Response<SqlVmGroupResource> GetSqlVmGroup(this ResourceGroupResource resourceGroupResource, string sqlVmGroupName, CancellationToken cancellationToken = default)
         {
-<<<<<<< HEAD
-=======
-            Argument.AssertNotNull(resourceGroupResource, nameof(resourceGroupResource));
-
->>>>>>> 5235895a
+            Argument.AssertNotNull(resourceGroupResource, nameof(resourceGroupResource));
+
             return GetMockableSqlVirtualMachineResourceGroupResource(resourceGroupResource).GetSqlVmGroup(sqlVmGroupName, cancellationToken);
         }
 
@@ -206,11 +180,8 @@
         /// <returns> An object representing collection of SqlVmResources and their operations over a SqlVmResource. </returns>
         public static SqlVmCollection GetSqlVms(this ResourceGroupResource resourceGroupResource)
         {
-<<<<<<< HEAD
-=======
-            Argument.AssertNotNull(resourceGroupResource, nameof(resourceGroupResource));
-
->>>>>>> 5235895a
+            Argument.AssertNotNull(resourceGroupResource, nameof(resourceGroupResource));
+
             return GetMockableSqlVirtualMachineResourceGroupResource(resourceGroupResource).GetSqlVms();
         }
 
@@ -235,20 +206,13 @@
         /// <param name="sqlVmName"> Name of the SQL virtual machine. </param>
         /// <param name="expand"> The child resources to include in the response. </param>
         /// <param name="cancellationToken"> The cancellation token to use. </param>
-<<<<<<< HEAD
-        /// <exception cref="ArgumentNullException"> <paramref name="sqlVmName"/> is null. </exception>
-=======
         /// <exception cref="ArgumentNullException"> <paramref name="resourceGroupResource"/> or <paramref name="sqlVmName"/> is null. </exception>
->>>>>>> 5235895a
         /// <exception cref="ArgumentException"> <paramref name="sqlVmName"/> is an empty string, and was expected to be non-empty. </exception>
         [ForwardsClientCalls]
         public static async Task<Response<SqlVmResource>> GetSqlVmAsync(this ResourceGroupResource resourceGroupResource, string sqlVmName, string expand = null, CancellationToken cancellationToken = default)
         {
-<<<<<<< HEAD
-=======
-            Argument.AssertNotNull(resourceGroupResource, nameof(resourceGroupResource));
-
->>>>>>> 5235895a
+            Argument.AssertNotNull(resourceGroupResource, nameof(resourceGroupResource));
+
             return await GetMockableSqlVirtualMachineResourceGroupResource(resourceGroupResource).GetSqlVmAsync(sqlVmName, expand, cancellationToken).ConfigureAwait(false);
         }
 
@@ -273,20 +237,13 @@
         /// <param name="sqlVmName"> Name of the SQL virtual machine. </param>
         /// <param name="expand"> The child resources to include in the response. </param>
         /// <param name="cancellationToken"> The cancellation token to use. </param>
-<<<<<<< HEAD
-        /// <exception cref="ArgumentNullException"> <paramref name="sqlVmName"/> is null. </exception>
-=======
         /// <exception cref="ArgumentNullException"> <paramref name="resourceGroupResource"/> or <paramref name="sqlVmName"/> is null. </exception>
->>>>>>> 5235895a
         /// <exception cref="ArgumentException"> <paramref name="sqlVmName"/> is an empty string, and was expected to be non-empty. </exception>
         [ForwardsClientCalls]
         public static Response<SqlVmResource> GetSqlVm(this ResourceGroupResource resourceGroupResource, string sqlVmName, string expand = null, CancellationToken cancellationToken = default)
         {
-<<<<<<< HEAD
-=======
-            Argument.AssertNotNull(resourceGroupResource, nameof(resourceGroupResource));
-
->>>>>>> 5235895a
+            Argument.AssertNotNull(resourceGroupResource, nameof(resourceGroupResource));
+
             return GetMockableSqlVirtualMachineResourceGroupResource(resourceGroupResource).GetSqlVm(sqlVmName, expand, cancellationToken);
         }
 
@@ -313,11 +270,8 @@
         /// <returns> An async collection of <see cref="SqlVmGroupResource"/> that may take multiple service requests to iterate over. </returns>
         public static AsyncPageable<SqlVmGroupResource> GetSqlVmGroupsAsync(this SubscriptionResource subscriptionResource, CancellationToken cancellationToken = default)
         {
-<<<<<<< HEAD
-=======
             Argument.AssertNotNull(subscriptionResource, nameof(subscriptionResource));
 
->>>>>>> 5235895a
             return GetMockableSqlVirtualMachineSubscriptionResource(subscriptionResource).GetSqlVmGroupsAsync(cancellationToken);
         }
 
@@ -344,11 +298,8 @@
         /// <returns> A collection of <see cref="SqlVmGroupResource"/> that may take multiple service requests to iterate over. </returns>
         public static Pageable<SqlVmGroupResource> GetSqlVmGroups(this SubscriptionResource subscriptionResource, CancellationToken cancellationToken = default)
         {
-<<<<<<< HEAD
-=======
             Argument.AssertNotNull(subscriptionResource, nameof(subscriptionResource));
 
->>>>>>> 5235895a
             return GetMockableSqlVirtualMachineSubscriptionResource(subscriptionResource).GetSqlVmGroups(cancellationToken);
         }
 
@@ -375,11 +326,8 @@
         /// <returns> An async collection of <see cref="SqlVmResource"/> that may take multiple service requests to iterate over. </returns>
         public static AsyncPageable<SqlVmResource> GetSqlVmsAsync(this SubscriptionResource subscriptionResource, CancellationToken cancellationToken = default)
         {
-<<<<<<< HEAD
-=======
             Argument.AssertNotNull(subscriptionResource, nameof(subscriptionResource));
 
->>>>>>> 5235895a
             return GetMockableSqlVirtualMachineSubscriptionResource(subscriptionResource).GetSqlVmsAsync(cancellationToken);
         }
 
@@ -406,11 +354,8 @@
         /// <returns> A collection of <see cref="SqlVmResource"/> that may take multiple service requests to iterate over. </returns>
         public static Pageable<SqlVmResource> GetSqlVms(this SubscriptionResource subscriptionResource, CancellationToken cancellationToken = default)
         {
-<<<<<<< HEAD
-=======
             Argument.AssertNotNull(subscriptionResource, nameof(subscriptionResource));
 
->>>>>>> 5235895a
             return GetMockableSqlVirtualMachineSubscriptionResource(subscriptionResource).GetSqlVms(cancellationToken);
         }
     }

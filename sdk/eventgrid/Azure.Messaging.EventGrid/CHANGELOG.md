--- conflicted
+++ resolved
@@ -1,10 +1,6 @@
 # Release History
 
-<<<<<<< HEAD
-## 4.17.0-beta.2 (Unreleased)
-=======
 ## 4.18.0-beta.1 (Unreleased)
->>>>>>> 44ed0dc3
 
 ### Features Added
 
@@ -14,8 +10,6 @@
 
 ### Other Changes
 
-<<<<<<< HEAD
-=======
 ## 4.17.0 (2023-06-08)
 
 ### Features Added
@@ -32,7 +26,6 @@
 
 - Docs updated to remove example that was causing the doc build to fail.
 
->>>>>>> 44ed0dc3
 ## 4.17.0-beta.1 (2023-05-22)
 
 ### Features Added

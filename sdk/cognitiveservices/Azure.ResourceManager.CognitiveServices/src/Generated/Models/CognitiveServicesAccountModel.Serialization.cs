--- conflicted
+++ resolved
@@ -8,15 +8,8 @@
 using System;
 using System.ClientModel.Primitives;
 using System.Collections.Generic;
-using System.Linq;
-using System.Text;
 using System.Text.Json;
 using Azure.Core;
-<<<<<<< HEAD
-using Azure.ResourceManager;
-using Azure.ResourceManager.CognitiveServices;
-=======
->>>>>>> b890d3cd
 using Azure.ResourceManager.Models;
 
 namespace Azure.ResourceManager.CognitiveServices.Models
@@ -326,344 +319,6 @@
                 systemData);
         }
 
-        private BinaryData SerializeBicep(ModelReaderWriterOptions options)
-        {
-            StringBuilder builder = new StringBuilder();
-            BicepModelReaderWriterOptions bicepOptions = options as BicepModelReaderWriterOptions;
-            IDictionary<string, string> propertyOverrides = null;
-            bool hasObjectOverride = bicepOptions != null && bicepOptions.ParameterOverrides.TryGetValue(this, out propertyOverrides);
-            bool hasPropertyOverride = false;
-            string propertyOverride = null;
-
-            builder.AppendLine("{");
-
-            hasPropertyOverride = hasObjectOverride && propertyOverrides.TryGetValue(nameof(Name), out propertyOverride);
-            if (Optional.IsDefined(Name) || hasPropertyOverride)
-            {
-                builder.Append("  name: ");
-                if (hasPropertyOverride)
-                {
-                    builder.AppendLine($"{propertyOverride}");
-                }
-                else
-                {
-                    if (Name.Contains(Environment.NewLine))
-                    {
-                        builder.AppendLine("'''");
-                        builder.AppendLine($"{Name}'''");
-                    }
-                    else
-                    {
-                        builder.AppendLine($"'{Name}'");
-                    }
-                }
-            }
-
-            hasPropertyOverride = hasObjectOverride && propertyOverrides.TryGetValue(nameof(BaseModel), out propertyOverride);
-            if (Optional.IsDefined(BaseModel) || hasPropertyOverride)
-            {
-                builder.Append("  baseModel: ");
-                if (hasPropertyOverride)
-                {
-                    builder.AppendLine($"{propertyOverride}");
-                }
-                else
-                {
-                    AppendChildObject(builder, BaseModel, options, 2, false, "  baseModel: ");
-                }
-            }
-
-            hasPropertyOverride = hasObjectOverride && propertyOverrides.TryGetValue(nameof(IsDefaultVersion), out propertyOverride);
-            if (Optional.IsDefined(IsDefaultVersion) || hasPropertyOverride)
-            {
-                builder.Append("  isDefaultVersion: ");
-                if (hasPropertyOverride)
-                {
-                    builder.AppendLine($"{propertyOverride}");
-                }
-                else
-                {
-                    var boolValue = IsDefaultVersion.Value == true ? "true" : "false";
-                    builder.AppendLine($"{boolValue}");
-                }
-            }
-
-            hasPropertyOverride = hasObjectOverride && propertyOverrides.TryGetValue(nameof(Skus), out propertyOverride);
-            if (Optional.IsCollectionDefined(Skus) || hasPropertyOverride)
-            {
-                if (Skus.Any() || hasPropertyOverride)
-                {
-                    builder.Append("  skus: ");
-                    if (hasPropertyOverride)
-                    {
-                        builder.AppendLine($"{propertyOverride}");
-                    }
-                    else
-                    {
-                        builder.AppendLine("[");
-                        foreach (var item in Skus)
-                        {
-                            AppendChildObject(builder, item, options, 4, true, "  skus: ");
-                        }
-                        builder.AppendLine("  ]");
-                    }
-                }
-            }
-
-            hasPropertyOverride = hasObjectOverride && propertyOverrides.TryGetValue(nameof(MaxCapacity), out propertyOverride);
-            if (Optional.IsDefined(MaxCapacity) || hasPropertyOverride)
-            {
-                builder.Append("  maxCapacity: ");
-                if (hasPropertyOverride)
-                {
-                    builder.AppendLine($"{propertyOverride}");
-                }
-                else
-                {
-                    builder.AppendLine($"{MaxCapacity.Value}");
-                }
-            }
-
-            hasPropertyOverride = hasObjectOverride && propertyOverrides.TryGetValue(nameof(Capabilities), out propertyOverride);
-            if (Optional.IsCollectionDefined(Capabilities) || hasPropertyOverride)
-            {
-                if (Capabilities.Any() || hasPropertyOverride)
-                {
-                    builder.Append("  capabilities: ");
-                    if (hasPropertyOverride)
-                    {
-                        builder.AppendLine($"{propertyOverride}");
-                    }
-                    else
-                    {
-                        builder.AppendLine("{");
-                        foreach (var item in Capabilities)
-                        {
-                            builder.Append($"    '{item.Key}': ");
-                            if (item.Value == null)
-                            {
-                                builder.Append("null");
-                                continue;
-                            }
-                            if (item.Value.Contains(Environment.NewLine))
-                            {
-                                builder.AppendLine("'''");
-                                builder.AppendLine($"{item.Value}'''");
-                            }
-                            else
-                            {
-                                builder.AppendLine($"'{item.Value}'");
-                            }
-                        }
-                        builder.AppendLine("  }");
-                    }
-                }
-            }
-
-            hasPropertyOverride = hasObjectOverride && propertyOverrides.TryGetValue(nameof(FinetuneCapabilities), out propertyOverride);
-            if (Optional.IsCollectionDefined(FinetuneCapabilities) || hasPropertyOverride)
-            {
-                if (FinetuneCapabilities.Any() || hasPropertyOverride)
-                {
-                    builder.Append("  finetuneCapabilities: ");
-                    if (hasPropertyOverride)
-                    {
-                        builder.AppendLine($"{propertyOverride}");
-                    }
-                    else
-                    {
-                        builder.AppendLine("{");
-                        foreach (var item in FinetuneCapabilities)
-                        {
-                            builder.Append($"    '{item.Key}': ");
-                            if (item.Value == null)
-                            {
-                                builder.Append("null");
-                                continue;
-                            }
-                            if (item.Value.Contains(Environment.NewLine))
-                            {
-                                builder.AppendLine("'''");
-                                builder.AppendLine($"{item.Value}'''");
-                            }
-                            else
-                            {
-                                builder.AppendLine($"'{item.Value}'");
-                            }
-                        }
-                        builder.AppendLine("  }");
-                    }
-                }
-            }
-
-            hasPropertyOverride = hasObjectOverride && propertyOverrides.TryGetValue(nameof(Deprecation), out propertyOverride);
-            if (Optional.IsDefined(Deprecation) || hasPropertyOverride)
-            {
-                builder.Append("  deprecation: ");
-                if (hasPropertyOverride)
-                {
-                    builder.AppendLine($"{propertyOverride}");
-                }
-                else
-                {
-                    AppendChildObject(builder, Deprecation, options, 2, false, "  deprecation: ");
-                }
-            }
-
-            hasPropertyOverride = hasObjectOverride && propertyOverrides.TryGetValue(nameof(LifecycleStatus), out propertyOverride);
-            if (Optional.IsDefined(LifecycleStatus) || hasPropertyOverride)
-            {
-                builder.Append("  lifecycleStatus: ");
-                if (hasPropertyOverride)
-                {
-                    builder.AppendLine($"{propertyOverride}");
-                }
-                else
-                {
-                    builder.AppendLine($"'{LifecycleStatus.Value.ToString()}'");
-                }
-            }
-
-            hasPropertyOverride = hasObjectOverride && propertyOverrides.TryGetValue(nameof(SystemData), out propertyOverride);
-            if (Optional.IsDefined(SystemData) || hasPropertyOverride)
-            {
-                builder.Append("  systemData: ");
-                if (hasPropertyOverride)
-                {
-                    builder.AppendLine($"{propertyOverride}");
-                }
-                else
-                {
-                    AppendChildObject(builder, SystemData, options, 2, false, "  systemData: ");
-                }
-            }
-
-            hasPropertyOverride = hasObjectOverride && propertyOverrides.TryGetValue(nameof(Format), out propertyOverride);
-            if (Optional.IsDefined(Format) || hasPropertyOverride)
-            {
-                builder.Append("  format: ");
-                if (hasPropertyOverride)
-                {
-                    builder.AppendLine($"{propertyOverride}");
-                }
-                else
-                {
-                    if (Format.Contains(Environment.NewLine))
-                    {
-                        builder.AppendLine("'''");
-                        builder.AppendLine($"{Format}'''");
-                    }
-                    else
-                    {
-                        builder.AppendLine($"'{Format}'");
-                    }
-                }
-            }
-
-            hasPropertyOverride = hasObjectOverride && propertyOverrides.TryGetValue(nameof(Version), out propertyOverride);
-            if (Optional.IsDefined(Version) || hasPropertyOverride)
-            {
-                builder.Append("  version: ");
-                if (hasPropertyOverride)
-                {
-                    builder.AppendLine($"{propertyOverride}");
-                }
-                else
-                {
-                    if (Version.Contains(Environment.NewLine))
-                    {
-                        builder.AppendLine("'''");
-                        builder.AppendLine($"{Version}'''");
-                    }
-                    else
-                    {
-                        builder.AppendLine($"'{Version}'");
-                    }
-                }
-            }
-
-            hasPropertyOverride = hasObjectOverride && propertyOverrides.TryGetValue(nameof(Source), out propertyOverride);
-            if (Optional.IsDefined(Source) || hasPropertyOverride)
-            {
-                builder.Append("  source: ");
-                if (hasPropertyOverride)
-                {
-                    builder.AppendLine($"{propertyOverride}");
-                }
-                else
-                {
-                    if (Source.Contains(Environment.NewLine))
-                    {
-                        builder.AppendLine("'''");
-                        builder.AppendLine($"{Source}'''");
-                    }
-                    else
-                    {
-                        builder.AppendLine($"'{Source}'");
-                    }
-                }
-            }
-
-            hasPropertyOverride = hasObjectOverride && propertyOverrides.TryGetValue(nameof(CallRateLimit), out propertyOverride);
-            if (Optional.IsDefined(CallRateLimit) || hasPropertyOverride)
-            {
-                builder.Append("  callRateLimit: ");
-                if (hasPropertyOverride)
-                {
-                    builder.AppendLine($"{propertyOverride}");
-                }
-                else
-                {
-                    AppendChildObject(builder, CallRateLimit, options, 2, false, "  callRateLimit: ");
-                }
-            }
-
-            builder.AppendLine("}");
-            return BinaryData.FromString(builder.ToString());
-        }
-
-        private void AppendChildObject(StringBuilder stringBuilder, object childObject, ModelReaderWriterOptions options, int spaces, bool indentFirstLine, string formattedPropertyName)
-        {
-            string indent = new string(' ', spaces);
-            int emptyObjectLength = 2 + spaces + Environment.NewLine.Length + Environment.NewLine.Length;
-            int length = stringBuilder.Length;
-            bool inMultilineString = false;
-
-            BinaryData data = ModelReaderWriter.Write(childObject, options);
-            string[] lines = data.ToString().Split(Environment.NewLine.ToCharArray(), StringSplitOptions.RemoveEmptyEntries);
-            for (int i = 0; i < lines.Length; i++)
-            {
-                string line = lines[i];
-                if (inMultilineString)
-                {
-                    if (line.Contains("'''"))
-                    {
-                        inMultilineString = false;
-                    }
-                    stringBuilder.AppendLine(line);
-                    continue;
-                }
-                if (line.Contains("'''"))
-                {
-                    inMultilineString = true;
-                    stringBuilder.AppendLine($"{indent}{line}");
-                    continue;
-                }
-                if (i == 0 && !indentFirstLine)
-                {
-                    stringBuilder.AppendLine($"{line}");
-                }
-                else
-                {
-                    stringBuilder.AppendLine($"{indent}{line}");
-                }
-            }
-            if (stringBuilder.Length == length + emptyObjectLength)
-            {
-                stringBuilder.Length = stringBuilder.Length - emptyObjectLength - formattedPropertyName.Length;
-            }
-        }
-
         BinaryData IPersistableModel<CognitiveServicesAccountModel>.Write(ModelReaderWriterOptions options)
         {
             var format = options.Format == "W" ? ((IPersistableModel<CognitiveServicesAccountModel>)this).GetFormatFromOptions(options) : options.Format;
@@ -672,8 +327,6 @@
             {
                 case "J":
                     return ModelReaderWriter.Write(this, options);
-                case "bicep":
-                    return SerializeBicep(options);
                 default:
                     throw new FormatException($"The model {nameof(CognitiveServicesAccountModel)} does not support '{options.Format}' format.");
             }
@@ -690,8 +343,6 @@
                         using JsonDocument document = JsonDocument.Parse(data);
                         return DeserializeCognitiveServicesAccountModel(document.RootElement, options);
                     }
-                case "bicep":
-                    throw new InvalidOperationException("Bicep deserialization is not supported for this type.");
                 default:
                     throw new FormatException($"The model {nameof(CognitiveServicesAccountModel)} does not support '{options.Format}' format.");
             }

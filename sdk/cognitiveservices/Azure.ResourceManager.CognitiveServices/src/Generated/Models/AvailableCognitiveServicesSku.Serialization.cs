--- conflicted
+++ resolved
@@ -8,15 +8,9 @@
 using System;
 using System.ClientModel.Primitives;
 using System.Collections.Generic;
-using System.Linq;
-using System.Text;
 using System.Text.Json;
 using Azure.Core;
-<<<<<<< HEAD
-using Azure.ResourceManager;
-=======
 using Azure.ResourceManager.CognitiveServices;
->>>>>>> a7fd44e1
 
 namespace Azure.ResourceManager.CognitiveServices.Models
 {
@@ -164,7 +158,7 @@
                     List<CognitiveServicesSkuRestrictions> array = new List<CognitiveServicesSkuRestrictions>();
                     foreach (var item in property.Value.EnumerateArray())
                     {
-                        array.Add(CognitiveServicesSkuRestrictions.DeserializeCognitiveServicesSkuRestrictions(item));
+                        array.Add(CognitiveServicesSkuRestrictions.DeserializeCognitiveServicesSkuRestrictions(item, options));
                     }
                     restrictions = array;
                     continue;
@@ -185,195 +179,6 @@
                 serializedAdditionalRawData);
         }
 
-        private BinaryData SerializeBicep(ModelReaderWriterOptions options)
-        {
-            StringBuilder builder = new StringBuilder();
-            BicepModelReaderWriterOptions bicepOptions = options as BicepModelReaderWriterOptions;
-            IDictionary<string, string> propertyOverrides = null;
-            bool hasObjectOverride = bicepOptions != null && bicepOptions.ParameterOverrides.TryGetValue(this, out propertyOverrides);
-            bool hasPropertyOverride = false;
-            string propertyOverride = null;
-
-            builder.AppendLine("{");
-
-            hasPropertyOverride = hasObjectOverride && propertyOverrides.TryGetValue(nameof(Name), out propertyOverride);
-            if (Optional.IsDefined(Name) || hasPropertyOverride)
-            {
-                builder.Append("  name: ");
-                if (hasPropertyOverride)
-                {
-                    builder.AppendLine($"{propertyOverride}");
-                }
-                else
-                {
-                    if (Name.Contains(Environment.NewLine))
-                    {
-                        builder.AppendLine("'''");
-                        builder.AppendLine($"{Name}'''");
-                    }
-                    else
-                    {
-                        builder.AppendLine($"'{Name}'");
-                    }
-                }
-            }
-
-            hasPropertyOverride = hasObjectOverride && propertyOverrides.TryGetValue(nameof(ResourceType), out propertyOverride);
-            if (Optional.IsDefined(ResourceType) || hasPropertyOverride)
-            {
-                builder.Append("  resourceType: ");
-                if (hasPropertyOverride)
-                {
-                    builder.AppendLine($"{propertyOverride}");
-                }
-                else
-                {
-                    if (ResourceType.Contains(Environment.NewLine))
-                    {
-                        builder.AppendLine("'''");
-                        builder.AppendLine($"{ResourceType}'''");
-                    }
-                    else
-                    {
-                        builder.AppendLine($"'{ResourceType}'");
-                    }
-                }
-            }
-
-            hasPropertyOverride = hasObjectOverride && propertyOverrides.TryGetValue(nameof(Tier), out propertyOverride);
-            if (Optional.IsDefined(Tier) || hasPropertyOverride)
-            {
-                builder.Append("  tier: ");
-                if (hasPropertyOverride)
-                {
-                    builder.AppendLine($"{propertyOverride}");
-                }
-                else
-                {
-                    if (Tier.Contains(Environment.NewLine))
-                    {
-                        builder.AppendLine("'''");
-                        builder.AppendLine($"{Tier}'''");
-                    }
-                    else
-                    {
-                        builder.AppendLine($"'{Tier}'");
-                    }
-                }
-            }
-
-            hasPropertyOverride = hasObjectOverride && propertyOverrides.TryGetValue(nameof(Kind), out propertyOverride);
-            if (Optional.IsDefined(Kind) || hasPropertyOverride)
-            {
-                builder.Append("  kind: ");
-                if (hasPropertyOverride)
-                {
-                    builder.AppendLine($"{propertyOverride}");
-                }
-                else
-                {
-                    if (Kind.Contains(Environment.NewLine))
-                    {
-                        builder.AppendLine("'''");
-                        builder.AppendLine($"{Kind}'''");
-                    }
-                    else
-                    {
-                        builder.AppendLine($"'{Kind}'");
-                    }
-                }
-            }
-
-            hasPropertyOverride = hasObjectOverride && propertyOverrides.TryGetValue(nameof(Locations), out propertyOverride);
-            if (Optional.IsCollectionDefined(Locations) || hasPropertyOverride)
-            {
-                if (Locations.Any() || hasPropertyOverride)
-                {
-                    builder.Append("  locations: ");
-                    if (hasPropertyOverride)
-                    {
-                        builder.AppendLine($"{propertyOverride}");
-                    }
-                    else
-                    {
-                        builder.AppendLine("[");
-                        foreach (var item in Locations)
-                        {
-                            builder.AppendLine($"    '{item.ToString()}'");
-                        }
-                        builder.AppendLine("  ]");
-                    }
-                }
-            }
-
-            hasPropertyOverride = hasObjectOverride && propertyOverrides.TryGetValue(nameof(Restrictions), out propertyOverride);
-            if (Optional.IsCollectionDefined(Restrictions) || hasPropertyOverride)
-            {
-                if (Restrictions.Any() || hasPropertyOverride)
-                {
-                    builder.Append("  restrictions: ");
-                    if (hasPropertyOverride)
-                    {
-                        builder.AppendLine($"{propertyOverride}");
-                    }
-                    else
-                    {
-                        builder.AppendLine("[");
-                        foreach (var item in Restrictions)
-                        {
-                            AppendChildObject(builder, item, options, 4, true, "  restrictions: ");
-                        }
-                        builder.AppendLine("  ]");
-                    }
-                }
-            }
-
-            builder.AppendLine("}");
-            return BinaryData.FromString(builder.ToString());
-        }
-
-        private void AppendChildObject(StringBuilder stringBuilder, object childObject, ModelReaderWriterOptions options, int spaces, bool indentFirstLine, string formattedPropertyName)
-        {
-            string indent = new string(' ', spaces);
-            int emptyObjectLength = 2 + spaces + Environment.NewLine.Length + Environment.NewLine.Length;
-            int length = stringBuilder.Length;
-            bool inMultilineString = false;
-
-            BinaryData data = ModelReaderWriter.Write(childObject, options);
-            string[] lines = data.ToString().Split(Environment.NewLine.ToCharArray(), StringSplitOptions.RemoveEmptyEntries);
-            for (int i = 0; i < lines.Length; i++)
-            {
-                string line = lines[i];
-                if (inMultilineString)
-                {
-                    if (line.Contains("'''"))
-                    {
-                        inMultilineString = false;
-                    }
-                    stringBuilder.AppendLine(line);
-                    continue;
-                }
-                if (line.Contains("'''"))
-                {
-                    inMultilineString = true;
-                    stringBuilder.AppendLine($"{indent}{line}");
-                    continue;
-                }
-                if (i == 0 && !indentFirstLine)
-                {
-                    stringBuilder.AppendLine($"{line}");
-                }
-                else
-                {
-                    stringBuilder.AppendLine($"{indent}{line}");
-                }
-            }
-            if (stringBuilder.Length == length + emptyObjectLength)
-            {
-                stringBuilder.Length = stringBuilder.Length - emptyObjectLength - formattedPropertyName.Length;
-            }
-        }
-
         BinaryData IPersistableModel<AvailableCognitiveServicesSku>.Write(ModelReaderWriterOptions options)
         {
             var format = options.Format == "W" ? ((IPersistableModel<AvailableCognitiveServicesSku>)this).GetFormatFromOptions(options) : options.Format;
@@ -382,8 +187,6 @@
             {
                 case "J":
                     return ModelReaderWriter.Write(this, options);
-                case "bicep":
-                    return SerializeBicep(options);
                 default:
                     throw new FormatException($"The model {nameof(AvailableCognitiveServicesSku)} does not support '{options.Format}' format.");
             }
@@ -400,8 +203,6 @@
                         using JsonDocument document = JsonDocument.Parse(data);
                         return DeserializeAvailableCognitiveServicesSku(document.RootElement, options);
                     }
-                case "bicep":
-                    throw new InvalidOperationException("Bicep deserialization is not supported for this type.");
                 default:
                     throw new FormatException($"The model {nameof(AvailableCognitiveServicesSku)} does not support '{options.Format}' format.");
             }

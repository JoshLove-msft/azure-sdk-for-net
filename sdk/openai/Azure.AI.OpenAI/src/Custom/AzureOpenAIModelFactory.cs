--- conflicted
+++ resolved
@@ -7,55 +7,6 @@
 using System.Collections.Generic;
 using Azure.Core;
 
-<<<<<<< HEAD
-namespace Azure.AI.OpenAI
-{
-    /// <summary> Model factory for models. </summary>
-    [CodeGenModel("AIOpenAIModelFactory")]
-    public static partial class AzureOpenAIModelFactory
-    {
-        /// <summary> Initializes a new instance of ChatChoice. </summary>
-        /// <param name="message"> The chat message associated with this chat completions choice. </param>
-        /// <param name="index"> The ordered index associated with this chat completions choice. </param>
-        /// <param name="finishReason"> The reason that this chat completions choice completed its generated. </param>
-        /// <param name="deltaMessage"> For streamed choices, the internal representation of a 'delta' payload. </param>
-        /// <param name="contentFilterResults"> The category annotations for this chat choice's content filtering. </param>
-        /// <returns> A new <see cref="OpenAI.ChatChoice"/> instance for mocking. </returns>
-        public static ChatChoice ChatChoice(
-            ChatMessage message = null,
-            int index = default,
-            CompletionsFinishReason finishReason = default,
-            ChatMessage deltaMessage = null,
-            ContentFilterResults contentFilterResults = null)
-        {
-            return new ChatChoice(message, index, finishReason, deltaMessage, contentFilterResults);
-        }
-
-        public static StreamingChatCompletionsUpdate StreamingChatCompletionsUpdate(
-            string id,
-            DateTimeOffset created,
-            int? choiceIndex = null,
-            ChatRole? role = null,
-            string authorName = null,
-            string contentUpdate = null,
-            CompletionsFinishReason? finishReason = null,
-            string functionName = null,
-            string functionArgumentsUpdate = null,
-            AzureChatExtensionsMessageContext azureExtensionsContext = null)
-        {
-            return new StreamingChatCompletionsUpdate(
-                id,
-                created,
-                choiceIndex,
-                role,
-                authorName,
-                contentUpdate,
-                finishReason,
-                functionName,
-                functionArgumentsUpdate,
-                azureExtensionsContext);
-        }
-=======
 namespace Azure.AI.OpenAI;
 
 /// <summary> Model factory for models. </summary>
@@ -115,7 +66,6 @@
             toolCall,
             azureExtensionsContext);
     }
->>>>>>> 5235895a
 
     /// <summary> Initializes a new instance of AudioTranscription. </summary>
     /// <param name="text"> Transcribed text. </param>

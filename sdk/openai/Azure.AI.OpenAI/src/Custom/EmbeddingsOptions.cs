// Copyright (c) Microsoft Corporation. All rights reserved.
// Licensed under the MIT License.

#nullable disable

using System;
using System.Collections.Generic;
using System.Linq;
using Azure.Core;

namespace Azure.AI.OpenAI;

[CodeGenSuppress("EmbeddingsOptions", typeof(IEnumerable<string>))]
public partial class EmbeddingsOptions
{
<<<<<<< HEAD
    [CodeGenSuppress("EmbeddingsOptions", typeof(IEnumerable<string>))]
    public partial class EmbeddingsOptions
    {
        /// <summary>
        /// Gets or sets the deployment name to use for an embeddings request.
        /// </summary>
        /// <remarks>
        /// <para>
        /// When making a request against Azure OpenAI, this should be the customizable name of the "model deployment"
        /// (example: my-gpt4-deployment) and not the name of the model itself (example: gpt-4).
        /// </para>
        /// <para>
        /// When using non-Azure OpenAI, this corresponds to "model" in the request options and should use the
        /// appropriate name of the model (example: gpt-4).
        /// </para>
        /// </remarks>
        [CodeGenMember("InternalNonAzureModelName")]
        public string DeploymentName { get; set; }

        /// <summary>
        /// Input texts to get embeddings for, encoded as a an array of strings.
        /// Each input must not exceed 2048 tokens in length.
        ///
        /// Unless you are embedding code, we suggest replacing newlines (\n) in your input with a single space,
        /// as we have observed inferior results when newlines are present.
        /// </summary>
        public IList<string> Input { get; set; } = new ChangeTrackingList<string>();

        /// <summary>
        /// Creates a new instance of <see cref="EmbeddingsOptions"/>.
        /// </summary>
        /// <param name="deploymentName"> The deployment name to use for embeddings. </param>
        /// <param name="input"> The collection of inputs to run an embeddings operation across. </param>
        /// <exception cref="ArgumentNullException">
        ///     <paramref name="deploymentName"/> or <paramref name="input"/> is null.
        /// </exception>
        /// <exception cref="ArgumentException">
        ///     <paramref name="deploymentName"/> is an empty string.
        /// </exception>
        public EmbeddingsOptions(string deploymentName, IEnumerable<string> input)
        {
            Argument.AssertNotNullOrEmpty(deploymentName, nameof(deploymentName));
            Argument.AssertNotNull(input, nameof(input));

            DeploymentName = deploymentName;
            Input = input.ToList();
        }

        /// <summary>
        /// Creates a new instance of <see cref="EmbeddingsOptions"/>.
        /// </summary>
        public EmbeddingsOptions()
        {
            // CUSTOM CODE NOTE: Empty constructors are added to options classes to facilitate property-only use; this
            //                      may be reconsidered for required payload constituents in the future.
        }
=======
    // CUSTOM CODE NOTE:
    //   These additions facilitate the use of an "init" pattern via a public default constructor and usable
    //   setters.

    /// <summary>
    /// Gets or sets the deployment name to use for an embeddings request.
    /// </summary>
    /// <remarks>
    /// <para>
    /// When making a request against Azure OpenAI, this should be the customizable name of the "model deployment"
    /// (example: my-gpt4-deployment) and not the name of the model itself (example: gpt-4).
    /// </para>
    /// <para>
    /// When using non-Azure OpenAI, this corresponds to "model" in the request options and should use the
    /// appropriate name of the model (example: gpt-4).
    /// </para>
    /// </remarks>
    [CodeGenMember("InternalNonAzureModelName")]
    public string DeploymentName { get; set; }

    /// <summary>
    /// Input texts to get embeddings for, encoded as a an array of strings.
    /// Each input must not exceed 2048 tokens in length.
    ///
    /// Unless you are embedding code, we suggest replacing newlines (\n) in your input with a single space,
    /// as we have observed inferior results when newlines are present.
    /// </summary>
    public IList<string> Input { get; set; } = new ChangeTrackingList<string>();

    /// <summary>
    /// Creates a new instance of <see cref="EmbeddingsOptions"/>.
    /// </summary>
    /// <param name="deploymentName"> The deployment name to use for embeddings. </param>
    /// <param name="input"> The collection of inputs to run an embeddings operation across. </param>
    /// <exception cref="ArgumentNullException">
    ///     <paramref name="deploymentName"/> or <paramref name="input"/> is null.
    /// </exception>
    /// <exception cref="ArgumentException">
    ///     <paramref name="deploymentName"/> is an empty string.
    /// </exception>
    public EmbeddingsOptions(string deploymentName, IEnumerable<string> input)
    {
        Argument.AssertNotNullOrEmpty(deploymentName, nameof(deploymentName));
        Argument.AssertNotNull(input, nameof(input));

        DeploymentName = deploymentName;
        Input = input.ToList();
>>>>>>> 5235895a
    }

    /// <summary>
    /// Creates a new instance of <see cref="EmbeddingsOptions"/>.
    /// </summary>
    public EmbeddingsOptions()
    {}
}<|MERGE_RESOLUTION|>--- conflicted
+++ resolved
@@ -13,64 +13,6 @@
 [CodeGenSuppress("EmbeddingsOptions", typeof(IEnumerable<string>))]
 public partial class EmbeddingsOptions
 {
-<<<<<<< HEAD
-    [CodeGenSuppress("EmbeddingsOptions", typeof(IEnumerable<string>))]
-    public partial class EmbeddingsOptions
-    {
-        /// <summary>
-        /// Gets or sets the deployment name to use for an embeddings request.
-        /// </summary>
-        /// <remarks>
-        /// <para>
-        /// When making a request against Azure OpenAI, this should be the customizable name of the "model deployment"
-        /// (example: my-gpt4-deployment) and not the name of the model itself (example: gpt-4).
-        /// </para>
-        /// <para>
-        /// When using non-Azure OpenAI, this corresponds to "model" in the request options and should use the
-        /// appropriate name of the model (example: gpt-4).
-        /// </para>
-        /// </remarks>
-        [CodeGenMember("InternalNonAzureModelName")]
-        public string DeploymentName { get; set; }
-
-        /// <summary>
-        /// Input texts to get embeddings for, encoded as a an array of strings.
-        /// Each input must not exceed 2048 tokens in length.
-        ///
-        /// Unless you are embedding code, we suggest replacing newlines (\n) in your input with a single space,
-        /// as we have observed inferior results when newlines are present.
-        /// </summary>
-        public IList<string> Input { get; set; } = new ChangeTrackingList<string>();
-
-        /// <summary>
-        /// Creates a new instance of <see cref="EmbeddingsOptions"/>.
-        /// </summary>
-        /// <param name="deploymentName"> The deployment name to use for embeddings. </param>
-        /// <param name="input"> The collection of inputs to run an embeddings operation across. </param>
-        /// <exception cref="ArgumentNullException">
-        ///     <paramref name="deploymentName"/> or <paramref name="input"/> is null.
-        /// </exception>
-        /// <exception cref="ArgumentException">
-        ///     <paramref name="deploymentName"/> is an empty string.
-        /// </exception>
-        public EmbeddingsOptions(string deploymentName, IEnumerable<string> input)
-        {
-            Argument.AssertNotNullOrEmpty(deploymentName, nameof(deploymentName));
-            Argument.AssertNotNull(input, nameof(input));
-
-            DeploymentName = deploymentName;
-            Input = input.ToList();
-        }
-
-        /// <summary>
-        /// Creates a new instance of <see cref="EmbeddingsOptions"/>.
-        /// </summary>
-        public EmbeddingsOptions()
-        {
-            // CUSTOM CODE NOTE: Empty constructors are added to options classes to facilitate property-only use; this
-            //                      may be reconsidered for required payload constituents in the future.
-        }
-=======
     // CUSTOM CODE NOTE:
     //   These additions facilitate the use of an "init" pattern via a public default constructor and usable
     //   setters.
@@ -118,7 +60,6 @@
 
         DeploymentName = deploymentName;
         Input = input.ToList();
->>>>>>> 5235895a
     }
 
     /// <summary>

--- conflicted
+++ resolved
@@ -13,191 +13,6 @@
 [CodeGenSuppress("CompletionsOptions", typeof(IEnumerable<string>))]
 public partial class CompletionsOptions
 {
-<<<<<<< HEAD
-    [CodeGenSuppress("CompletionsOptions", typeof(IEnumerable<string>))]
-    public partial class CompletionsOptions
-    {
-        /// <summary>
-        ///     Gets or sets the number of choices that should be generated per provided prompt.
-        ///     Has a valid range of 1 to 128.
-        /// </summary>
-        /// <remarks>
-        ///     Because this parameter generates many completions, it can quickly consume your token quota. Use
-        ///     carefully and ensure reasonable settings for <see cref="MaxTokens"/> and <see cref="StopSequences"/>.
-        ///
-        ///     <see cref="ChoicesPerPrompt"/> is equivalent to 'n' in the REST request schema.
-        /// </remarks>
-        public int? ChoicesPerPrompt { get; set; }
-
-        /// <summary>
-        /// Gets or sets the deployment name to use for a completions request.
-        /// </summary>
-        /// <remarks>
-        /// <para>
-        /// When making a request against Azure OpenAI, this should be the customizable name of the "model deployment"
-        /// (example: my-gpt4-deployment) and not the name of the model itself (example: gpt-4).
-        /// </para>
-        /// <para>
-        /// When using non-Azure OpenAI, this corresponds to "model" in the request options and should use the
-        /// appropriate name of the model (example: gpt-4).
-        /// </para>
-        /// </remarks>
-        [CodeGenMember("InternalNonAzureModelName")]
-        public string DeploymentName { get; set; }
-
-        /// <summary>
-        ///     Gets or sets a value specifying whether a completion should include its input prompt as a prefix to
-        ///     its generated output.
-        /// </summary>
-        public bool? Echo { get; set; }
-
-        /// <summary>
-        ///     Gets or sets a value that influences the probability of generated tokens appearing based on their
-        ///     cumulative frequency in generated text.
-        ///     Has a valid range of -2.0 to 2.0.
-        /// </summary>
-        /// <remarks>
-        ///     Positive values will make tokens less likely to appear as their frequency increases and decrease the
-        ///     model's likelihood of repeating the same statements verbatim.
-        /// </remarks>
-        public float? FrequencyPenalty { get; set; }
-
-        /// <summary>
-        ///     Gets or sets a value that controls how many completions will be internally generated prior to response
-        ///     formulation.
-        /// </summary>
-        /// <remarks>
-        ///     When used together with <see cref="ChoicesPerPrompt"/>, <see cref="GenerationSampleCount"/> controls
-        ///     the number of candidate completions and must be greater than <see cref="ChoicesPerPrompt"/>.
-        ///
-        ///     Because this parameter generates many completions, it can quickly consume your token quota. Use
-        ///     carefully and ensure reasonable settings for <see cref="MaxTokens"/> and <see cref="StopSequences"/>.
-        ///
-        ///     <see cref="GenerationSampleCount"/> is equivalent to 'best_of' in the REST request schema.
-        /// </remarks>.
-        public int? GenerationSampleCount { get; set; }
-
-        /// <summary>
-        ///     Gets or sets a value that controls generation of log probabilities on the
-        ///     <see cref="LogProbabilityCount"/> most likely tokens.
-        ///     Has a valid range of 0 to 5.
-        /// </summary>
-        /// <remarks>
-        ///     <see cref="LogProbabilityCount"/> is equivalent to 'logprobs' in the REST request schema.
-        /// </remarks>
-        public int? LogProbabilityCount { get; set; }
-
-        /// <summary> Gets the maximum number of tokens to generate. Has minimum of 0. </summary>
-        /// <remarks>
-        ///     <see cref="MaxTokens"/> is equivalent to 'max_tokens' in the REST request schema.
-        /// </remarks>
-        public int? MaxTokens { get; set; }
-
-        /// <summary>
-        ///     Gets or set a an alternative value to <see cref="Temperature"/>, called nucleus sampling, that causes
-        ///     the model to consider the results of the tokens with <see cref="NucleusSamplingFactor"/> probability
-        ///     mass.
-        /// </summary>
-        /// <remarks>
-        ///     As an example, a value of 0.1 will cause only the tokens comprising the top 10% of probability mass to
-        ///     be considered.
-        ///
-        ///     It is not recommended to modify <see cref="Temperature"/> and <see cref="NucleusSamplingFactor"/>
-        ///     for the same completions request as the interaction of these two settings is difficult to predict.
-        ///
-        ///     <see cref="NucleusSamplingFactor"/> is equivalent to 'top_p' in the REST request schema.
-        /// </remarks>
-        public float? NucleusSamplingFactor { get; set; }
-
-        /// <summary>
-        ///     Gets or sets a value that influences the probability of generated tokens appearing based on their
-        ///     existing presence in generated text.
-        ///     Has a valid range of -2.0 to 2.0.
-        /// </summary>
-        /// <remarks>
-        ///     Positive values will make tokens less likely to appear when they already exist and increase the
-        ///     model's likelihood to output new topics.
-        /// </remarks>
-        public float? PresencePenalty { get; set; }
-
-        /// <summary>
-        ///     Gets the prompts to generate completions from. Defaults to a single prompt of &lt;|endoftext|&gt;
-        ///     if not otherwise provided.
-        /// </summary>
-        /// <remarks>
-        ///     <see cref="Prompts"/> is equivalent to 'prompt' in the REST request schema.
-        /// </remarks>
-        public IList<string> Prompts { get; }
-
-        /// <summary>
-        ///     Gets a list of textual sequences that will end completions generation.
-        ///     A maximum of four stop sequences are allowed.
-        /// </summary>
-        /// <remarks>
-        ///     <see cref="StopSequences"/> is equivalent to 'stop' in the REST request schema.
-        /// </remarks>
-        public IList<string> StopSequences { get; }
-
-        /// <summary>
-        ///     Gets or sets the sampling temperature to use that controls the apparent creativity of generated
-        ///     completions.
-        ///     Has a valid range of 0.0 to 2.0 and defaults to 1.0 if not otherwise specified.
-        /// </summary>
-        /// <remarks>
-        ///     Higher values will make output more random while lower values will make results more focused and
-        ///     deterministic.
-        ///
-        ///     It is not recommended to modify <see cref="Temperature"/> and <see cref="NucleusSamplingFactor"/>
-        ///     for the same completions request as the interaction of these two settings is difficult to predict.
-        /// </remarks>
-        public float? Temperature { get; set; }
-
-        /// <summary>
-        ///     Gets a dictionary of modifications to the likelihood of specified GPT tokens appearing in a completions
-        ///     result. Maps token IDs to associated bias scores from -100 to 100, with minimum and maximum values
-        ///     corresponding to a ban or exclusive selection of that token, respectively.
-        /// </summary>
-        /// <remarks>
-        ///     Token IDs are computed via external tokenizer tools.
-        ///     The exact effect of specific bias values varies per model.
-        ///
-        ///     <see cref="TokenSelectionBiases"/> is equivalent to 'logit_bias' in the REST request schema.
-        /// </remarks>
-        public IDictionary<int, int> TokenSelectionBiases { get; }
-
-        internal bool? InternalShouldStreamResponse { get; set; }
-
-        internal IDictionary<string, int> InternalStringKeyedTokenSelectionBiases { get; }
-
-        /// <summary> Initializes a new instance of CompletionsOptions. </summary>
-        /// <param name="deploymentName"> The deployment name to use for this request. </param>
-        /// <param name="prompts"> The prompts to generate completions from. </param>
-        /// <exception cref="ArgumentException">
-        ///     <paramref name="deploymentName"/> is an empty string.
-        /// </exception>
-        /// <exception cref="ArgumentNullException">
-        ///     <paramref name="deploymentName"/> or <paramref name="prompts"/> is null.
-        /// </exception>
-        public CompletionsOptions(string deploymentName, IEnumerable<string> prompts)
-            : this()
-        {
-            Argument.AssertNotNullOrEmpty(deploymentName, nameof(deploymentName));
-            Argument.AssertNotNull(prompts, nameof(prompts));
-
-            Prompts = prompts.ToList();
-        }
-
-        /// <summary> Initializes a new instance of CompletionsOptions. </summary>
-        public CompletionsOptions()
-        {
-            // CUSTOM CODE NOTE: Empty constructors are added to options classes to facilitate property-only use; this
-            //                      may be reconsidered for required payload constituents in the future.
-            Prompts = new ChangeTrackingList<string>();
-            InternalStringKeyedTokenSelectionBiases = new ChangeTrackingDictionary<string, int>();
-            TokenSelectionBiases = new ChangeTrackingDictionary<int, int>();
-            StopSequences = new ChangeTrackingList<string>();
-        }
-=======
     /// <summary>
     ///     Gets or sets the number of choices that should be generated per provided prompt.
     ///     Has a valid range of 1 to 128.
@@ -377,6 +192,5 @@
         InternalStringKeyedTokenSelectionBiases = new ChangeTrackingDictionary<string, int>();
         TokenSelectionBiases = new ChangeTrackingDictionary<int, int>();
         StopSequences = new ChangeTrackingList<string>();
->>>>>>> 5235895a
     }
 }
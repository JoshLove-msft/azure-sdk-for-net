// Copyright (c) Microsoft Corporation. All rights reserved.
// Licensed under the MIT License.

#nullable disable

namespace Azure.AI.OpenAI;

public partial class ImageGenerationOptions
{
<<<<<<< HEAD
    public partial class ImageGenerationOptions
    {
        /// <summary> Initializes a new instance of ImageGenerationOptions. </summary>
        public ImageGenerationOptions()
        {
            // CUSTOM CODE NOTE: Empty constructors are added to options classes to facilitate property-only use; this
            //                      may be reconsidered for required payload constituents in the future.
        }
=======
    // CUSTOM CODE NOTE:
    //   These changes facilitate "init" style use of the options type via a public default constructor and
    //   accessible setters.

    /// <summary> Initializes a new instance of ImageGenerationOptions. </summary>
    public ImageGenerationOptions()
    {}
>>>>>>> 5235895a

    /// <summary>
    /// Gets or sets the description used to influence the generation of requested images.
    /// </summary>
    /// <remarks>
    ///     For best results, ensure that the prompt is specific and sufficiently rich in details about
    ///     desired topical content.
    /// </remarks>
    public string Prompt { get; set; }

    // CUSTOM CODE NOTE:
    //   We suppress the ResponseFormat field as it'll be handled by unique method signatures
    //   for the differing response types (separate URL and b64 methods)
    internal ImageGenerationResponseFormat? ResponseFormat { get; set; }
}<|MERGE_RESOLUTION|>--- conflicted
+++ resolved
@@ -7,16 +7,6 @@
 
 public partial class ImageGenerationOptions
 {
-<<<<<<< HEAD
-    public partial class ImageGenerationOptions
-    {
-        /// <summary> Initializes a new instance of ImageGenerationOptions. </summary>
-        public ImageGenerationOptions()
-        {
-            // CUSTOM CODE NOTE: Empty constructors are added to options classes to facilitate property-only use; this
-            //                      may be reconsidered for required payload constituents in the future.
-        }
-=======
     // CUSTOM CODE NOTE:
     //   These changes facilitate "init" style use of the options type via a public default constructor and
     //   accessible setters.
@@ -24,7 +14,6 @@
     /// <summary> Initializes a new instance of ImageGenerationOptions. </summary>
     public ImageGenerationOptions()
     {}
->>>>>>> 5235895a
 
     /// <summary>
     /// Gets or sets the description used to influence the generation of requested images.

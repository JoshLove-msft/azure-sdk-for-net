--- conflicted
+++ resolved
@@ -5,11 +5,7 @@
       Works with Azure OpenAI resources as well as the non-Azure OpenAI endpoint.
     </Description>
     <AssemblyTitle>Microsoft Azure.AI.OpenAI client library</AssemblyTitle>
-<<<<<<< HEAD
-    <Version>1.0.0-beta.10</Version>
-=======
     <Version>1.0.0-beta.12</Version>
->>>>>>> 5235895a
     <PackageTags>Microsoft Azure OpenAI</PackageTags>
     <DisableEnhancedAnalysis>true</DisableEnhancedAnalysis>
     <TargetFrameworks>$(RequiredTargetFrameworks)</TargetFrameworks>

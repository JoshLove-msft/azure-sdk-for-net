﻿// Copyright (c) Microsoft Corporation. All rights reserved.
// Licensed under the MIT License.

using System;
using System.Collections.Generic;
using System.Linq;
using System.Text;
using System.Threading.Tasks;
using NUnit.Framework;

namespace Azure.AI.OpenAI.Tests
{
    [TestFixture]
    public class OpenAIInferenceModelFactoryTests
    {
        [Test]
        public void TestCompletionsLogProbabilityModel()
        {
            CompletionsLogProbabilityModel logProbabilityModel = AzureOpenAIModelFactory.CompletionsLogProbabilityModel(
                new[] { "one", "two" },
                new float?[] { 0.9f, 0.72f });
            Assert.That(logProbabilityModel, Is.Not.Null);
            Assert.That(logProbabilityModel.Tokens.Count, Is.EqualTo(2));
            Assert.That(logProbabilityModel.Tokens[0], Is.EqualTo("one"));
            Assert.That(logProbabilityModel.Tokens[1], Is.EqualTo("two"));
            Assert.That(logProbabilityModel.TokenLogProbabilities.Count, Is.EqualTo(2));
            Assert.That(logProbabilityModel.TokenLogProbabilities[0], Is.EqualTo(0.9F).Within(2).Percent);
            Assert.That(logProbabilityModel.TokenLogProbabilities[1], Is.EqualTo(0.72F).Within(2).Percent);
            Assert.That(logProbabilityModel.TopLogProbabilities, Is.Empty);
            Assert.That(logProbabilityModel.TextOffsets, Is.Empty);
        }

        [Test]
        public void TestChatChoices()
        {
            var expectedChoices = new[]
            {
                new { role = ChatRole.Assistant, text = "First one",  index = 0,  reason = CompletionsFinishReason.ContentFiltered },
                new { role = ChatRole.System,    text = "Second one", index = -1, reason = CompletionsFinishReason.Stopped },
                new { role = ChatRole.User,      text = "Final one",  index = 3,  reason = CompletionsFinishReason.TokenLimitReached },
            };

            ChatChoice[] chatChoices = expectedChoices
                .Select(e => AzureOpenAIModelFactory.ChatChoice(
                    AzureOpenAIModelFactory.ChatResponseMessage(e.role, e.text),
                    e.index,
                    e.reason))
                .ToArray();
            Assert.That(chatChoices, Is.All.Not.Null);

            for (int i = 0; i < chatChoices.Length; i++)
            {
                ChatChoice actual = chatChoices[i];
                var expected = expectedChoices[i];

                Assert.That(actual.Message, Is.Not.Null);
                Assert.That(actual.Message.Role, Is.EqualTo(expected.role));
                Assert.That(actual.Message.Content, Is.EqualTo(expected.text));
                Assert.That(actual.Index, Is.EqualTo(expected.index));
                Assert.That(actual.FinishReason, Is.EqualTo(expected.reason));
            }
        }

        [Test]
        public void TestChatCompletions()
        {
            string expectedId = Guid.NewGuid().ToString();
            DateTimeOffset expectedCreationTime = DateTimeOffset.Now;

            var expectedChoices = new[]
            {
                new { role = ChatRole.Assistant, text = "First one",  index = 0,  reason = CompletionsFinishReason.ContentFiltered },
                new { role = ChatRole.System,    text = "Second one", index = -1, reason = CompletionsFinishReason.Stopped },
                new { role = ChatRole.User,      text = "Final one",  index = 3,  reason = CompletionsFinishReason.TokenLimitReached },
            };

            ChatChoice[] chatChoices = expectedChoices
                .Select(e => AzureOpenAIModelFactory.ChatChoice(
                    AzureOpenAIModelFactory.ChatResponseMessage(e.role, e.text),
                    e.index,
                    e.reason))
                .ToArray();

            var promptFilterResults = new List<ContentFilterResultsForPrompt>()
            {
                AzureOpenAIModelFactory.ContentFilterResultsForPrompt(
                    0,
                    AzureOpenAIModelFactory.ContentFilterResultDetailsForPrompt(
                        hate: AzureOpenAIModelFactory.ContentFilterResult(
                            ContentFilterSeverity.Medium,
                            filtered: true)))
            };

            ChatCompletions chatCompletions = AzureOpenAIModelFactory.ChatCompletions(
                expectedId,
                expectedCreationTime,
                chatChoices,
                promptFilterResults,
                "system_fingerprint",
                AzureOpenAIModelFactory.CompletionsUsage(2, 5, 7));

            Assert.That(chatCompletions, Is.Not.Null);
            Assert.That(chatCompletions.Id, Is.EqualTo(expectedId));
            Assert.That(chatCompletions.Created, Is.EqualTo(expectedCreationTime).Within(TimeSpan.FromSeconds(1))); // Internally we use Unix time with second precision
            Assert.That(chatCompletions.PromptFilterResults, Is.Not.Null.Or.Empty);
            Assert.That(chatCompletions.PromptFilterResults[0], Is.Not.Null);
            Assert.That(chatCompletions.PromptFilterResults[0].PromptIndex, Is.EqualTo(0));
            Assert.That(chatCompletions.PromptFilterResults[0].ContentFilterResults, Is.Not.Null);
            Assert.That(chatCompletions.PromptFilterResults[0].ContentFilterResults.Hate, Is.Not.Null);
            Assert.That(chatCompletions.PromptFilterResults[0].ContentFilterResults.Hate.Severity, Is.EqualTo(ContentFilterSeverity.Medium));
            Assert.That(chatCompletions.PromptFilterResults[0].ContentFilterResults.Hate.Filtered, Is.EqualTo(true));
            Assert.That(chatCompletions.Choices, Is.EquivalentTo(chatChoices));
            Assert.That(chatCompletions.Usage, Is.Not.Null);
            Assert.That(chatCompletions.Usage.CompletionTokens, Is.EqualTo(2));
            Assert.That(chatCompletions.Usage.PromptTokens, Is.EqualTo(5));
            Assert.That(chatCompletions.Usage.TotalTokens, Is.EqualTo(7));
        }

        [Test]
        public void TestAudioTranscriptionSegment()
        {
            AudioTranscriptionSegment segment = AzureOpenAIModelFactory.AudioTranscriptionSegment(
                id: 42,
                start: TimeSpan.FromSeconds(5.2),
                end: TimeSpan.FromSeconds(9.9),
                text: " test of the emergency",
                tokens: new int[] { 111, 222, 333, 444 });
            Assert.That(segment.Id, Is.EqualTo(42));
            Assert.That(segment.Start, Is.EqualTo(TimeSpan.FromSeconds(5.2)));
            Assert.That(segment.End, Is.EqualTo(TimeSpan.FromSeconds(9.9)));
            Assert.That(segment.Text, Is.EqualTo(" test of the emergency"));
            Assert.That(segment.Tokens, Is.Not.Null.Or.Empty);
            Assert.That(segment.Tokens.Count, Is.EqualTo(4));
            Assert.That(segment.Tokens[2], Is.EqualTo(333));
        }

        [Test]
        public void TestAudioTranscription()
        {
            AudioTranscription audioTranscription = AzureOpenAIModelFactory.AudioTranscription(
                "this is a test of the emergency broadcast system",
                "en",
                TimeSpan.FromSeconds(13.3),
                new AudioTranscriptionSegment[] { AzureOpenAIModelFactory.AudioTranscriptionSegment() });
            Assert.That(audioTranscription, Is.Not.Null);
            Assert.That(audioTranscription.Text, Is.Not.Null.Or.Empty);
            Assert.That(audioTranscription.Language, Is.Not.Null.Or.Empty);
            Assert.That(audioTranscription.Duration, Is.GreaterThan(TimeSpan.FromSeconds(0)));
            Assert.That(audioTranscription.Segments, Is.Not.Null.Or.Empty);
            Assert.That(audioTranscription.Segments.Count, Is.EqualTo(1));
        }

        [Test]
        public void TestAudioTranslationSegment()
        {
            AudioTranslationSegment segment = AzureOpenAIModelFactory.AudioTranslationSegment(
                id: 42,
                start: TimeSpan.FromSeconds(5.2),
                end: TimeSpan.FromSeconds(9.9),
                text: " test of the emergency",
                tokens: new int[] { 111, 222, 333, 444 });
            Assert.That(segment.Id, Is.EqualTo(42));
            Assert.That(segment.Start, Is.EqualTo(TimeSpan.FromSeconds(5.2)));
            Assert.That(segment.End, Is.EqualTo(TimeSpan.FromSeconds(9.9)));
            Assert.That(segment.Text, Is.EqualTo(" test of the emergency"));
            Assert.That(segment.Tokens, Is.Not.Null.Or.Empty);
            Assert.That(segment.Tokens.Count, Is.EqualTo(4));
            Assert.That(segment.Tokens[2], Is.EqualTo(333));
        }

        [Test]
        public void TestAudioTranslation()
        {
            AudioTranslation audioTranslation = AzureOpenAIModelFactory.AudioTranslation(
                "this is a test of the emergency broadcast system",
                "en",
                TimeSpan.FromSeconds(13.3),
                new AudioTranslationSegment[] { AzureOpenAIModelFactory.AudioTranslationSegment() });
            Assert.That(audioTranslation, Is.Not.Null);
            Assert.That(audioTranslation.Text, Is.Not.Null.Or.Empty);
            Assert.That(audioTranslation.Language, Is.Not.Null.Or.Empty);
            Assert.That(audioTranslation.Duration, Is.GreaterThan(TimeSpan.FromSeconds(0)));
            Assert.That(audioTranslation.Segments, Is.Not.Null.Or.Empty);
            Assert.That(audioTranslation.Segments.Count, Is.EqualTo(1));
        }

        [Test]
        public async Task TestStreamingChatCompletions()
        {
            const string expectedId = "expected-id-value";

            StreamingChatCompletionsUpdate[] updates = new[]
            {
                AzureOpenAIModelFactory.StreamingChatCompletionsUpdate(
                    expectedId,
                    DateTime.Now,
<<<<<<< HEAD
=======
                    systemFingerprint: null,
>>>>>>> 5235895a
                    role: ChatRole.Assistant,
                    contentUpdate: "hello"),
                AzureOpenAIModelFactory.StreamingChatCompletionsUpdate(
                    expectedId,
                    DateTime.Now,
<<<<<<< HEAD
=======
                    systemFingerprint: null,
>>>>>>> 5235895a
                    contentUpdate: " world"),
                AzureOpenAIModelFactory.StreamingChatCompletionsUpdate(
                    expectedId,
                    DateTime.Now,
<<<<<<< HEAD
=======
                    systemFingerprint: null,
>>>>>>> 5235895a
                    finishReason: CompletionsFinishReason.Stopped),
            };

            async IAsyncEnumerable<StreamingChatCompletionsUpdate> EnumerateMockUpdates()
            {
                foreach (StreamingChatCompletionsUpdate update in updates)
                {
                    yield return update;
                }
                await Task.Delay(0);
            }

            StringBuilder contentBuilder = new();
            await foreach (StreamingChatCompletionsUpdate update in EnumerateMockUpdates())
            {
                Assert.That(update.Id == expectedId);
                Assert.That(update.Created > new DateTimeOffset(new DateTime(2023, 1, 1)));
                contentBuilder.Append(update.ContentUpdate);
            }
            Assert.That(contentBuilder.ToString() == "hello world");
        }
    }
}<|MERGE_RESOLUTION|>--- conflicted
+++ resolved
@@ -194,27 +194,18 @@
                 AzureOpenAIModelFactory.StreamingChatCompletionsUpdate(
                     expectedId,
                     DateTime.Now,
-<<<<<<< HEAD
-=======
                     systemFingerprint: null,
->>>>>>> 5235895a
                     role: ChatRole.Assistant,
                     contentUpdate: "hello"),
                 AzureOpenAIModelFactory.StreamingChatCompletionsUpdate(
                     expectedId,
                     DateTime.Now,
-<<<<<<< HEAD
-=======
                     systemFingerprint: null,
->>>>>>> 5235895a
                     contentUpdate: " world"),
                 AzureOpenAIModelFactory.StreamingChatCompletionsUpdate(
                     expectedId,
                     DateTime.Now,
-<<<<<<< HEAD
-=======
                     systemFingerprint: null,
->>>>>>> 5235895a
                     finishReason: CompletionsFinishReason.Stopped),
             };
 

// Copyright (c) Microsoft Corporation. All rights reserved.
// Licensed under the MIT License.

// <auto-generated/>

#nullable disable

using System;
using System.Threading;
using System.Threading.Tasks;
using Azure;
using Azure.Core;
using Azure.ResourceManager;
using Azure.ResourceManager.AlertsManagement.Mocking;
using Azure.ResourceManager.AlertsManagement.Models;
using Azure.ResourceManager.Resources;

namespace Azure.ResourceManager.AlertsManagement
{
    /// <summary> A class to add extension methods to Azure.ResourceManager.AlertsManagement. </summary>
    public static partial class AlertsManagementExtensions
    {
        private static MockableAlertsManagementArmClient GetMockableAlertsManagementArmClient(ArmClient client)
        {
            return client.GetCachedClient(client0 => new MockableAlertsManagementArmClient(client0));
        }

        private static MockableAlertsManagementResourceGroupResource GetMockableAlertsManagementResourceGroupResource(ArmResource resource)
        {
            return resource.GetCachedClient(client => new MockableAlertsManagementResourceGroupResource(client, resource.Id));
        }

        private static MockableAlertsManagementSubscriptionResource GetMockableAlertsManagementSubscriptionResource(ArmResource resource)
        {
            return resource.GetCachedClient(client => new MockableAlertsManagementSubscriptionResource(client, resource.Id));
        }

        private static MockableAlertsManagementTenantResource GetMockableAlertsManagementTenantResource(ArmResource resource)
        {
            return resource.GetCachedClient(client => new MockableAlertsManagementTenantResource(client, resource.Id));
        }

        /// <summary>
        /// Gets an object representing an <see cref="AlertProcessingRuleResource" /> along with the instance operations that can be performed on it but with no data.
        /// You can use <see cref="AlertProcessingRuleResource.CreateResourceIdentifier" /> to create an <see cref="AlertProcessingRuleResource" /> <see cref="ResourceIdentifier" /> from its components.
        /// <item>
        /// <term>Mocking</term>
        /// <description>To mock this method, please mock <see cref="MockableAlertsManagementArmClient.GetAlertProcessingRuleResource(ResourceIdentifier)"/> instead.</description>
        /// </item>
        /// </summary>
        /// <param name="client"> The <see cref="ArmClient" /> instance the method will execute against. </param>
        /// <param name="id"> The resource ID of the resource to get. </param>
        /// <exception cref="ArgumentNullException"> <paramref name="client"/> is null. </exception>
        /// <returns> Returns a <see cref="AlertProcessingRuleResource"/> object. </returns>
        public static AlertProcessingRuleResource GetAlertProcessingRuleResource(this ArmClient client, ResourceIdentifier id)
        {
<<<<<<< HEAD
=======
            Argument.AssertNotNull(client, nameof(client));

>>>>>>> 5235895a
            return GetMockableAlertsManagementArmClient(client).GetAlertProcessingRuleResource(id);
        }

        /// <summary>
        /// Gets an object representing a <see cref="ServiceAlertResource" /> along with the instance operations that can be performed on it but with no data.
        /// You can use <see cref="ServiceAlertResource.CreateResourceIdentifier" /> to create a <see cref="ServiceAlertResource" /> <see cref="ResourceIdentifier" /> from its components.
        /// <item>
        /// <term>Mocking</term>
        /// <description>To mock this method, please mock <see cref="MockableAlertsManagementArmClient.GetServiceAlertResource(ResourceIdentifier)"/> instead.</description>
        /// </item>
        /// </summary>
        /// <param name="client"> The <see cref="ArmClient" /> instance the method will execute against. </param>
        /// <param name="id"> The resource ID of the resource to get. </param>
        /// <exception cref="ArgumentNullException"> <paramref name="client"/> is null. </exception>
        /// <returns> Returns a <see cref="ServiceAlertResource"/> object. </returns>
        public static ServiceAlertResource GetServiceAlertResource(this ArmClient client, ResourceIdentifier id)
        {
<<<<<<< HEAD
=======
            Argument.AssertNotNull(client, nameof(client));

>>>>>>> 5235895a
            return GetMockableAlertsManagementArmClient(client).GetServiceAlertResource(id);
        }

        /// <summary>
        /// Gets an object representing a <see cref="SmartGroupResource" /> along with the instance operations that can be performed on it but with no data.
        /// You can use <see cref="SmartGroupResource.CreateResourceIdentifier" /> to create a <see cref="SmartGroupResource" /> <see cref="ResourceIdentifier" /> from its components.
        /// <item>
        /// <term>Mocking</term>
        /// <description>To mock this method, please mock <see cref="MockableAlertsManagementArmClient.GetSmartGroupResource(ResourceIdentifier)"/> instead.</description>
        /// </item>
        /// </summary>
        /// <param name="client"> The <see cref="ArmClient" /> instance the method will execute against. </param>
        /// <param name="id"> The resource ID of the resource to get. </param>
        /// <exception cref="ArgumentNullException"> <paramref name="client"/> is null. </exception>
        /// <returns> Returns a <see cref="SmartGroupResource"/> object. </returns>
        public static SmartGroupResource GetSmartGroupResource(this ArmClient client, ResourceIdentifier id)
        {
<<<<<<< HEAD
=======
            Argument.AssertNotNull(client, nameof(client));

>>>>>>> 5235895a
            return GetMockableAlertsManagementArmClient(client).GetSmartGroupResource(id);
        }

        /// <summary>
        /// Gets a collection of AlertProcessingRuleResources in the ResourceGroupResource.
        /// <item>
        /// <term>Mocking</term>
        /// <description>To mock this method, please mock <see cref="MockableAlertsManagementResourceGroupResource.GetAlertProcessingRules()"/> instead.</description>
        /// </item>
        /// </summary>
        /// <param name="resourceGroupResource"> The <see cref="ResourceGroupResource" /> instance the method will execute against. </param>
        /// <exception cref="ArgumentNullException"> <paramref name="resourceGroupResource"/> is null. </exception>
        /// <returns> An object representing collection of AlertProcessingRuleResources and their operations over a AlertProcessingRuleResource. </returns>
        public static AlertProcessingRuleCollection GetAlertProcessingRules(this ResourceGroupResource resourceGroupResource)
        {
<<<<<<< HEAD
=======
            Argument.AssertNotNull(resourceGroupResource, nameof(resourceGroupResource));

>>>>>>> 5235895a
            return GetMockableAlertsManagementResourceGroupResource(resourceGroupResource).GetAlertProcessingRules();
        }

        /// <summary>
        /// Get an alert processing rule by name.
        /// <list type="bullet">
        /// <item>
        /// <term>Request Path</term>
        /// <description>/subscriptions/{subscriptionId}/resourceGroups/{resourceGroupName}/providers/Microsoft.AlertsManagement/actionRules/{alertProcessingRuleName}</description>
        /// </item>
        /// <item>
        /// <term>Operation Id</term>
        /// <description>AlertProcessingRules_GetByName</description>
        /// </item>
        /// </list>
        /// <item>
        /// <term>Mocking</term>
        /// <description>To mock this method, please mock <see cref="MockableAlertsManagementResourceGroupResource.GetAlertProcessingRuleAsync(string,CancellationToken)"/> instead.</description>
        /// </item>
        /// </summary>
        /// <param name="resourceGroupResource"> The <see cref="ResourceGroupResource" /> instance the method will execute against. </param>
        /// <param name="alertProcessingRuleName"> The name of the alert processing rule that needs to be fetched. </param>
        /// <param name="cancellationToken"> The cancellation token to use. </param>
<<<<<<< HEAD
        /// <exception cref="ArgumentNullException"> <paramref name="alertProcessingRuleName"/> is null. </exception>
=======
        /// <exception cref="ArgumentNullException"> <paramref name="resourceGroupResource"/> or <paramref name="alertProcessingRuleName"/> is null. </exception>
>>>>>>> 5235895a
        /// <exception cref="ArgumentException"> <paramref name="alertProcessingRuleName"/> is an empty string, and was expected to be non-empty. </exception>
        [ForwardsClientCalls]
        public static async Task<Response<AlertProcessingRuleResource>> GetAlertProcessingRuleAsync(this ResourceGroupResource resourceGroupResource, string alertProcessingRuleName, CancellationToken cancellationToken = default)
        {
<<<<<<< HEAD
=======
            Argument.AssertNotNull(resourceGroupResource, nameof(resourceGroupResource));

>>>>>>> 5235895a
            return await GetMockableAlertsManagementResourceGroupResource(resourceGroupResource).GetAlertProcessingRuleAsync(alertProcessingRuleName, cancellationToken).ConfigureAwait(false);
        }

        /// <summary>
        /// Get an alert processing rule by name.
        /// <list type="bullet">
        /// <item>
        /// <term>Request Path</term>
        /// <description>/subscriptions/{subscriptionId}/resourceGroups/{resourceGroupName}/providers/Microsoft.AlertsManagement/actionRules/{alertProcessingRuleName}</description>
        /// </item>
        /// <item>
        /// <term>Operation Id</term>
        /// <description>AlertProcessingRules_GetByName</description>
        /// </item>
        /// </list>
        /// <item>
        /// <term>Mocking</term>
        /// <description>To mock this method, please mock <see cref="MockableAlertsManagementResourceGroupResource.GetAlertProcessingRule(string,CancellationToken)"/> instead.</description>
        /// </item>
        /// </summary>
        /// <param name="resourceGroupResource"> The <see cref="ResourceGroupResource" /> instance the method will execute against. </param>
        /// <param name="alertProcessingRuleName"> The name of the alert processing rule that needs to be fetched. </param>
        /// <param name="cancellationToken"> The cancellation token to use. </param>
<<<<<<< HEAD
        /// <exception cref="ArgumentNullException"> <paramref name="alertProcessingRuleName"/> is null. </exception>
=======
        /// <exception cref="ArgumentNullException"> <paramref name="resourceGroupResource"/> or <paramref name="alertProcessingRuleName"/> is null. </exception>
>>>>>>> 5235895a
        /// <exception cref="ArgumentException"> <paramref name="alertProcessingRuleName"/> is an empty string, and was expected to be non-empty. </exception>
        [ForwardsClientCalls]
        public static Response<AlertProcessingRuleResource> GetAlertProcessingRule(this ResourceGroupResource resourceGroupResource, string alertProcessingRuleName, CancellationToken cancellationToken = default)
        {
<<<<<<< HEAD
=======
            Argument.AssertNotNull(resourceGroupResource, nameof(resourceGroupResource));

>>>>>>> 5235895a
            return GetMockableAlertsManagementResourceGroupResource(resourceGroupResource).GetAlertProcessingRule(alertProcessingRuleName, cancellationToken);
        }

        /// <summary>
        /// Gets a collection of ServiceAlertResources in the SubscriptionResource.
        /// <item>
        /// <term>Mocking</term>
        /// <description>To mock this method, please mock <see cref="MockableAlertsManagementSubscriptionResource.GetServiceAlerts()"/> instead.</description>
        /// </item>
        /// </summary>
        /// <param name="subscriptionResource"> The <see cref="SubscriptionResource" /> instance the method will execute against. </param>
        /// <exception cref="ArgumentNullException"> <paramref name="subscriptionResource"/> is null. </exception>
        /// <returns> An object representing collection of ServiceAlertResources and their operations over a ServiceAlertResource. </returns>
        public static ServiceAlertCollection GetServiceAlerts(this SubscriptionResource subscriptionResource)
        {
<<<<<<< HEAD
=======
            Argument.AssertNotNull(subscriptionResource, nameof(subscriptionResource));

>>>>>>> 5235895a
            return GetMockableAlertsManagementSubscriptionResource(subscriptionResource).GetServiceAlerts();
        }

        /// <summary>
        /// Get information related to a specific alert
        /// <list type="bullet">
        /// <item>
        /// <term>Request Path</term>
        /// <description>/subscriptions/{subscriptionId}/providers/Microsoft.AlertsManagement/alerts/{alertId}</description>
        /// </item>
        /// <item>
        /// <term>Operation Id</term>
        /// <description>Alerts_GetById</description>
        /// </item>
        /// </list>
        /// <item>
        /// <term>Mocking</term>
        /// <description>To mock this method, please mock <see cref="MockableAlertsManagementSubscriptionResource.GetServiceAlertAsync(Guid,CancellationToken)"/> instead.</description>
        /// </item>
        /// </summary>
        /// <param name="subscriptionResource"> The <see cref="SubscriptionResource" /> instance the method will execute against. </param>
        /// <param name="alertId"> Unique ID of an alert instance. </param>
        /// <param name="cancellationToken"> The cancellation token to use. </param>
        /// <exception cref="ArgumentNullException"> <paramref name="subscriptionResource"/> is null. </exception>
        [ForwardsClientCalls]
        public static async Task<Response<ServiceAlertResource>> GetServiceAlertAsync(this SubscriptionResource subscriptionResource, Guid alertId, CancellationToken cancellationToken = default)
        {
<<<<<<< HEAD
=======
            Argument.AssertNotNull(subscriptionResource, nameof(subscriptionResource));

>>>>>>> 5235895a
            return await GetMockableAlertsManagementSubscriptionResource(subscriptionResource).GetServiceAlertAsync(alertId, cancellationToken).ConfigureAwait(false);
        }

        /// <summary>
        /// Get information related to a specific alert
        /// <list type="bullet">
        /// <item>
        /// <term>Request Path</term>
        /// <description>/subscriptions/{subscriptionId}/providers/Microsoft.AlertsManagement/alerts/{alertId}</description>
        /// </item>
        /// <item>
        /// <term>Operation Id</term>
        /// <description>Alerts_GetById</description>
        /// </item>
        /// </list>
        /// <item>
        /// <term>Mocking</term>
        /// <description>To mock this method, please mock <see cref="MockableAlertsManagementSubscriptionResource.GetServiceAlert(Guid,CancellationToken)"/> instead.</description>
        /// </item>
        /// </summary>
        /// <param name="subscriptionResource"> The <see cref="SubscriptionResource" /> instance the method will execute against. </param>
        /// <param name="alertId"> Unique ID of an alert instance. </param>
        /// <param name="cancellationToken"> The cancellation token to use. </param>
        /// <exception cref="ArgumentNullException"> <paramref name="subscriptionResource"/> is null. </exception>
        [ForwardsClientCalls]
        public static Response<ServiceAlertResource> GetServiceAlert(this SubscriptionResource subscriptionResource, Guid alertId, CancellationToken cancellationToken = default)
        {
<<<<<<< HEAD
=======
            Argument.AssertNotNull(subscriptionResource, nameof(subscriptionResource));

>>>>>>> 5235895a
            return GetMockableAlertsManagementSubscriptionResource(subscriptionResource).GetServiceAlert(alertId, cancellationToken);
        }

        /// <summary>
        /// Gets a collection of SmartGroupResources in the SubscriptionResource.
        /// <item>
        /// <term>Mocking</term>
        /// <description>To mock this method, please mock <see cref="MockableAlertsManagementSubscriptionResource.GetSmartGroups()"/> instead.</description>
        /// </item>
        /// </summary>
        /// <param name="subscriptionResource"> The <see cref="SubscriptionResource" /> instance the method will execute against. </param>
        /// <exception cref="ArgumentNullException"> <paramref name="subscriptionResource"/> is null. </exception>
        /// <returns> An object representing collection of SmartGroupResources and their operations over a SmartGroupResource. </returns>
        public static SmartGroupCollection GetSmartGroups(this SubscriptionResource subscriptionResource)
        {
<<<<<<< HEAD
=======
            Argument.AssertNotNull(subscriptionResource, nameof(subscriptionResource));

>>>>>>> 5235895a
            return GetMockableAlertsManagementSubscriptionResource(subscriptionResource).GetSmartGroups();
        }

        /// <summary>
        /// Get information related to a specific Smart Group.
        /// <list type="bullet">
        /// <item>
        /// <term>Request Path</term>
        /// <description>/subscriptions/{subscriptionId}/providers/Microsoft.AlertsManagement/smartGroups/{smartGroupId}</description>
        /// </item>
        /// <item>
        /// <term>Operation Id</term>
        /// <description>SmartGroups_GetById</description>
        /// </item>
        /// </list>
        /// <item>
        /// <term>Mocking</term>
        /// <description>To mock this method, please mock <see cref="MockableAlertsManagementSubscriptionResource.GetSmartGroupAsync(Guid,CancellationToken)"/> instead.</description>
        /// </item>
        /// </summary>
        /// <param name="subscriptionResource"> The <see cref="SubscriptionResource" /> instance the method will execute against. </param>
        /// <param name="smartGroupId"> Smart group unique id. </param>
        /// <param name="cancellationToken"> The cancellation token to use. </param>
        /// <exception cref="ArgumentNullException"> <paramref name="subscriptionResource"/> is null. </exception>
        [ForwardsClientCalls]
        public static async Task<Response<SmartGroupResource>> GetSmartGroupAsync(this SubscriptionResource subscriptionResource, Guid smartGroupId, CancellationToken cancellationToken = default)
        {
<<<<<<< HEAD
=======
            Argument.AssertNotNull(subscriptionResource, nameof(subscriptionResource));

>>>>>>> 5235895a
            return await GetMockableAlertsManagementSubscriptionResource(subscriptionResource).GetSmartGroupAsync(smartGroupId, cancellationToken).ConfigureAwait(false);
        }

        /// <summary>
        /// Get information related to a specific Smart Group.
        /// <list type="bullet">
        /// <item>
        /// <term>Request Path</term>
        /// <description>/subscriptions/{subscriptionId}/providers/Microsoft.AlertsManagement/smartGroups/{smartGroupId}</description>
        /// </item>
        /// <item>
        /// <term>Operation Id</term>
        /// <description>SmartGroups_GetById</description>
        /// </item>
        /// </list>
        /// <item>
        /// <term>Mocking</term>
        /// <description>To mock this method, please mock <see cref="MockableAlertsManagementSubscriptionResource.GetSmartGroup(Guid,CancellationToken)"/> instead.</description>
        /// </item>
        /// </summary>
        /// <param name="subscriptionResource"> The <see cref="SubscriptionResource" /> instance the method will execute against. </param>
        /// <param name="smartGroupId"> Smart group unique id. </param>
        /// <param name="cancellationToken"> The cancellation token to use. </param>
        /// <exception cref="ArgumentNullException"> <paramref name="subscriptionResource"/> is null. </exception>
        [ForwardsClientCalls]
        public static Response<SmartGroupResource> GetSmartGroup(this SubscriptionResource subscriptionResource, Guid smartGroupId, CancellationToken cancellationToken = default)
        {
<<<<<<< HEAD
=======
            Argument.AssertNotNull(subscriptionResource, nameof(subscriptionResource));

>>>>>>> 5235895a
            return GetMockableAlertsManagementSubscriptionResource(subscriptionResource).GetSmartGroup(smartGroupId, cancellationToken);
        }

        /// <summary>
        /// List all alert processing rules in a subscription.
        /// <list type="bullet">
        /// <item>
        /// <term>Request Path</term>
        /// <description>/subscriptions/{subscriptionId}/providers/Microsoft.AlertsManagement/actionRules</description>
        /// </item>
        /// <item>
        /// <term>Operation Id</term>
        /// <description>AlertProcessingRules_ListBySubscription</description>
        /// </item>
        /// </list>
        /// <item>
        /// <term>Mocking</term>
        /// <description>To mock this method, please mock <see cref="MockableAlertsManagementSubscriptionResource.GetAlertProcessingRules(CancellationToken)"/> instead.</description>
        /// </item>
        /// </summary>
        /// <param name="subscriptionResource"> The <see cref="SubscriptionResource" /> instance the method will execute against. </param>
        /// <param name="cancellationToken"> The cancellation token to use. </param>
        /// <exception cref="ArgumentNullException"> <paramref name="subscriptionResource"/> is null. </exception>
        /// <returns> An async collection of <see cref="AlertProcessingRuleResource"/> that may take multiple service requests to iterate over. </returns>
        public static AsyncPageable<AlertProcessingRuleResource> GetAlertProcessingRulesAsync(this SubscriptionResource subscriptionResource, CancellationToken cancellationToken = default)
        {
<<<<<<< HEAD
=======
            Argument.AssertNotNull(subscriptionResource, nameof(subscriptionResource));

>>>>>>> 5235895a
            return GetMockableAlertsManagementSubscriptionResource(subscriptionResource).GetAlertProcessingRulesAsync(cancellationToken);
        }

        /// <summary>
        /// List all alert processing rules in a subscription.
        /// <list type="bullet">
        /// <item>
        /// <term>Request Path</term>
        /// <description>/subscriptions/{subscriptionId}/providers/Microsoft.AlertsManagement/actionRules</description>
        /// </item>
        /// <item>
        /// <term>Operation Id</term>
        /// <description>AlertProcessingRules_ListBySubscription</description>
        /// </item>
        /// </list>
        /// <item>
        /// <term>Mocking</term>
        /// <description>To mock this method, please mock <see cref="MockableAlertsManagementSubscriptionResource.GetAlertProcessingRules(CancellationToken)"/> instead.</description>
        /// </item>
        /// </summary>
        /// <param name="subscriptionResource"> The <see cref="SubscriptionResource" /> instance the method will execute against. </param>
        /// <param name="cancellationToken"> The cancellation token to use. </param>
        /// <exception cref="ArgumentNullException"> <paramref name="subscriptionResource"/> is null. </exception>
        /// <returns> A collection of <see cref="AlertProcessingRuleResource"/> that may take multiple service requests to iterate over. </returns>
        public static Pageable<AlertProcessingRuleResource> GetAlertProcessingRules(this SubscriptionResource subscriptionResource, CancellationToken cancellationToken = default)
        {
<<<<<<< HEAD
=======
            Argument.AssertNotNull(subscriptionResource, nameof(subscriptionResource));

>>>>>>> 5235895a
            return GetMockableAlertsManagementSubscriptionResource(subscriptionResource).GetAlertProcessingRules(cancellationToken);
        }

        /// <summary>
        /// Get a summarized count of your alerts grouped by various parameters (e.g. grouping by 'Severity' returns the count of alerts for each severity).
        /// <list type="bullet">
        /// <item>
        /// <term>Request Path</term>
        /// <description>/subscriptions/{subscriptionId}/providers/Microsoft.AlertsManagement/alertsSummary</description>
        /// </item>
        /// <item>
        /// <term>Operation Id</term>
        /// <description>Alerts_GetSummary</description>
        /// </item>
        /// </list>
        /// <item>
        /// <term>Mocking</term>
        /// <description>To mock this method, please mock <see cref="MockableAlertsManagementSubscriptionResource.GetServiceAlertSummary(SubscriptionResourceGetServiceAlertSummaryOptions,CancellationToken)"/> instead.</description>
        /// </item>
        /// </summary>
        /// <param name="subscriptionResource"> The <see cref="SubscriptionResource" /> instance the method will execute against. </param>
        /// <param name="options"> A property bag which contains all the parameters of this method except the LRO qualifier and request context parameter. </param>
        /// <param name="cancellationToken"> The cancellation token to use. </param>
        /// <exception cref="ArgumentNullException"> <paramref name="subscriptionResource"/> or <paramref name="options"/> is null. </exception>
        public static async Task<Response<ServiceAlertSummary>> GetServiceAlertSummaryAsync(this SubscriptionResource subscriptionResource, SubscriptionResourceGetServiceAlertSummaryOptions options, CancellationToken cancellationToken = default)
        {
<<<<<<< HEAD
=======
            Argument.AssertNotNull(subscriptionResource, nameof(subscriptionResource));

>>>>>>> 5235895a
            return await GetMockableAlertsManagementSubscriptionResource(subscriptionResource).GetServiceAlertSummaryAsync(options, cancellationToken).ConfigureAwait(false);
        }

        /// <summary>
        /// Get a summarized count of your alerts grouped by various parameters (e.g. grouping by 'Severity' returns the count of alerts for each severity).
        /// <list type="bullet">
        /// <item>
        /// <term>Request Path</term>
        /// <description>/subscriptions/{subscriptionId}/providers/Microsoft.AlertsManagement/alertsSummary</description>
        /// </item>
        /// <item>
        /// <term>Operation Id</term>
        /// <description>Alerts_GetSummary</description>
        /// </item>
        /// </list>
        /// <item>
        /// <term>Mocking</term>
        /// <description>To mock this method, please mock <see cref="MockableAlertsManagementSubscriptionResource.GetServiceAlertSummary(SubscriptionResourceGetServiceAlertSummaryOptions,CancellationToken)"/> instead.</description>
        /// </item>
        /// </summary>
        /// <param name="subscriptionResource"> The <see cref="SubscriptionResource" /> instance the method will execute against. </param>
        /// <param name="options"> A property bag which contains all the parameters of this method except the LRO qualifier and request context parameter. </param>
        /// <param name="cancellationToken"> The cancellation token to use. </param>
        /// <exception cref="ArgumentNullException"> <paramref name="subscriptionResource"/> or <paramref name="options"/> is null. </exception>
        public static Response<ServiceAlertSummary> GetServiceAlertSummary(this SubscriptionResource subscriptionResource, SubscriptionResourceGetServiceAlertSummaryOptions options, CancellationToken cancellationToken = default)
        {
<<<<<<< HEAD
=======
            Argument.AssertNotNull(subscriptionResource, nameof(subscriptionResource));

>>>>>>> 5235895a
            return GetMockableAlertsManagementSubscriptionResource(subscriptionResource).GetServiceAlertSummary(options, cancellationToken);
        }

        /// <summary>
        /// List alerts meta data information based on value of identifier parameter.
        /// <list type="bullet">
        /// <item>
        /// <term>Request Path</term>
        /// <description>/providers/Microsoft.AlertsManagement/alertsMetaData</description>
        /// </item>
        /// <item>
        /// <term>Operation Id</term>
        /// <description>Alerts_MetaData</description>
        /// </item>
        /// </list>
        /// <item>
        /// <term>Mocking</term>
        /// <description>To mock this method, please mock <see cref="MockableAlertsManagementTenantResource.GetServiceAlertMetadata(RetrievedInformationIdentifier,CancellationToken)"/> instead.</description>
        /// </item>
        /// </summary>
        /// <param name="tenantResource"> The <see cref="TenantResource" /> instance the method will execute against. </param>
        /// <param name="identifier"> Identification of the information to be retrieved by API call. </param>
        /// <param name="cancellationToken"> The cancellation token to use. </param>
        /// <exception cref="ArgumentNullException"> <paramref name="tenantResource"/> is null. </exception>
        public static async Task<Response<ServiceAlertMetadata>> GetServiceAlertMetadataAsync(this TenantResource tenantResource, RetrievedInformationIdentifier identifier, CancellationToken cancellationToken = default)
        {
<<<<<<< HEAD
=======
            Argument.AssertNotNull(tenantResource, nameof(tenantResource));

>>>>>>> 5235895a
            return await GetMockableAlertsManagementTenantResource(tenantResource).GetServiceAlertMetadataAsync(identifier, cancellationToken).ConfigureAwait(false);
        }

        /// <summary>
        /// List alerts meta data information based on value of identifier parameter.
        /// <list type="bullet">
        /// <item>
        /// <term>Request Path</term>
        /// <description>/providers/Microsoft.AlertsManagement/alertsMetaData</description>
        /// </item>
        /// <item>
        /// <term>Operation Id</term>
        /// <description>Alerts_MetaData</description>
        /// </item>
        /// </list>
        /// <item>
        /// <term>Mocking</term>
        /// <description>To mock this method, please mock <see cref="MockableAlertsManagementTenantResource.GetServiceAlertMetadata(RetrievedInformationIdentifier,CancellationToken)"/> instead.</description>
        /// </item>
        /// </summary>
        /// <param name="tenantResource"> The <see cref="TenantResource" /> instance the method will execute against. </param>
        /// <param name="identifier"> Identification of the information to be retrieved by API call. </param>
        /// <param name="cancellationToken"> The cancellation token to use. </param>
        /// <exception cref="ArgumentNullException"> <paramref name="tenantResource"/> is null. </exception>
        public static Response<ServiceAlertMetadata> GetServiceAlertMetadata(this TenantResource tenantResource, RetrievedInformationIdentifier identifier, CancellationToken cancellationToken = default)
        {
<<<<<<< HEAD
=======
            Argument.AssertNotNull(tenantResource, nameof(tenantResource));

>>>>>>> 5235895a
            return GetMockableAlertsManagementTenantResource(tenantResource).GetServiceAlertMetadata(identifier, cancellationToken);
        }
    }
}<|MERGE_RESOLUTION|>--- conflicted
+++ resolved
@@ -54,11 +54,8 @@
         /// <returns> Returns a <see cref="AlertProcessingRuleResource"/> object. </returns>
         public static AlertProcessingRuleResource GetAlertProcessingRuleResource(this ArmClient client, ResourceIdentifier id)
         {
-<<<<<<< HEAD
-=======
             Argument.AssertNotNull(client, nameof(client));
 
->>>>>>> 5235895a
             return GetMockableAlertsManagementArmClient(client).GetAlertProcessingRuleResource(id);
         }
 
@@ -76,11 +73,8 @@
         /// <returns> Returns a <see cref="ServiceAlertResource"/> object. </returns>
         public static ServiceAlertResource GetServiceAlertResource(this ArmClient client, ResourceIdentifier id)
         {
-<<<<<<< HEAD
-=======
             Argument.AssertNotNull(client, nameof(client));
 
->>>>>>> 5235895a
             return GetMockableAlertsManagementArmClient(client).GetServiceAlertResource(id);
         }
 
@@ -98,11 +92,8 @@
         /// <returns> Returns a <see cref="SmartGroupResource"/> object. </returns>
         public static SmartGroupResource GetSmartGroupResource(this ArmClient client, ResourceIdentifier id)
         {
-<<<<<<< HEAD
-=======
             Argument.AssertNotNull(client, nameof(client));
 
->>>>>>> 5235895a
             return GetMockableAlertsManagementArmClient(client).GetSmartGroupResource(id);
         }
 
@@ -118,11 +109,8 @@
         /// <returns> An object representing collection of AlertProcessingRuleResources and their operations over a AlertProcessingRuleResource. </returns>
         public static AlertProcessingRuleCollection GetAlertProcessingRules(this ResourceGroupResource resourceGroupResource)
         {
-<<<<<<< HEAD
-=======
             Argument.AssertNotNull(resourceGroupResource, nameof(resourceGroupResource));
 
->>>>>>> 5235895a
             return GetMockableAlertsManagementResourceGroupResource(resourceGroupResource).GetAlertProcessingRules();
         }
 
@@ -146,20 +134,13 @@
         /// <param name="resourceGroupResource"> The <see cref="ResourceGroupResource" /> instance the method will execute against. </param>
         /// <param name="alertProcessingRuleName"> The name of the alert processing rule that needs to be fetched. </param>
         /// <param name="cancellationToken"> The cancellation token to use. </param>
-<<<<<<< HEAD
-        /// <exception cref="ArgumentNullException"> <paramref name="alertProcessingRuleName"/> is null. </exception>
-=======
         /// <exception cref="ArgumentNullException"> <paramref name="resourceGroupResource"/> or <paramref name="alertProcessingRuleName"/> is null. </exception>
->>>>>>> 5235895a
         /// <exception cref="ArgumentException"> <paramref name="alertProcessingRuleName"/> is an empty string, and was expected to be non-empty. </exception>
         [ForwardsClientCalls]
         public static async Task<Response<AlertProcessingRuleResource>> GetAlertProcessingRuleAsync(this ResourceGroupResource resourceGroupResource, string alertProcessingRuleName, CancellationToken cancellationToken = default)
         {
-<<<<<<< HEAD
-=======
             Argument.AssertNotNull(resourceGroupResource, nameof(resourceGroupResource));
 
->>>>>>> 5235895a
             return await GetMockableAlertsManagementResourceGroupResource(resourceGroupResource).GetAlertProcessingRuleAsync(alertProcessingRuleName, cancellationToken).ConfigureAwait(false);
         }
 
@@ -183,20 +164,13 @@
         /// <param name="resourceGroupResource"> The <see cref="ResourceGroupResource" /> instance the method will execute against. </param>
         /// <param name="alertProcessingRuleName"> The name of the alert processing rule that needs to be fetched. </param>
         /// <param name="cancellationToken"> The cancellation token to use. </param>
-<<<<<<< HEAD
-        /// <exception cref="ArgumentNullException"> <paramref name="alertProcessingRuleName"/> is null. </exception>
-=======
         /// <exception cref="ArgumentNullException"> <paramref name="resourceGroupResource"/> or <paramref name="alertProcessingRuleName"/> is null. </exception>
->>>>>>> 5235895a
         /// <exception cref="ArgumentException"> <paramref name="alertProcessingRuleName"/> is an empty string, and was expected to be non-empty. </exception>
         [ForwardsClientCalls]
         public static Response<AlertProcessingRuleResource> GetAlertProcessingRule(this ResourceGroupResource resourceGroupResource, string alertProcessingRuleName, CancellationToken cancellationToken = default)
         {
-<<<<<<< HEAD
-=======
             Argument.AssertNotNull(resourceGroupResource, nameof(resourceGroupResource));
 
->>>>>>> 5235895a
             return GetMockableAlertsManagementResourceGroupResource(resourceGroupResource).GetAlertProcessingRule(alertProcessingRuleName, cancellationToken);
         }
 
@@ -212,11 +186,8 @@
         /// <returns> An object representing collection of ServiceAlertResources and their operations over a ServiceAlertResource. </returns>
         public static ServiceAlertCollection GetServiceAlerts(this SubscriptionResource subscriptionResource)
         {
-<<<<<<< HEAD
-=======
-            Argument.AssertNotNull(subscriptionResource, nameof(subscriptionResource));
-
->>>>>>> 5235895a
+            Argument.AssertNotNull(subscriptionResource, nameof(subscriptionResource));
+
             return GetMockableAlertsManagementSubscriptionResource(subscriptionResource).GetServiceAlerts();
         }
 
@@ -244,11 +215,8 @@
         [ForwardsClientCalls]
         public static async Task<Response<ServiceAlertResource>> GetServiceAlertAsync(this SubscriptionResource subscriptionResource, Guid alertId, CancellationToken cancellationToken = default)
         {
-<<<<<<< HEAD
-=======
-            Argument.AssertNotNull(subscriptionResource, nameof(subscriptionResource));
-
->>>>>>> 5235895a
+            Argument.AssertNotNull(subscriptionResource, nameof(subscriptionResource));
+
             return await GetMockableAlertsManagementSubscriptionResource(subscriptionResource).GetServiceAlertAsync(alertId, cancellationToken).ConfigureAwait(false);
         }
 
@@ -276,11 +244,8 @@
         [ForwardsClientCalls]
         public static Response<ServiceAlertResource> GetServiceAlert(this SubscriptionResource subscriptionResource, Guid alertId, CancellationToken cancellationToken = default)
         {
-<<<<<<< HEAD
-=======
-            Argument.AssertNotNull(subscriptionResource, nameof(subscriptionResource));
-
->>>>>>> 5235895a
+            Argument.AssertNotNull(subscriptionResource, nameof(subscriptionResource));
+
             return GetMockableAlertsManagementSubscriptionResource(subscriptionResource).GetServiceAlert(alertId, cancellationToken);
         }
 
@@ -296,11 +261,8 @@
         /// <returns> An object representing collection of SmartGroupResources and their operations over a SmartGroupResource. </returns>
         public static SmartGroupCollection GetSmartGroups(this SubscriptionResource subscriptionResource)
         {
-<<<<<<< HEAD
-=======
-            Argument.AssertNotNull(subscriptionResource, nameof(subscriptionResource));
-
->>>>>>> 5235895a
+            Argument.AssertNotNull(subscriptionResource, nameof(subscriptionResource));
+
             return GetMockableAlertsManagementSubscriptionResource(subscriptionResource).GetSmartGroups();
         }
 
@@ -328,11 +290,8 @@
         [ForwardsClientCalls]
         public static async Task<Response<SmartGroupResource>> GetSmartGroupAsync(this SubscriptionResource subscriptionResource, Guid smartGroupId, CancellationToken cancellationToken = default)
         {
-<<<<<<< HEAD
-=======
-            Argument.AssertNotNull(subscriptionResource, nameof(subscriptionResource));
-
->>>>>>> 5235895a
+            Argument.AssertNotNull(subscriptionResource, nameof(subscriptionResource));
+
             return await GetMockableAlertsManagementSubscriptionResource(subscriptionResource).GetSmartGroupAsync(smartGroupId, cancellationToken).ConfigureAwait(false);
         }
 
@@ -360,11 +319,8 @@
         [ForwardsClientCalls]
         public static Response<SmartGroupResource> GetSmartGroup(this SubscriptionResource subscriptionResource, Guid smartGroupId, CancellationToken cancellationToken = default)
         {
-<<<<<<< HEAD
-=======
-            Argument.AssertNotNull(subscriptionResource, nameof(subscriptionResource));
-
->>>>>>> 5235895a
+            Argument.AssertNotNull(subscriptionResource, nameof(subscriptionResource));
+
             return GetMockableAlertsManagementSubscriptionResource(subscriptionResource).GetSmartGroup(smartGroupId, cancellationToken);
         }
 
@@ -391,11 +347,8 @@
         /// <returns> An async collection of <see cref="AlertProcessingRuleResource"/> that may take multiple service requests to iterate over. </returns>
         public static AsyncPageable<AlertProcessingRuleResource> GetAlertProcessingRulesAsync(this SubscriptionResource subscriptionResource, CancellationToken cancellationToken = default)
         {
-<<<<<<< HEAD
-=======
-            Argument.AssertNotNull(subscriptionResource, nameof(subscriptionResource));
-
->>>>>>> 5235895a
+            Argument.AssertNotNull(subscriptionResource, nameof(subscriptionResource));
+
             return GetMockableAlertsManagementSubscriptionResource(subscriptionResource).GetAlertProcessingRulesAsync(cancellationToken);
         }
 
@@ -422,11 +375,8 @@
         /// <returns> A collection of <see cref="AlertProcessingRuleResource"/> that may take multiple service requests to iterate over. </returns>
         public static Pageable<AlertProcessingRuleResource> GetAlertProcessingRules(this SubscriptionResource subscriptionResource, CancellationToken cancellationToken = default)
         {
-<<<<<<< HEAD
-=======
-            Argument.AssertNotNull(subscriptionResource, nameof(subscriptionResource));
-
->>>>>>> 5235895a
+            Argument.AssertNotNull(subscriptionResource, nameof(subscriptionResource));
+
             return GetMockableAlertsManagementSubscriptionResource(subscriptionResource).GetAlertProcessingRules(cancellationToken);
         }
 
@@ -453,11 +403,8 @@
         /// <exception cref="ArgumentNullException"> <paramref name="subscriptionResource"/> or <paramref name="options"/> is null. </exception>
         public static async Task<Response<ServiceAlertSummary>> GetServiceAlertSummaryAsync(this SubscriptionResource subscriptionResource, SubscriptionResourceGetServiceAlertSummaryOptions options, CancellationToken cancellationToken = default)
         {
-<<<<<<< HEAD
-=======
-            Argument.AssertNotNull(subscriptionResource, nameof(subscriptionResource));
-
->>>>>>> 5235895a
+            Argument.AssertNotNull(subscriptionResource, nameof(subscriptionResource));
+
             return await GetMockableAlertsManagementSubscriptionResource(subscriptionResource).GetServiceAlertSummaryAsync(options, cancellationToken).ConfigureAwait(false);
         }
 
@@ -484,11 +431,8 @@
         /// <exception cref="ArgumentNullException"> <paramref name="subscriptionResource"/> or <paramref name="options"/> is null. </exception>
         public static Response<ServiceAlertSummary> GetServiceAlertSummary(this SubscriptionResource subscriptionResource, SubscriptionResourceGetServiceAlertSummaryOptions options, CancellationToken cancellationToken = default)
         {
-<<<<<<< HEAD
-=======
-            Argument.AssertNotNull(subscriptionResource, nameof(subscriptionResource));
-
->>>>>>> 5235895a
+            Argument.AssertNotNull(subscriptionResource, nameof(subscriptionResource));
+
             return GetMockableAlertsManagementSubscriptionResource(subscriptionResource).GetServiceAlertSummary(options, cancellationToken);
         }
 
@@ -515,11 +459,8 @@
         /// <exception cref="ArgumentNullException"> <paramref name="tenantResource"/> is null. </exception>
         public static async Task<Response<ServiceAlertMetadata>> GetServiceAlertMetadataAsync(this TenantResource tenantResource, RetrievedInformationIdentifier identifier, CancellationToken cancellationToken = default)
         {
-<<<<<<< HEAD
-=======
             Argument.AssertNotNull(tenantResource, nameof(tenantResource));
 
->>>>>>> 5235895a
             return await GetMockableAlertsManagementTenantResource(tenantResource).GetServiceAlertMetadataAsync(identifier, cancellationToken).ConfigureAwait(false);
         }
 
@@ -546,11 +487,8 @@
         /// <exception cref="ArgumentNullException"> <paramref name="tenantResource"/> is null. </exception>
         public static Response<ServiceAlertMetadata> GetServiceAlertMetadata(this TenantResource tenantResource, RetrievedInformationIdentifier identifier, CancellationToken cancellationToken = default)
         {
-<<<<<<< HEAD
-=======
             Argument.AssertNotNull(tenantResource, nameof(tenantResource));
 
->>>>>>> 5235895a
             return GetMockableAlertsManagementTenantResource(tenantResource).GetServiceAlertMetadata(identifier, cancellationToken);
         }
     }

--- conflicted
+++ resolved
@@ -220,11 +220,7 @@
 ```C# Snippet:SimpleBlobUpload
 DataTransfer dataTransfer = await transferManager.StartTransferAsync(
     sourceResource: files.FromFile(sourceLocalPath),
-<<<<<<< HEAD
-    destinationResource: blobs.FromClient(destinationBlob));
-=======
     destinationResource: blobs.FromBlob(destinationBlobUri));
->>>>>>> 5235895a
 await dataTransfer.WaitForCompletionAsync();
 ```
 
@@ -233,13 +229,8 @@
 ```C# Snippet:SimpleDirectoryUpload
 DataTransfer dataTransfer = await transferManager.StartTransferAsync(
     sourceResource: files.FromDirectory(sourcePath),
-<<<<<<< HEAD
-    destinationResource: blobs.FromClient(
-        blobContainerClient,
-=======
     destinationResource: blobs.FromContainer(
         blobContainerUri,
->>>>>>> 5235895a
         new BlobStorageResourceContainerOptions()
         {
             // Block blobs are the default if not specified
@@ -256,11 +247,7 @@
 
 ```C# Snippet:SimpleBlockBlobDownload
 DataTransfer dataTransfer = await transferManager.StartTransferAsync(
-<<<<<<< HEAD
-    sourceResource: blobs.FromClient(sourceBlobClient),
-=======
     sourceResource: blobs.FromBlob(sourceBlobUri),
->>>>>>> 5235895a
     destinationResource: files.FromFile(downloadPath));
 await dataTransfer.WaitForCompletionAsync();
 ```

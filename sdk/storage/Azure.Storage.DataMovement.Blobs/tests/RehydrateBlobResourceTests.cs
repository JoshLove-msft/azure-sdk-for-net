﻿// Copyright (c) Microsoft Corporation. All rights reserved.
// Licensed under the MIT License.

extern alias DMBlobs;
using System;
using System.Collections.Generic;
using System.IO;
using System.Threading.Tasks;
using Azure.Storage.Blobs.Models;
using Azure.Storage.Test;
using DMBlobs::Azure.Storage.DataMovement.Blobs;
using Moq;
using NUnit.Framework;
using static Azure.Storage.DataMovement.Tests.TransferUtility;

namespace Azure.Storage.DataMovement.Tests
{
    public class RehydrateBlobResourceTests
    {
        public RehydrateBlobResourceTests()
        { }

        private enum StorageResourceType
        {
            BlockBlob,
            PageBlob,
            AppendBlob,
            Local
        }

        private static string ToProviderId(StorageResourceType type)
        {
            return type switch
            {
                StorageResourceType.BlockBlob => "blob",
                StorageResourceType.PageBlob => "blob",
                StorageResourceType.AppendBlob => "blob",
                _ => throw new NotImplementedException(),
            };
        }

        private static BlobSourceCheckpointData GetSourceCheckpointData(BlobType blobType)
        {
            return new BlobSourceCheckpointData(blobType);
        }

        private static BlobDestinationCheckpointData GetPopulatedDestinationCheckpointData(
            BlobType blobType,
            AccessTier? accessTier = default)
        {
            BlobHttpHeaders headers = new()
            {
                ContentType = "text/plain",
                ContentEncoding = "gzip",
                ContentLanguage = "en-US",
                ContentDisposition = "inline",
                CacheControl = "no-cache",
            };
            return new BlobDestinationCheckpointData(
                blobType,
                headers,
                accessTier,
                DataProvider.BuildMetadata(),
<<<<<<< HEAD
                DataProvider.BuildTags(),
                "encryption-scope");
=======
                DataProvider.BuildTags());
>>>>>>> 5235895a
        }

        private static BlobDestinationCheckpointData GetDefaultDestinationCheckpointData(BlobType blobType)
        {
<<<<<<< HEAD
            return new BlobDestinationCheckpointData(blobType, default, default, default, default, default);
=======
            return new BlobDestinationCheckpointData(blobType, default, default, default, default);
>>>>>>> 5235895a
        }

        private static byte[] GetBytes(BlobCheckpointData checkpointData)
        {
            using (MemoryStream stream = new MemoryStream())
            {
                checkpointData.Serialize(stream);
                return stream.ToArray();
            }
        }

        private static Mock<DataTransferProperties> GetProperties(
            string transferId,
            string sourcePath,
            string destinationPath,
            string sourceProviderId,
            string destinationProviderId,
            bool isContainer,
            BlobSourceCheckpointData sourceCheckpointData,
            BlobDestinationCheckpointData destinationCheckpointData)
        {
            var mock = new Mock<DataTransferProperties>(MockBehavior.Strict);
            mock.Setup(p => p.TransferId).Returns(transferId);
            mock.Setup(p => p.SourceUri).Returns(new Uri(sourcePath));
            mock.Setup(p => p.DestinationUri).Returns(new Uri(destinationPath));
            mock.Setup(p => p.SourceProviderId).Returns(sourceProviderId);
            mock.Setup(p => p.DestinationProviderId).Returns(destinationProviderId);
            mock.Setup(p => p.SourceCheckpointData).Returns(GetBytes(sourceCheckpointData));
            mock.Setup(p => p.DestinationCheckpointData).Returns(GetBytes(destinationCheckpointData));
            mock.Setup(p => p.IsContainer).Returns(isContainer);
            return mock;
        }

        [Test]
        public async Task RehydrateBlockBlob(
            [Values(true, false)] bool isSource)
        {
            string transferId = GetNewTransferId();
            string sourcePath = "https://storageaccount.blob.core.windows.net/container/blobsource";
            string destinationPath = "https://storageaccount.blob.core.windows.net/container/blobdest";
            string originalPath = isSource ? sourcePath : destinationPath;

            StorageResourceType sourceType = StorageResourceType.BlockBlob;
            StorageResourceType destinationType = StorageResourceType.BlockBlob;

            DataTransferProperties transferProperties = GetProperties(
                transferId,
                sourcePath,
                destinationPath,
                ToProviderId(sourceType),
                ToProviderId(destinationType),
                isContainer: false,
                GetSourceCheckpointData(BlobType.Block),
                GetDefaultDestinationCheckpointData(BlobType.Block)).Object;

            StorageResource storageResource = isSource
                ? await new BlobsStorageResourceProvider().FromSourceInternalHookAsync(transferProperties)
                : await new BlobsStorageResourceProvider().FromDestinationInternalHookAsync(transferProperties);

            Assert.AreEqual(originalPath, storageResource.Uri.AbsoluteUri);
            Assert.IsInstanceOf(typeof(BlockBlobStorageResource), storageResource);
        }

        [Test]
        public async Task RehydrateBlockBlob_Options()
        {
            string transferId = GetNewTransferId();
            string sourcePath = "https://storageaccount.blob.core.windows.net/container/blobsource";
            string destinationPath = "https://storageaccount.blob.core.windows.net/container/blobdest";

            StorageResourceType sourceType = StorageResourceType.BlockBlob;
            StorageResourceType destinationType = StorageResourceType.BlockBlob;

            BlobDestinationCheckpointData checkpointData = GetPopulatedDestinationCheckpointData(BlobType.Block, AccessTier.Cool);
            DataTransferProperties transferProperties = GetProperties(
                transferId,
                sourcePath,
                destinationPath,
                ToProviderId(sourceType),
                ToProviderId(destinationType),
                isContainer: false,
                GetSourceCheckpointData(BlobType.Block),
                checkpointData).Object;

            BlockBlobStorageResource storageResource = (BlockBlobStorageResource)await new BlobsStorageResourceProvider()
                    .FromDestinationInternalHookAsync(transferProperties);

            Assert.AreEqual(destinationPath, storageResource.Uri.AbsoluteUri);
            Assert.AreEqual(checkpointData.AccessTier, storageResource._options.AccessTier);
            Assert.AreEqual(checkpointData.Metadata, storageResource._options.Metadata);
            Assert.AreEqual(checkpointData.Tags, storageResource._options.Tags);
            Assert.AreEqual(checkpointData.ContentHeaders.ContentType, storageResource._options.HttpHeaders.ContentType);
            Assert.AreEqual(checkpointData.ContentHeaders.ContentEncoding, storageResource._options.HttpHeaders.ContentEncoding);
            Assert.AreEqual(checkpointData.ContentHeaders.ContentLanguage, storageResource._options.HttpHeaders.ContentLanguage);
            Assert.AreEqual(checkpointData.ContentHeaders.ContentDisposition, storageResource._options.HttpHeaders.ContentDisposition);
            Assert.AreEqual(checkpointData.ContentHeaders.CacheControl, storageResource._options.HttpHeaders.CacheControl);
        }

        [Test]
        public async Task RehydratePageBlob(
            [Values(true, false)] bool isSource)
        {
            string transferId = GetNewTransferId();
            string sourcePath = "https://storageaccount.blob.core.windows.net/container/blobsource";
            string destinationPath = "https://storageaccount.blob.core.windows.net/container/blobdest";
            string originalPath = isSource ? sourcePath : destinationPath;

            StorageResourceType sourceType = StorageResourceType.PageBlob;
            StorageResourceType destinationType = StorageResourceType.PageBlob;

            DataTransferProperties transferProperties = GetProperties(
                transferId,
                sourcePath,
                destinationPath,
                ToProviderId(sourceType),
                ToProviderId(destinationType),
                isContainer: false,
                GetSourceCheckpointData(BlobType.Page),
                GetDefaultDestinationCheckpointData(BlobType.Page)).Object;

            StorageResource storageResource = isSource
                    ? await new BlobsStorageResourceProvider().FromSourceInternalHookAsync(transferProperties)
                    : await new BlobsStorageResourceProvider().FromDestinationInternalHookAsync(transferProperties);

            Assert.AreEqual(originalPath, storageResource.Uri.AbsoluteUri);
            Assert.IsInstanceOf(typeof(PageBlobStorageResource), storageResource);
        }

        [Test]
        public async Task RehydratePageBlob_Options()
        {
            string transferId = GetNewTransferId();
            string sourcePath = "https://storageaccount.blob.core.windows.net/container/blobsource";
            string destinationPath = "https://storageaccount.blob.core.windows.net/container/blobdest";

            StorageResourceType sourceType = StorageResourceType.PageBlob;
            StorageResourceType destinationType = StorageResourceType.PageBlob;

            BlobDestinationCheckpointData checkpointData = GetPopulatedDestinationCheckpointData(BlobType.Page, AccessTier.P30);
            DataTransferProperties transferProperties = GetProperties(
                transferId,
                sourcePath,
                destinationPath,
                ToProviderId(sourceType),
                ToProviderId(destinationType),
                isContainer: false,
                GetSourceCheckpointData(BlobType.Page),
                checkpointData).Object;

            PageBlobStorageResource storageResource = (PageBlobStorageResource)await new BlobsStorageResourceProvider()
                    .FromDestinationInternalHookAsync(transferProperties);

            Assert.AreEqual(destinationPath, storageResource.Uri.AbsoluteUri);
            Assert.AreEqual(checkpointData.AccessTier, storageResource._options.AccessTier);
            Assert.AreEqual(checkpointData.Metadata, storageResource._options.Metadata);
            Assert.AreEqual(checkpointData.Tags, storageResource._options.Tags);
            Assert.AreEqual(checkpointData.ContentHeaders.ContentType, storageResource._options.HttpHeaders.ContentType);
            Assert.AreEqual(checkpointData.ContentHeaders.ContentEncoding, storageResource._options.HttpHeaders.ContentEncoding);
            Assert.AreEqual(checkpointData.ContentHeaders.ContentLanguage, storageResource._options.HttpHeaders.ContentLanguage);
            Assert.AreEqual(checkpointData.ContentHeaders.ContentDisposition, storageResource._options.HttpHeaders.ContentDisposition);
            Assert.AreEqual(checkpointData.ContentHeaders.CacheControl, storageResource._options.HttpHeaders.CacheControl);
        }

        [Test]
        public async Task RehydrateAppendBlob(
            [Values(true, false)] bool isSource)
        {
            string transferId = GetNewTransferId();
            string sourcePath = "https://storageaccount.blob.core.windows.net/container/blobsource";
            string destinationPath = "https://storageaccount.blob.core.windows.net/container/blobdest";
            string originalPath = isSource ? sourcePath : destinationPath;

            StorageResourceType sourceType = StorageResourceType.AppendBlob;
            StorageResourceType destinationType = StorageResourceType.AppendBlob;

            DataTransferProperties transferProperties = GetProperties(
                transferId,
                sourcePath,
                destinationPath,
                ToProviderId(sourceType),
                ToProviderId(destinationType),
                isContainer: false,
                GetSourceCheckpointData(BlobType.Append),
                GetDefaultDestinationCheckpointData(BlobType.Append)).Object;

            StorageResource storageResource = isSource
                    ? await new BlobsStorageResourceProvider().FromSourceInternalHookAsync(transferProperties)
                    : await new BlobsStorageResourceProvider().FromDestinationInternalHookAsync(transferProperties);

            Assert.AreEqual(originalPath, storageResource.Uri.AbsoluteUri);
            Assert.IsInstanceOf(typeof(AppendBlobStorageResource), storageResource);
        }

        [Test]
        public async Task RehydrateAppendBlob_Options()
        {
            string transferId = GetNewTransferId();
            string sourcePath = "https://storageaccount.blob.core.windows.net/container/blobsource";
            string destinationPath = "https://storageaccount.blob.core.windows.net/container/blobdest";

            StorageResourceType sourceType = StorageResourceType.AppendBlob;
            StorageResourceType destinationType = StorageResourceType.AppendBlob;

            BlobDestinationCheckpointData checkpointData = GetPopulatedDestinationCheckpointData(BlobType.Append, accessTier: default);
            DataTransferProperties transferProperties = GetProperties(
                transferId,
                sourcePath,
                destinationPath,
                ToProviderId(sourceType),
                ToProviderId(destinationType),
                isContainer: false,
                GetSourceCheckpointData(BlobType.Append),
                checkpointData).Object;

            AppendBlobStorageResource storageResource = (AppendBlobStorageResource)await new BlobsStorageResourceProvider()
                .FromDestinationInternalHookAsync(transferProperties);

            Assert.AreEqual(destinationPath, storageResource.Uri.AbsoluteUri);
            Assert.AreEqual(checkpointData.AccessTier, storageResource._options.AccessTier);
            Assert.AreEqual(checkpointData.Metadata, storageResource._options.Metadata);
            Assert.AreEqual(checkpointData.Tags, storageResource._options.Tags);
            Assert.AreEqual(checkpointData.ContentHeaders.ContentType, storageResource._options.HttpHeaders.ContentType);
            Assert.AreEqual(checkpointData.ContentHeaders.ContentEncoding, storageResource._options.HttpHeaders.ContentEncoding);
            Assert.AreEqual(checkpointData.ContentHeaders.ContentLanguage, storageResource._options.HttpHeaders.ContentLanguage);
            Assert.AreEqual(checkpointData.ContentHeaders.ContentDisposition, storageResource._options.HttpHeaders.ContentDisposition);
            Assert.AreEqual(checkpointData.ContentHeaders.CacheControl, storageResource._options.HttpHeaders.CacheControl);
        }

        [Test]
        public async Task RehydrateBlobContainer(
            [Values(true, false)] bool isSource)
        {
            string transferId = GetNewTransferId();
            List<string> sourcePaths = new List<string>();
            string sourceParentPath = "https://storageaccount.blob.core.windows.net/sourcecontainer";
            List<string> destinationPaths = new List<string>();
            string destinationParentPath = "https://storageaccount.blob.core.windows.net/destcontainer";
            int jobPartCount = 10;
            for (int i = 0; i < jobPartCount; i++)
            {
                string childPath = DataProvider.GetNewString(5);
                sourcePaths.Add(string.Join("/", sourceParentPath, childPath));
                destinationPaths.Add(string.Join("/", destinationParentPath, childPath));
            }

            StorageResourceType sourceType = StorageResourceType.BlockBlob;
            StorageResourceType destinationType = StorageResourceType.BlockBlob;

            string originalPath = isSource ? sourceParentPath : destinationParentPath;

            DataTransferProperties transferProperties = GetProperties(
                transferId,
                sourceParentPath,
                destinationParentPath,
                ToProviderId(sourceType),
                ToProviderId(destinationType),
                isContainer: true,
                GetSourceCheckpointData(BlobType.Block),
                GetDefaultDestinationCheckpointData(BlobType.Block)).Object;

            StorageResource storageResource = isSource
                    ? await new BlobsStorageResourceProvider().FromSourceInternalHookAsync(transferProperties)
                    : await new BlobsStorageResourceProvider().FromDestinationInternalHookAsync(transferProperties);

            Assert.AreEqual(originalPath, storageResource.Uri.AbsoluteUri);
            Assert.IsInstanceOf(typeof(BlobStorageResourceContainer), storageResource);
        }
    }
}<|MERGE_RESOLUTION|>--- conflicted
+++ resolved
@@ -61,21 +61,12 @@
                 headers,
                 accessTier,
                 DataProvider.BuildMetadata(),
-<<<<<<< HEAD
-                DataProvider.BuildTags(),
-                "encryption-scope");
-=======
                 DataProvider.BuildTags());
->>>>>>> 5235895a
         }
 
         private static BlobDestinationCheckpointData GetDefaultDestinationCheckpointData(BlobType blobType)
         {
-<<<<<<< HEAD
-            return new BlobDestinationCheckpointData(blobType, default, default, default, default, default);
-=======
             return new BlobDestinationCheckpointData(blobType, default, default, default, default);
->>>>>>> 5235895a
         }
 
         private static byte[] GetBytes(BlobCheckpointData checkpointData)

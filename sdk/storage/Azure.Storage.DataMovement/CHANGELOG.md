# Release History

## 12.0.0-beta.5 (Unreleased)

### Features Added

### Breaking Changes

### Bugs Fixed
- Fixed a bug where `ChannelClosedException` could occur and be sent as an event to `ItemTransferFailed` when there was a failure during a transfer.

### Other Changes

## 12.0.0-beta.4 (2023-12-05)

### Features Added
- Added support for `TransferManager.ResumeAllTransfersAsync` to resume all transfers that can be resumed.

### Breaking Changes
- [BREAKING CHANGE] Renamed `StorageResourceSingle` to `StorageResourceItem`
- [BREAKING CHANGE] Renamed `StorageResource.MaxChunkSize` to `MaxSupportedChunkSize`.
- [BREAKING CHANGE] Made the following members `public` to `protected internal` members (including all derived classes):
    - `StorageResource.IsContainer`
    - `StorageResourceContainer.GetStorageResourcesAsync`
    - `StorageResourceItem.Length`
    - `StorageResourceItem.MaxSupportedChunkSize`
    - `StorageResourceItem.ResourceId`
    - `StorageResourceItem.TransferType`
    - `StorageResourceItem.CompleteTransferAsync`
    - `StorageResourceItem.CopyBlockFromUriAsync`
    - `StorageResourceItem.CopyFromUriAsync`
    - `StorageResourceItem.DeleteIfExistsAsync`
    - `StorageResourceItem.GetCopyAuthorizationHeaderAsync`
    - `StorageResourceItem.GetPropertiesAsync`
    - `StorageResourceItem.ReadStreamAsync`
    - `StorageResourceItem.WriteFromStreamAsync`
- [BREAKING CHANGE] Renamed `DataTransfer.AwaitCompletion` to `DataTransfer.WaitForCompletionAsync`
- [BREAKING CHANGE] Renamed `DataTransfer.EnsureCompleted` to `DataTransfer.WaitForCompletion`
- [BREAKING CHANGE] Renamed `DataTransfer.PauseIfRunningAsync` to `DataTransfer.PauseAsync`
- [BREAKING CHANGE] Removed `Azure.Storage.DataMovement.Models` and moved all classes to the `Azure.Storage.DataMovement` namespace
- [BREAKING CHANGE] Removed `Azure.Storage.DataMovement.Models.JobPlan` and replaced with `Azure.Storage.DataMovement.JobPlan` (has no public effect since it's internal)
- [BREAKING CHANGE] Removed `DataTransfer.PauseTransferIfRunningAsync(DataTransfer)`
- [BREAKING CHANGE] Renamed `DataTransferProperties.SourceScheme`.
- [BREAKING CHANGE] Removed `DataTransferProperties.DestinationScheme`.
- [BREAKING CHANGE] Removed `StorageResourceType` including removing `StorageResourceProperties.ResourceType`
- [BREAKING CHANGE] Removed `ServiceCopyStatus` including removing `StorageResourceProperties.CopyStatus`
- [BREAKING CHANGE] Renamed `TransferOptions` to `DataTransferOptions`
- [BREAKING CHANGE] Renamed `TransferCheckpointerOptions` to `TransferCheckpointStoreOptions`
- [BREAKING CHANGE] Renamed `TransferOptions.TransferFailed` to `DataTransferOptions.ItemTransferFailed`
- [BREAKING CHANGE] Renamed `TransferOptions.SingleTransferCompleted` to `DataTransferOptions.ItemTransferCompleted`
- [BREAKING CHANGE] Renamed `TransferOptions.TransferSkipped` to `DataTransferOptions.ItemTransferSkipped`
- [BREAKING CHANGE] Renamed `TransferOptions.TransferStatus` to `TransferOptions.TransferStatusChanged`
- [BREAKING CHANGE] Renamed `SingleTransferCompletedEventArgs` to `TransferItemCompletedEventArgs`
- [BREAKING CHANGE] Renamed `TransferItemFailedEventArgs` to `TransferItemFailedEventArgs`
- [BREAKING CHANGE] Renamed `TransferItemSkippedEventArgs` to `TransferItemSkippedEventArgs`
- [BREAKING CHANGE] Renamed `TransferStatusEventArgs.StorageTransferStatus` to `TransferStatus`
- [BREAKING CHANGE] Renamed `StorageResourceItem.WriteFromStreamAsync` to `CopyFromStreamAsync`
- [BREAKING CHANGE] Renamed `StorageResourceContainer.GetChildStorageResource` to `StorageResourceContainer.GetStorageResourceReference`
- [BREAKING CHANGE] Renamed `ReadStreamStorageResourceResult` to `StorageResourceReadStreamResult`
- [BREAKING CHANGE] Changed constructor `StorageResourceReadStreamResult(Stream)` from public to internal
- [BREAKING CHANGE] Removed `LocalStorageResourceProvider.MakeResource`. Instead use `LocalFilesStorageResourceProvider.FromFile()` and `.FromDirectory()` to obtain a Local `StorageResource`.
- [BREAKING CHANGE] Renamed `ErrorHandlingBehavior` to `DataTransferErrorMode`
- [BREAKING CHANGE] Renamed `DataTransferErrorMode.StopOnAllFailures` to `StopOnAnyFailure`
- [BREAKING CHANGE] Renamed `TransferType` to `DataTransferOrder`
- [BREAKING CHANGE] Renamed `DataTransferOrder.Concurrent` to `Unordered`
- [BREAKING CHANGE] Renamed `StorageTransferStatus` to `DataTransferStatus`
- [BREAKING CHANGE] Changed `DataTransferStatus` from `enum` to a `class`.
- [BREAKING CHANGE] Renamed `StorageResourceCreateMode` to `StorageResourceCreationPreference`.
- [BREAKING CHANGE] Renamed `StorageResourceCreationPreference` values from `Fail` to `FailIfExists`, `Overwrite` to `OverwriteIfExists`, `Skip` to `SkipIfExists` and `None` to `Default` which will default to `FailIfExists`.
- [BREAKING CHANGE] Renamed `DataTransferOptions.CreateMode` to `CreationPreference`.
- [BREAKING CHANGE] Changed `StorageTransferProgress` constructor from `public` to `protected internal`. 
- [BREAKING CHANGE] Renamed `StorageTransferProgress` to `DataTransferProgress`.
- [BREAKING CHANGE] Renamed `StorageTransferEventArgs` to `DataTransferEventArgs`.
- [BREAKING CHANGE] Removed `position` parameter from `StorageResourceSingle.WriteFromStreamAsync`. Use `StorageResourceWriteToOffsetOptions.Position` instead.
- [BREAKING CHANGE] Made parameter `completeLength` from `StorageResourceSingle.CopyBlockFromUriAsync` mandatory.
- [BREAKING CHANGE] Moved `DataTransferOptions.ProgressHandler` to `DataTransferOptions.ProgressHandlerOptions`.
- [BREAKING CHANGE] Removed default constructor for `ProgressHandlerOptions`. Use `ProgressHandlerOptions(IProgress<DataTransferProgress>, bool)` instead.
- [BREAKING CHANGE] Removed `StorageResource.CanProduceUri` (including it's derived classes).
- [BREAKING CHANGE] Removed `StorageResource.Path`, use `StorageResource.Uri` instead.
- [BREAKING CHANGE] Moved `DataTransferProperties` to the parent namespace, `Azure.Storage.DataMovement`.
- [BREAKING CHANGE] Removed `DataTransferProperties.SourcePath`. Instead use `DataTransferProperties.SourceUri`.
- [BREAKING CHANGE] Removed `DataTransferProperties.DestinationPath`. Instead use `DataTransferProperties.DestinationUri`.
- [BREAKING CHANGE] Changed `StorageResourceCheckpointData.Serialize()` from `public` to `protected internal`
- [BREAKING CHANGE] Made the following from `public` to `internal` (Use `LocalStorageResourceProvider` instead to create `StorageResource`s) :
    - `LocalDirectoryStorageResourceContainer`
    - `LocalFileStorageResource`

### Bugs Fixed
- Fixed bug where if a transfer was in a failed state, and during clean up an exception was thrown the transfer would throw or hang.
<<<<<<< HEAD

### Other Changes
=======
>>>>>>> 5235895a

## 12.0.0-beta.3 (2023-07-11)

### Features Added
- `TransferManager` new API `PauseAllRunningTransfersAsync`.
- Added support for `TransferManager.GetTransfers`, to retrieve the list of transfers in the `TransferManager`.
- Added support for tracking progress of transfers. See `TransferOptions.ProgressHandler` and `TransferOptions.ProgressHandlerOptions`.
- Added `TransferManager.GetResumableTransfers` to get information about transfers that can be resumed.
- Added support for `Transfermanager.ResumeTransferAsync` to resume a transfer.
- Added support authorization using Azure Active Directory when using Service to Service Copy. 

### Breaking Changes
- [BREAKING CHANGE] Altered API signatures on `TransferManager` and `DataTransfer` for pausing.
- [BREAKING CHANGE] `StorageResouceContainer.GetParentStorageResourceContainer()` removed.
- [BREAKING CHANGE] Updated `StorageResource.CompleteTransferAsync` to have an added overwrite parameter: `StorageResource.CompleteTransferAsync(bool overwrite, CancellationToken cancellationToken = default)`.
- [BREAKING CHANGE] Renamed `StorageResource` to `StorageResourceSingle` and `StorageResourceBase` to `StorageResouce`.
- [BREAKING CHANGE] Combined both `TransferManager.StartTransferAsync` methods into one that accepts single or container resources. All existing calls should continue to work due to inheritence.
- [BREAKING CHANGE] Renamed `ErrorHandlingOptions` to `ErrorHandlingBehavior`.
- [BREAKING CHANGE] Changed type of `StorageResource.CanProduceUri` to `bool`.
- [BREAKING CHANGE] Removed `TransferOptions.ResumeFromCheckpointId`. Use `Transfermanager.ResumeTransferAsync` to resume a transfer instead.

### Bugs Fixed
- Fix to prevent empty strings or null to be passed as paths for `LocalFileStorageResource` and `LocalDirectoryStorageResourceContainer`.
- Fixed `ErrorHandlingOptions.ContinueOnFailure` not be respected.
- Fixed bug where resuming a transfer where the source and destination is a `StorageResourceContainer` would throw a null reference exception. 
- Fixed bug when downloading zero length `StorageResource`s in a `StorageResourceContainer` will throw an exception.

## 12.0.0-beta.2 (2023-04-26)
- [BREAKING CHANGE] Combined `SingleTransferOptions` and `ContainerTransferOptions` into `TransferOptions`.
- [BREAKING CHANGE] If `TransferOptions.CreateMode` is not specified, it will default to `StorageResourceCreateMode.Fail` instead of `Overwrite`.
- Fix to prevent thread starvation on the DataTransfer.AwaitCompletion
- Fix to prevent unnecessary OperationCancelledException's showing up in the TransferOptions.TransferFailed when cancelling a job.

## 12.0.0-beta.1 (2022-12-15)
- This preview is the first release of a ground-up rewrite of our client data movement
libraries to ensure consistency, idiomatic design, productivity, and an
excellent developer experience.  It was created following the Azure SDK Design
Guidelines for .NET at https://azuresdkspecs.z5.web.core.windows.net/DotNetSpec.html.

For more information, please visit: https://aka.ms/azure-sdk-preview1-net.<|MERGE_RESOLUTION|>--- conflicted
+++ resolved
@@ -87,11 +87,6 @@
 
 ### Bugs Fixed
 - Fixed bug where if a transfer was in a failed state, and during clean up an exception was thrown the transfer would throw or hang.
-<<<<<<< HEAD
-
-### Other Changes
-=======
->>>>>>> 5235895a
 
 ## 12.0.0-beta.3 (2023-07-11)
 

--- conflicted
+++ resolved
@@ -109,24 +109,14 @@
                   cancellationToken: job._cancellationToken,
                   jobPartStatus: jobPartStatus,
                   length: default)
-<<<<<<< HEAD
-        {
-        }
-
-        public async ValueTask DisposeAsync()
-=======
->>>>>>> 5235895a
-        {
-        }
-
-<<<<<<< HEAD
-=======
+        {
+        }
+
         public void Dispose()
         {
             DisposeHandlers();
         }
 
->>>>>>> 5235895a
         /// <summary>
         /// Called when creating a job part from a single transfer.
         /// </summary>
@@ -328,25 +318,8 @@
                         completeLength: expectedLength,
                         cancellationToken: _cancellationToken).ConfigureAwait(false);
                 }
-<<<<<<< HEAD
-            }
-            catch (RequestFailedException ex)
-            when (ex.ErrorCode == "BlobAlreadyExists" && _createMode == StorageResourceCreationPreference.SkipIfExists)
-            {
-                await InvokeSkippedArg().ConfigureAwait(false);
-            }
-            catch (InvalidOperationException ex)
-            when (ex.Message.Contains("Cannot overwrite file.") && _createMode == StorageResourceCreationPreference.SkipIfExists)
-            {
-                await InvokeSkippedArg().ConfigureAwait(false);
-            }
-            catch (Exception ex)
-            {
-                await InvokeFailedArg(ex).ConfigureAwait(false);
-=======
 
                 ReportBytesWritten(blockSize);
->>>>>>> 5235895a
             }
         }
 

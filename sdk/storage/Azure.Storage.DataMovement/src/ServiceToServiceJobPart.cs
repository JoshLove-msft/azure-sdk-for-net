﻿// Copyright (c) Microsoft Corporation. All rights reserved.
// Licensed under the MIT License.

using System;
using System.Collections.Generic;
using System.Globalization;
using System.Threading;
using System.Threading.Tasks;

namespace Azure.Storage.DataMovement
{
    internal class ServiceToServiceJobPart : JobPartInternal, IDisposable
    {
        public delegate Task CommitBlockTaskInternal(CancellationToken cancellationToken);
        public CommitBlockTaskInternal CommitBlockTask { get; internal set; }

        /// <summary>
        ///  Will handle the calling the commit block list API once
        ///  all commit blocks have been uploaded.
        /// </summary>
        private CommitChunkHandler _commitBlockHandler;

        /// <summary>
        /// Creating job part based on a single transfer job
        /// </summary>
        private ServiceToServiceJobPart(ServiceToServiceTransferJob job, int partNumber)
            : base(dataTransfer: job._dataTransfer,
                  partNumber: partNumber,
                  sourceResource: job._sourceResource,
                  destinationResource: job._destinationResource,
                  transferChunkSize: job._maximumTransferChunkSize,
                  initialTransferSize: job._initialTransferSize,
                  errorHandling: job._errorMode,
                  createMode: job._creationPreference,
                  checkpointer: job._checkpointer,
                  progressTracker: job._progressTracker,
                  arrayPool: job.UploadArrayPool,
                  jobPartEventHandler: job.GetJobPartStatus(),
                  statusEventHandler: job.TransferStatusEventHandler,
                  failedEventHandler: job.TransferFailedEventHandler,
                  skippedEventHandler: job.TransferSkippedEventHandler,
                  singleTransferEventHandler: job.TransferItemCompletedEventHandler,
                  clientDiagnostics: job.ClientDiagnostics,
                  cancellationToken: job._cancellationToken)
        {
        }

        /// <summary>
        /// Creating transfer job based on a storage resource created from listing.
        /// </summary>
        private ServiceToServiceJobPart(
            ServiceToServiceTransferJob job,
            int partNumber,
            StorageResourceItem sourceResource,
            StorageResourceItem destinationResource,
            long? length = default)
            : base(dataTransfer: job._dataTransfer,
                  partNumber: partNumber,
                  sourceResource: sourceResource,
                  destinationResource: destinationResource,
                  transferChunkSize: job._maximumTransferChunkSize,
                  initialTransferSize: job._initialTransferSize,
                  errorHandling: job._errorMode,
                  createMode: job._creationPreference,
                  checkpointer: job._checkpointer,
                  progressTracker: job._progressTracker,
                  arrayPool: job.UploadArrayPool,
                  jobPartEventHandler: job.GetJobPartStatus(),
                  statusEventHandler: job.TransferStatusEventHandler,
                  failedEventHandler: job.TransferFailedEventHandler,
                  skippedEventHandler: job.TransferSkippedEventHandler,
                  singleTransferEventHandler: job.TransferItemCompletedEventHandler,
                  clientDiagnostics: job.ClientDiagnostics,
                  cancellationToken: job._cancellationToken,
                  jobPartStatus: default,
                  length: length)
        {
        }

        /// <summary>
        /// Creating transfer job based on a checkpoint file.
        /// </summary>
        private ServiceToServiceJobPart(
            ServiceToServiceTransferJob job,
            int partNumber,
            StorageResourceItem sourceResource,
            StorageResourceItem destinationResource,
            DataTransferStatus jobPartStatus,
            long initialTransferSize,
            long transferChunkSize,
            StorageResourceCreationPreference createPreference)
            : base(dataTransfer: job._dataTransfer,
                  partNumber: partNumber,
                  sourceResource: sourceResource,
                  destinationResource: destinationResource,
                  transferChunkSize: transferChunkSize,
                  initialTransferSize: initialTransferSize,
                  errorHandling: job._errorMode,
                  createMode: createPreference,
                  checkpointer: job._checkpointer,
                  progressTracker: job._progressTracker,
                  arrayPool: job.UploadArrayPool,
                  jobPartEventHandler: job.GetJobPartStatus(),
                  statusEventHandler: job.TransferStatusEventHandler,
                  failedEventHandler: job.TransferFailedEventHandler,
                  skippedEventHandler: job.TransferSkippedEventHandler,
                  singleTransferEventHandler: job.TransferItemCompletedEventHandler,
                  clientDiagnostics: job.ClientDiagnostics,
                  cancellationToken: job._cancellationToken,
                  jobPartStatus: jobPartStatus,
                  length: default)
<<<<<<< HEAD
        {
        }

        public async ValueTask DisposeAsync()
=======
>>>>>>> 5235895a
        {
        }

<<<<<<< HEAD
=======
        public void Dispose()
        {
            DisposeHandlers();
        }

>>>>>>> 5235895a
        /// <summary>
        /// Called when creating a job part from a single transfer.
        /// </summary>
        public static async Task<ServiceToServiceJobPart> CreateJobPartAsync(
            ServiceToServiceTransferJob job,
            int partNumber)
        {
            // Create Job Part file as we're initializing the job part
            ServiceToServiceJobPart part = new ServiceToServiceJobPart(job, partNumber);
            await part.AddJobPartToCheckpointerAsync().ConfigureAwait(false);
            return part;
        }

        /// <summary>
        /// Called when creating a job part from a container transfer.
        /// </summary>
        public static async Task<ServiceToServiceJobPart> CreateJobPartAsync(
            ServiceToServiceTransferJob job,
            int partNumber,
            StorageResourceItem sourceResource,
            StorageResourceItem destinationResource,
            long? length = default)
        {
            // Create Job Part file as we're initializing the job part
            ServiceToServiceJobPart part = new ServiceToServiceJobPart(
                job: job,
                partNumber: partNumber,
                sourceResource: sourceResource,
                destinationResource: destinationResource,
                length: length);
            await part.AddJobPartToCheckpointerAsync().ConfigureAwait(false);
            return part;
        }

        /// <summary>
        /// Called when creating a job part from a checkpoint file on resume.
        /// </summary>
        public static ServiceToServiceJobPart CreateJobPartFromCheckpoint(
            ServiceToServiceTransferJob job,
            int partNumber,
            StorageResourceItem sourceResource,
            StorageResourceItem destinationResource,
            DataTransferStatus jobPartStatus,
            long initialTransferSize,
            long transferChunkSize,
            StorageResourceCreationPreference createPreference)
        {
            return new ServiceToServiceJobPart(
                job: job,
                partNumber: partNumber,
                sourceResource: sourceResource,
                destinationResource: destinationResource,
                jobPartStatus: jobPartStatus,
                initialTransferSize: initialTransferSize,
                transferChunkSize: transferChunkSize,
                createPreference: createPreference);
        }

        public override async Task ProcessPartToChunkAsync()
        {
            await OnTransferStateChangedAsync(DataTransferState.InProgress).ConfigureAwait(false);

            // Attempt to get the length, it's possible the file could
            // not be accessible (or does not exist).
            long? fileLength = _sourceResource.Length;
            if (!fileLength.HasValue)
            {
                try
                {
                    StorageResourceProperties properties = await _sourceResource.GetPropertiesAsync(_cancellationToken).ConfigureAwait(false);
                    fileLength = properties.ContentLength;
                }
                catch (Exception ex)
                {
                    // TODO: logging when given the event handler
                    await InvokeFailedArg(ex).ConfigureAwait(false);
                    return;
                }
            }
            if (!fileLength.HasValue)
            {
                await InvokeFailedArg(Errors.UnableToGetLength()).ConfigureAwait(false);
                return;
            }
            long length = fileLength.Value;

            // Perform a single copy operation
            if (_initialTransferSize >= length)
            {
                await QueueChunkToChannelAsync(
                    async () =>
                    await StartSingleCallCopy(length).ConfigureAwait(false))
                    .ConfigureAwait(false);
                return;
            }

            // Perform a series of chunk copies followed by a commit
            long blockSize = _transferChunkSize;

            _commitBlockHandler = GetCommitController(
                expectedLength: length,
                blockSize: blockSize,
                this,
                _destinationResource.TransferType);
            // If we cannot upload in one shot, initiate the parallel block uploader
            if (await CreateDestinationResource(length, blockSize).ConfigureAwait(false))
            {
                List<(long Offset, long Length)> commitBlockList = GetRangeList(blockSize, length);
                if (_destinationResource.TransferType == DataTransferOrder.Unordered)
                {
                    await QueueStageBlockRequests(commitBlockList, length).ConfigureAwait(false);
                }
                else // Sequential
                {
                    // Queue the first partitioned block task
                    await QueueStageBlockRequest(commitBlockList[0].Offset, commitBlockList[0].Length, length).ConfigureAwait(false);
                }
            }
            else
            {
                await CheckAndUpdateCancellationStateAsync().ConfigureAwait(false);
            }
        }

        internal async Task StartSingleCallCopy(long completeLength)
        {
            try
            {
                StorageResourceCopyFromUriOptions options =
                    await GetCopyFromUriOptionsAsync(_cancellationToken).ConfigureAwait(false);
                await _destinationResource.CopyFromUriAsync(
                    sourceResource: _sourceResource,
                    overwrite: _createMode == StorageResourceCreationPreference.OverwriteIfExists,
                    completeLength: completeLength,
                    options: options,
                    cancellationToken: _cancellationToken).ConfigureAwait(false);

                ReportBytesWritten(completeLength);
                await OnTransferStateChangedAsync(DataTransferState.Completed).ConfigureAwait(false);
            }
            catch (RequestFailedException exception)
                when (_createMode == StorageResourceCreationPreference.SkipIfExists
                 && exception.ErrorCode == "BlobAlreadyExists")
            {
                await InvokeSkippedArg().ConfigureAwait(false);
            }
            catch (InvalidOperationException ex)
            when (_createMode == StorageResourceCreationPreference.SkipIfExists
                && ex.Message.Contains("Cannot overwrite file."))
            {
                await InvokeSkippedArg().ConfigureAwait(false);
            }
            catch (Exception ex)
            {
                await InvokeFailedArg(ex).ConfigureAwait(false);
            }
        }

        /// <summary>
        /// Creates the destination if necessary, and overwrites if necessary.
        /// Will return false if no further upload of the blob is necessary
        /// </summary>
        /// <returns></returns>
        internal async Task<bool> CreateDestinationResource(long length, long blockSize)
        {
            try
            {
                StorageResourceCopyFromUriOptions options =
                    await GetCopyFromUriOptionsAsync(_cancellationToken).ConfigureAwait(false);
                await _destinationResource.CopyBlockFromUriAsync(
                    sourceResource: _sourceResource,
                    overwrite: _createMode == StorageResourceCreationPreference.OverwriteIfExists,
                    range: new HttpRange(0, blockSize),
                    completeLength: length,
                    options: options,
                    cancellationToken: _cancellationToken).ConfigureAwait(false);

                // Report first chunk written to progress tracker
                ReportBytesWritten(blockSize);

                if (blockSize == length)
                {
                    await CompleteTransferAsync().ConfigureAwait(false);
                    return false;
                }
                return true;
            }
            catch (RequestFailedException exception)
                when (_createMode == StorageResourceCreationPreference.SkipIfExists
                 && exception.ErrorCode == "BlobAlreadyExists")
            {
                await InvokeSkippedArg().ConfigureAwait(false);
            }
            catch (Exception ex)
            {
                await InvokeFailedArg(ex).ConfigureAwait(false);
            }
            return false;
        }

        #region CommitChunkController
        internal CommitChunkHandler GetCommitController(
            long expectedLength,
            long blockSize,
            ServiceToServiceJobPart jobPart,
            DataTransferOrder transferType)
        => new CommitChunkHandler(
            expectedLength,
            blockSize,
            GetBlockListCommitHandlerBehaviors(jobPart),
            transferType,
            ClientDiagnostics,
            _cancellationToken);

        internal static CommitChunkHandler.Behaviors GetBlockListCommitHandlerBehaviors(
            ServiceToServiceJobPart jobPart)
        {
            return new CommitChunkHandler.Behaviors
            {
                QueuePutBlockTask = jobPart.QueueStageBlockRequest,
                QueueCommitBlockTask = jobPart.CompleteTransferAsync,
                ReportProgressInBytes = jobPart.ReportBytesWritten,
                InvokeFailedHandler = jobPart.InvokeFailedArg,
            };
        }
        #endregion

        internal async Task CompleteTransferAsync()
        {
            try
            {
                // Apply necessary transfer completions on the destination.
                await _destinationResource.CompleteTransferAsync(
                    overwrite: _createMode == StorageResourceCreationPreference.OverwriteIfExists,
                    cancellationToken: _cancellationToken).ConfigureAwait(false);

                // Dispose the handlers
                DisposeHandlers();

                // Set completion status to completed
                await OnTransferStateChangedAsync(DataTransferState.Completed).ConfigureAwait(false);
            }
            catch (Exception ex)
            {
                await InvokeFailedArg(ex).ConfigureAwait(false);
            }
        }

        private async Task QueueStageBlockRequests(List<(long Offset, long Size)> commitBlockList, long expectedLength)
        {
            _queueingTasks = true;
            // Partition the stream into individual blocks
            foreach ((long Offset, long Length) block in commitBlockList)
            {
                if (_cancellationToken.IsCancellationRequested)
                {
                    break;
                }

                // Queue partitioned block task
                await QueueStageBlockRequest(block.Offset, block.Length, expectedLength).ConfigureAwait(false);
            }

            _queueingTasks = false;
            await CheckAndUpdateCancellationStateAsync().ConfigureAwait(false);
        }

<<<<<<< HEAD
=======
        private Task QueueStageBlockRequest(long offset, long blockSize, long expectedLength)
        {
            return QueueChunkToChannelAsync(
                async () =>
                await PutBlockFromUri(
                    offset,
                    blockSize,
                    expectedLength).ConfigureAwait(false));
        }

>>>>>>> 5235895a
        internal async Task PutBlockFromUri(
            long offset,
            long blockLength,
            long expectedLength)
        {
            try
            {
                StorageResourceCopyFromUriOptions options =
                    await GetCopyFromUriOptionsAsync(_cancellationToken).ConfigureAwait(false);
                await _destinationResource.CopyBlockFromUriAsync(
                    sourceResource: _sourceResource,
                    overwrite: _createMode == StorageResourceCreationPreference.OverwriteIfExists,
                    range: new HttpRange(offset, blockLength),
                    completeLength: expectedLength,
                    options: options,
                    cancellationToken: _cancellationToken).ConfigureAwait(false);

                // The chunk handler may have been disposed in failure case
                if (_commitBlockHandler != null)
                {
                    // Invoke event handler to keep track of all the stage blocks
                    await _commitBlockHandler.InvokeEvent(
                        new StageChunkEventArgs(
                            transferId: _dataTransfer.Id,
                            success: true,
                            offset: offset,
                            bytesTransferred: blockLength,
                            exception: default,
                            isRunningSynchronously: true,
                            cancellationToken: _cancellationToken)).ConfigureAwait(false);
                }
            }
            catch (RequestFailedException ex)
            when (_createMode == StorageResourceCreationPreference.OverwriteIfExists
                    && ex.ErrorCode == "BlobAlreadyExists")
            {
                // For Block Blobs this is a one off case because we don't create the blob
                // before uploading to it.
                if (_createMode == StorageResourceCreationPreference.FailIfExists)
                {
                    await InvokeFailedArg(ex).ConfigureAwait(false);
                }
                else // (_createMode == StorageResourceCreateMode.Skip)
                {
                    await InvokeSkippedArg().ConfigureAwait(false);
                }
            }
            catch (Exception ex)
            {
                if (_commitBlockHandler != null)
                {
                    await _commitBlockHandler.InvokeEvent(
                        new StageChunkEventArgs(
                            transferId: _dataTransfer.Id,
                            success: false,
                            offset: offset,
                            bytesTransferred: blockLength,
                            exception: ex,
                            isRunningSynchronously: true,
                            cancellationToken: _cancellationToken)).ConfigureAwait(false);
                }
                else
                {
                    // If the _commitBlockHandler has been disposed before we call to it
                    // we should at least filter the exception to error handling just in case.
                    await InvokeFailedArg(ex).ConfigureAwait(false);
                }
            }
        }

        public override async Task InvokeSkippedArg()
        {
            DisposeHandlers();
            await base.InvokeSkippedArg().ConfigureAwait(false);
        }

        public override async Task InvokeFailedArg(Exception ex)
        {
            DisposeHandlers();
            await base.InvokeFailedArg(ex).ConfigureAwait(false);
        }

        internal void DisposeHandlers()
        {
            if (_commitBlockHandler != default)
            {
                _commitBlockHandler.Dispose();
                _commitBlockHandler = null;
            }
        }

        private async Task<StorageResourceCopyFromUriOptions> GetCopyFromUriOptionsAsync(CancellationToken cancellationToken)
        {
            StorageResourceCopyFromUriOptions options = default;
            HttpAuthorization authorization = await _sourceResource.GetCopyAuthorizationHeaderAsync(cancellationToken).ConfigureAwait(false);
            if (authorization != null)
            {
                options = new StorageResourceCopyFromUriOptions()
                {
                    SourceAuthentication = authorization
                };
            }
            return options;
        }
    }
}<|MERGE_RESOLUTION|>--- conflicted
+++ resolved
@@ -109,24 +109,14 @@
                   cancellationToken: job._cancellationToken,
                   jobPartStatus: jobPartStatus,
                   length: default)
-<<<<<<< HEAD
-        {
-        }
-
-        public async ValueTask DisposeAsync()
-=======
->>>>>>> 5235895a
-        {
-        }
-
-<<<<<<< HEAD
-=======
+        {
+        }
+
         public void Dispose()
         {
             DisposeHandlers();
         }
 
->>>>>>> 5235895a
         /// <summary>
         /// Called when creating a job part from a single transfer.
         /// </summary>
@@ -394,8 +384,6 @@
             await CheckAndUpdateCancellationStateAsync().ConfigureAwait(false);
         }
 
-<<<<<<< HEAD
-=======
         private Task QueueStageBlockRequest(long offset, long blockSize, long expectedLength)
         {
             return QueueChunkToChannelAsync(
@@ -406,7 +394,6 @@
                     expectedLength).ConfigureAwait(false));
         }
 
->>>>>>> 5235895a
         internal async Task PutBlockFromUri(
             long offset,
             long blockLength,

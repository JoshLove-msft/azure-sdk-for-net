﻿// Copyright (c) Microsoft Corporation. All rights reserved.
// Licensed under the MIT License.

namespace Azure.Storage.DataMovement
{
    internal class DataMovementConstants
    {
        /// <summary>
        /// Constants of the Data Movement library
        /// </summary>
        internal const int InitialMainPoolSize = 32;
        internal const int InitialDownloadFileThreads = 32; // Max is 3000
        internal const int CpuTuningMultiplier = 16;
        internal const int MaxJobPartReaders = 64;
        internal const int MaxJobChunkTasks = 3000;
        internal const int StatusCheckInSec = 10;
        internal const int DefaultArrayPoolArraySize = 4 * 1024;

        internal const long DefaultInitialTransferSize = 32 * Constants.MB;
        internal const long DefaultChunkSize = 4 * Constants.MB;
<<<<<<< HEAD
=======

        public const char PathForwardSlashDelimiterChar = '/';
>>>>>>> 5235895a

        internal static class ConcurrencyTuner
        {
            internal const int StandardMultiplier = 2;
            internal const int BoostedMultiplier = StandardMultiplier * 2;
            internal const int TopOfBoostZone = 256; // boosted multiplier applies up to this many connections
            internal const int SlowdownFactor = 5;
            internal const double MinMulitplier = 1.19; // really this is 1.2, but use a little less to make the floating point comparisons robust
            internal const double FudgeFactor = 0.2;
        }

        /// <summary>
        /// If there are multiple log files or job state files
        ///
        /// if limit is reached the customer should clear out their folder.
        /// </summary>
        internal const int DuplicateFileNameLimit = 100;

        internal const string DefaultCheckpointerPath = ".azstoragedml";

        /// <summary>
        ///  Constants used for logger extensions
        /// </summary>
        internal static class Log
        {
            internal const string FileExtension = ".log";

            /// <summary>
            /// Log File information
            /// </summary>
            internal const string LogTime = "UTC Time: ";
            internal const string LibraryVersion = "Azure.Storage.DataMovement Version: ";
            internal const string OsEnvironment = "OS-Environment: ";
            internal const string OsArchitecture = "OS-Architecture: ";
            internal const string Closing = "Closing log ";
        }

        internal const int OneByte = 1;
        internal const int LongSizeInBytes = 8;
        internal const int IntSizeInBytes = 4;
        internal const int GuidSizeInBytes = 16;

        /// <summary>
        /// Constants used for job plan files.
        /// </summary>
        internal static class JobPlanFile
        {
            internal const string SchemaVersion_b1 = "b1";
            internal const string SchemaVersion = SchemaVersion_b1;

            internal const string FileExtension = ".ndm";

            internal const int VersionStrLength = 2;
            internal const int VersionStrNumBytes = VersionStrLength * 2;
            internal const int ProviderIdMaxLength = 5;
            internal const int ProviderIdNumBytes = ProviderIdMaxLength * 2;

            internal const int VersionIndex = 0;
            internal const int TransferIdIndex = VersionIndex + VersionStrNumBytes;
            internal const int CrateTimeIndex = TransferIdIndex + GuidSizeInBytes;
            internal const int OperationTypeIndex = CrateTimeIndex + LongSizeInBytes;
            internal const int SourceProviderIdIndex = OperationTypeIndex + OneByte;
            internal const int DestinationProviderIdIndex = SourceProviderIdIndex + ProviderIdNumBytes;
            internal const int IsContainerIndex = DestinationProviderIdIndex + ProviderIdNumBytes;
            internal const int EnumerationCompleteIndex = IsContainerIndex + OneByte;
            internal const int JobStatusIndex = EnumerationCompleteIndex + OneByte;
            internal const int ParentSourcePathOffsetIndex = JobStatusIndex + IntSizeInBytes;
            internal const int ParentSourcePathLengthIndex = ParentSourcePathOffsetIndex + IntSizeInBytes;
            internal const int ParentDestPathOffsetIndex = ParentSourcePathLengthIndex + IntSizeInBytes;
            internal const int ParentDestPathLengthIndex = ParentDestPathOffsetIndex + IntSizeInBytes;
            internal const int SourceCheckpointDataOffsetIndex = ParentDestPathLengthIndex + IntSizeInBytes;
            internal const int SourceCheckpointDataLengthIndex = SourceCheckpointDataOffsetIndex + IntSizeInBytes;
            internal const int DestinationCheckpointDataOffsetIndex = SourceCheckpointDataLengthIndex + IntSizeInBytes;
            internal const int DestinationCheckpointDataLengthIndex = DestinationCheckpointDataOffsetIndex + IntSizeInBytes;
            internal const int VariableLengthStartIndex = DestinationCheckpointDataLengthIndex + IntSizeInBytes;
        }

        /// <summary>
        /// Constants used for job part plan files.
        /// </summary>
        internal static class JobPartPlanFile
        {
            internal const string SchemaVersion_b1 = "b1";
            internal const string SchemaVersion_b2 = "b2";
            internal const string SchemaVersion_b3 = "b3";
            internal const string SchemaVersion = SchemaVersion_b3; // TODO: remove b for beta

            // Job Plan file extension. e.g. the file extension will look like {transferid}.{jobpartNumber}.ndmpart
            internal const string FileExtension = ".ndmpart";
            internal const int JobPartLength = 5;
            internal const int IdSize = 36; // Size of a guid with hyphens

            // UTF-8 encoding, so 2 bytes per char
            internal const int VersionStrLength = 2;
            internal const int VersionStrNumBytes = VersionStrLength * 2;
            internal const int TypeIdMaxStrLength = 10;
            internal const int TypeIdNumBytes = TypeIdMaxStrLength * 2;

            internal const int VersionIndex = 0;
            internal const int TransferIdIndex = VersionIndex + VersionStrNumBytes;
            internal const int PartNumberIndex = TransferIdIndex + GuidSizeInBytes;
            internal const int CreateTimeIndex = PartNumberIndex + LongSizeInBytes;
            internal const int SourceTypeIdIndex = CreateTimeIndex + LongSizeInBytes;
            internal const int DestinationTypeIdIndex = SourceTypeIdIndex + TypeIdNumBytes;
            internal const int SourcePathOffsetIndex = DestinationTypeIdIndex + TypeIdNumBytes;
            internal const int SourcePathLengthIndex = SourcePathOffsetIndex + IntSizeInBytes;
            internal const int DestinationPathOffsetIndex = SourcePathLengthIndex + IntSizeInBytes;
            internal const int DestinationPathLengthIndex = DestinationPathOffsetIndex + IntSizeInBytes;
            internal const int CreatePreferenceIndex = DestinationPathLengthIndex + IntSizeInBytes;
            internal const int InitialTransferSizeIndex = CreatePreferenceIndex + OneByte;
            internal const int ChunkSizeIndex = InitialTransferSizeIndex + LongSizeInBytes;
            internal const int PriorityIndex = ChunkSizeIndex + LongSizeInBytes;
            internal const int JobPartStatusIndex = PriorityIndex + OneByte;
            internal const int VariableLengthStartIndex = JobPartStatusIndex + IntSizeInBytes;
        }

        internal static class ErrorCode
        {
            internal static readonly string[] CannotOverwrite = { "BlobAlreadyExists", "Cannot overwrite file." };
            internal static readonly string[] AccessDenied = { "AuthenticationFailed", "AuthorizationFailure", "access denied" };
        }
    }
}<|MERGE_RESOLUTION|>--- conflicted
+++ resolved
@@ -18,11 +18,8 @@
 
         internal const long DefaultInitialTransferSize = 32 * Constants.MB;
         internal const long DefaultChunkSize = 4 * Constants.MB;
-<<<<<<< HEAD
-=======
 
         public const char PathForwardSlashDelimiterChar = '/';
->>>>>>> 5235895a
 
         internal static class ConcurrencyTuner
         {

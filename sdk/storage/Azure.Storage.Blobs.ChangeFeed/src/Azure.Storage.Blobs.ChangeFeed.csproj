--- conflicted
+++ resolved
@@ -4,11 +4,7 @@
   </PropertyGroup>
   <PropertyGroup>
     <AssemblyTitle>Microsoft Azure.Storage.Blobs.ChangeFeed client library</AssemblyTitle>
-<<<<<<< HEAD
-    <Version>12.0.0-preview.41</Version>
-=======
     <Version>12.0.0-preview.43</Version>
->>>>>>> 5235895a
     <DefineConstants>ChangeFeedSDK;$(DefineConstants)</DefineConstants>
     <PackageTags>Microsoft Azure Change Feed;Microsoft;Azure;Storage;StorageScalable;$(PackageCommonTags)</PackageTags>
     <Description>

﻿// Copyright (c) Microsoft Corporation. All rights reserved.
// Licensed under the MIT License.

using System;
using Azure.Core.TestFramework;

namespace Azure.Storage.Files.Shares.Tests
{
    [AttributeUsage(AttributeTargets.Class, AllowMultiple = true, Inherited = true)]
    public class ShareClientTestFixtureAttribute : ClientTestFixtureAttribute
    {
        public ShareClientTestFixtureAttribute(params object[] additionalParameters)
            : base(
                serviceVersions: new object[]
                {
                    ShareClientOptions.ServiceVersion.V2019_02_02,
                    ShareClientOptions.ServiceVersion.V2019_07_07,
                    ShareClientOptions.ServiceVersion.V2019_12_12,
                    ShareClientOptions.ServiceVersion.V2020_02_10,
                    ShareClientOptions.ServiceVersion.V2020_04_08,
                    ShareClientOptions.ServiceVersion.V2020_06_12,
                    ShareClientOptions.ServiceVersion.V2020_08_04,
                    ShareClientOptions.ServiceVersion.V2020_10_02,
                    ShareClientOptions.ServiceVersion.V2020_12_06,
                    ShareClientOptions.ServiceVersion.V2021_02_12,
                    ShareClientOptions.ServiceVersion.V2021_04_10,
                    ShareClientOptions.ServiceVersion.V2021_06_08,
                    ShareClientOptions.ServiceVersion.V2021_08_06,
                    ShareClientOptions.ServiceVersion.V2021_10_04,
                    ShareClientOptions.ServiceVersion.V2021_12_02,
                    ShareClientOptions.ServiceVersion.V2022_11_02,
                    ShareClientOptions.ServiceVersion.V2023_01_03,
                    ShareClientOptions.ServiceVersion.V2023_05_03,
                    ShareClientOptions.ServiceVersion.V2023_08_03,
                    ShareClientOptions.ServiceVersion.V2023_11_03,
<<<<<<< HEAD
=======
                    ShareClientOptions.ServiceVersion.V2024_02_04,
>>>>>>> 5235895a
                    StorageVersionExtensions.LatestVersion,
                    StorageVersionExtensions.MaxVersion
                },
                additionalParameters: additionalParameters)
        {
            RecordingServiceVersion = StorageVersionExtensions.MaxVersion;
            LiveServiceVersions = new object[] { StorageVersionExtensions.LatestVersion, };
        }
    }
}<|MERGE_RESOLUTION|>--- conflicted
+++ resolved
@@ -33,10 +33,7 @@
                     ShareClientOptions.ServiceVersion.V2023_05_03,
                     ShareClientOptions.ServiceVersion.V2023_08_03,
                     ShareClientOptions.ServiceVersion.V2023_11_03,
-<<<<<<< HEAD
-=======
                     ShareClientOptions.ServiceVersion.V2024_02_04,
->>>>>>> 5235895a
                     StorageVersionExtensions.LatestVersion,
                     StorageVersionExtensions.MaxVersion
                 },

--- conflicted
+++ resolved
@@ -4,15 +4,9 @@
   </PropertyGroup>
   <PropertyGroup>
     <AssemblyTitle>Microsoft Azure.Storage.Files.DataLake client library</AssemblyTitle>
-<<<<<<< HEAD
-    <Version>12.18.0-beta.1</Version>
-    <!--The ApiCompatVersion is managed automatically and should not generally be modified manually.-->
-    <ApiCompatVersion>12.17.0</ApiCompatVersion>
-=======
     <Version>12.18.0-beta.2</Version>
     <!--The ApiCompatVersion is managed automatically and should not generally be modified manually.-->
     <ApiCompatVersion>12.17.1</ApiCompatVersion>
->>>>>>> 5235895a
     <DefineConstants>DataLakeSDK;$(DefineConstants)</DefineConstants>
     <PackageTags>Microsoft Azure Storage Files;Microsoft;Azure;File;Files;Data Lake;Storage;StorageScalable;$(PackageCommonTags)</PackageTags>
     <DisableEnhancedAnalysis>true</DisableEnhancedAnalysis>

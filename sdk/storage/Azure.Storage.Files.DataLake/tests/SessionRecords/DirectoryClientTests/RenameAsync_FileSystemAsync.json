--- conflicted
+++ resolved
@@ -1,233 +1,144 @@
 {
   "Entries": [
     {
-      "RequestUri": "http://seannsecanary.blob.core.windows.net/test-filesystem-5e04e273-6bb7-3a6a-31e7-91550cff5c98?restype=container",
-      "RequestMethod": "PUT",
-      "RequestHeaders": {
-        "Authorization": "Sanitized",
-<<<<<<< HEAD
-        "traceparent": "00-edc8cba8b3f87341a2fdefcf104ab06b-84904b0e35bfb34e-00",
-        "User-Agent": [
-          "azsdk-net-Storage.Files.DataLake/12.1.0-dev.20200403.1",
-=======
-        "traceparent": "00-aaaa1219f35be6468951506dc09a1667-100ba7928a22364a-00",
-        "User-Agent": [
-          "azsdk-net-Storage.Files.DataLake/12.2.0-dev.20200413.1",
->>>>>>> b9bd85cb
+      "RequestUri": "https://seannsecanary.blob.core.windows.net/test-filesystem-cc159908-6427-a6b6-49bc-009dea8bc228?restype=container",
+      "RequestMethod": "PUT",
+      "RequestHeaders": {
+        "Authorization": "Sanitized",
+        "traceparent": "00-15da692c429f04428dd0e6921f398788-4043495c0d18bb4a-00",
+        "User-Agent": [
+          "azsdk-net-Storage.Files.DataLake/12.2.0-dev.20200430.1",
           "(.NET Core 4.6.28325.01; Microsoft Windows 10.0.18362 )"
         ],
         "x-ms-blob-public-access": "container",
-        "x-ms-client-request-id": "a947eace-2e51-bed8-19d2-bf6ed1878f47",
-<<<<<<< HEAD
-        "x-ms-date": "Fri, 03 Apr 2020 20:57:45 GMT",
-=======
-        "x-ms-date": "Tue, 14 Apr 2020 00:01:10 GMT",
->>>>>>> b9bd85cb
-        "x-ms-return-client-request-id": "true",
-        "x-ms-version": "2019-12-12"
-      },
-      "RequestBody": null,
-      "StatusCode": 201,
-      "ResponseHeaders": {
-        "Content-Length": "0",
-<<<<<<< HEAD
-        "Date": "Fri, 03 Apr 2020 20:57:43 GMT",
-        "ETag": "\u00220x8D7D811A822208B\u0022",
-        "Last-Modified": "Fri, 03 Apr 2020 20:57:44 GMT",
-=======
-        "Date": "Tue, 14 Apr 2020 00:01:10 GMT",
-        "ETag": "\u00220x8D7E006F00BB535\u0022",
-        "Last-Modified": "Tue, 14 Apr 2020 00:01:09 GMT",
->>>>>>> b9bd85cb
-        "Server": [
-          "Windows-Azure-Blob/1.0",
-          "Microsoft-HTTPAPI/2.0"
-        ],
-        "x-ms-client-request-id": "a947eace-2e51-bed8-19d2-bf6ed1878f47",
-<<<<<<< HEAD
-        "x-ms-request-id": "9621d8b9-f01e-0012-0cfa-093670000000",
-        "x-ms-version": "2019-12-12"
-=======
-        "x-ms-request-id": "1dfc34f8-d01e-0067-30ef-115d5c000000",
-        "x-ms-version": "2019-07-07"
->>>>>>> b9bd85cb
-      },
-      "ResponseBody": []
-    },
-    {
-      "RequestUri": "http://seannsecanary.blob.core.windows.net/test-filesystem-f75be5ea-3a54-0a90-c43c-bffc58af360f?restype=container",
-      "RequestMethod": "PUT",
-      "RequestHeaders": {
-        "Authorization": "Sanitized",
-<<<<<<< HEAD
-        "traceparent": "00-6336cc863d99144ca8de62244e7a1c77-cbc30bd33ad7b648-00",
-        "User-Agent": [
-          "azsdk-net-Storage.Files.DataLake/12.1.0-dev.20200403.1",
-=======
-        "traceparent": "00-81cd49ca29d60646ba222d8240850929-365c4d791dcccb4d-00",
-        "User-Agent": [
-          "azsdk-net-Storage.Files.DataLake/12.2.0-dev.20200413.1",
->>>>>>> b9bd85cb
+        "x-ms-client-request-id": "42a28776-8b14-d71e-383c-c0aa773e6a9b",
+        "x-ms-date": "Fri, 01 May 2020 01:04:00 GMT",
+        "x-ms-return-client-request-id": "true",
+        "x-ms-version": "2019-12-12"
+      },
+      "RequestBody": null,
+      "StatusCode": 201,
+      "ResponseHeaders": {
+        "Content-Length": "0",
+        "Date": "Fri, 01 May 2020 01:04:01 GMT",
+        "ETag": "\u00220x8D7ED6B891724E8\u0022",
+        "Last-Modified": "Fri, 01 May 2020 01:04:01 GMT",
+        "Server": [
+          "Windows-Azure-Blob/1.0",
+          "Microsoft-HTTPAPI/2.0"
+        ],
+        "x-ms-client-request-id": "42a28776-8b14-d71e-383c-c0aa773e6a9b",
+        "x-ms-request-id": "f8853d06-901e-0076-7854-1fc7e8000000",
+        "x-ms-version": "2019-12-12"
+      },
+      "ResponseBody": []
+    },
+    {
+      "RequestUri": "https://seannsecanary.blob.core.windows.net/test-filesystem-cebf0190-c932-f7df-f6db-015d0575c017?restype=container",
+      "RequestMethod": "PUT",
+      "RequestHeaders": {
+        "Authorization": "Sanitized",
+        "traceparent": "00-e44ee10c0a32f74cb1c978986037785e-10dec7b465323a4e-00",
+        "User-Agent": [
+          "azsdk-net-Storage.Files.DataLake/12.2.0-dev.20200430.1",
           "(.NET Core 4.6.28325.01; Microsoft Windows 10.0.18362 )"
         ],
         "x-ms-blob-public-access": "container",
-        "x-ms-client-request-id": "1fd0cb2b-53c7-94ca-593d-e5146edc656a",
-<<<<<<< HEAD
-        "x-ms-date": "Fri, 03 Apr 2020 20:57:45 GMT",
-=======
-        "x-ms-date": "Tue, 14 Apr 2020 00:01:11 GMT",
->>>>>>> b9bd85cb
-        "x-ms-return-client-request-id": "true",
-        "x-ms-version": "2019-12-12"
-      },
-      "RequestBody": null,
-      "StatusCode": 201,
-      "ResponseHeaders": {
-        "Content-Length": "0",
-<<<<<<< HEAD
-        "Date": "Fri, 03 Apr 2020 20:57:43 GMT",
-        "ETag": "\u00220x8D7D811A831DADA\u0022",
-        "Last-Modified": "Fri, 03 Apr 2020 20:57:44 GMT",
-=======
-        "Date": "Tue, 14 Apr 2020 00:01:10 GMT",
-        "ETag": "\u00220x8D7E006F094B4FA\u0022",
-        "Last-Modified": "Tue, 14 Apr 2020 00:01:10 GMT",
->>>>>>> b9bd85cb
-        "Server": [
-          "Windows-Azure-Blob/1.0",
-          "Microsoft-HTTPAPI/2.0"
-        ],
-        "x-ms-client-request-id": "1fd0cb2b-53c7-94ca-593d-e5146edc656a",
-<<<<<<< HEAD
-        "x-ms-request-id": "9621d8c4-f01e-0012-14fa-093670000000",
-        "x-ms-version": "2019-12-12"
-=======
-        "x-ms-request-id": "0fd07083-e01e-0021-15ef-1169db000000",
-        "x-ms-version": "2019-07-07"
->>>>>>> b9bd85cb
-      },
-      "ResponseBody": []
-    },
-    {
-      "RequestUri": "http://seannsecanary.dfs.core.windows.net/test-filesystem-5e04e273-6bb7-3a6a-31e7-91550cff5c98/test-directory-5ed1b09c-6d00-388f-9d24-bacbb1716115?resource=directory",
-      "RequestMethod": "PUT",
-      "RequestHeaders": {
-        "Authorization": "Sanitized",
-<<<<<<< HEAD
-        "traceparent": "00-f526f7c5291c93468def005ab76b4ad5-e165b13eab70b848-00",
-        "User-Agent": [
-          "azsdk-net-Storage.Files.DataLake/12.1.0-dev.20200403.1",
-          "(.NET Core 4.6.28325.01; Microsoft Windows 10.0.18362 )"
-        ],
-        "x-ms-client-request-id": "f8831e24-97de-be16-3b98-81a298ffe2e8",
-        "x-ms-date": "Fri, 03 Apr 2020 20:57:45 GMT",
-=======
-        "traceparent": "00-982354d6a2a94c4280760cffc47c2e67-73ef3dc41d2f454e-00",
-        "User-Agent": [
-          "azsdk-net-Storage.Files.DataLake/12.2.0-dev.20200413.1",
-          "(.NET Core 4.6.28325.01; Microsoft Windows 10.0.18362 )"
-        ],
-        "x-ms-client-request-id": "f8831e24-97de-be16-3b98-81a298ffe2e8",
-        "x-ms-date": "Tue, 14 Apr 2020 00:01:11 GMT",
->>>>>>> b9bd85cb
-        "x-ms-return-client-request-id": "true",
-        "x-ms-version": "2019-12-12"
-      },
-      "RequestBody": null,
-      "StatusCode": 201,
-      "ResponseHeaders": {
-        "Content-Length": "0",
-<<<<<<< HEAD
-        "Date": "Fri, 03 Apr 2020 20:57:44 GMT",
-        "ETag": "\u00220x8D7D811A8410F99\u0022",
-        "Last-Modified": "Fri, 03 Apr 2020 20:57:44 GMT",
-=======
-        "Date": "Tue, 14 Apr 2020 00:01:11 GMT",
-        "ETag": "\u00220x8D7E006F11CC011\u0022",
-        "Last-Modified": "Tue, 14 Apr 2020 00:01:11 GMT",
->>>>>>> b9bd85cb
+        "x-ms-client-request-id": "e4b1c35f-e773-add7-a8aa-4b3889c0d1c3",
+        "x-ms-date": "Fri, 01 May 2020 01:04:01 GMT",
+        "x-ms-return-client-request-id": "true",
+        "x-ms-version": "2019-12-12"
+      },
+      "RequestBody": null,
+      "StatusCode": 201,
+      "ResponseHeaders": {
+        "Content-Length": "0",
+        "Date": "Fri, 01 May 2020 01:04:02 GMT",
+        "ETag": "\u00220x8D7ED6B89A5A274\u0022",
+        "Last-Modified": "Fri, 01 May 2020 01:04:02 GMT",
+        "Server": [
+          "Windows-Azure-Blob/1.0",
+          "Microsoft-HTTPAPI/2.0"
+        ],
+        "x-ms-client-request-id": "e4b1c35f-e773-add7-a8aa-4b3889c0d1c3",
+        "x-ms-request-id": "c7703838-501e-0024-2c54-1fbb00000000",
+        "x-ms-version": "2019-12-12"
+      },
+      "ResponseBody": []
+    },
+    {
+      "RequestUri": "https://seannsecanary.dfs.core.windows.net/test-filesystem-cc159908-6427-a6b6-49bc-009dea8bc228/test-directory-81a4a97c-0717-0fb2-ee99-fe28ae5ea7fe?resource=directory",
+      "RequestMethod": "PUT",
+      "RequestHeaders": {
+        "Authorization": "Sanitized",
+        "traceparent": "00-327694b14178ee409fbd26d3f111cc44-52476ce295f71541-00",
+        "User-Agent": [
+          "azsdk-net-Storage.Files.DataLake/12.2.0-dev.20200430.1",
+          "(.NET Core 4.6.28325.01; Microsoft Windows 10.0.18362 )"
+        ],
+        "x-ms-client-request-id": "a7045737-3f53-5774-10a1-f6d9e9aefe49",
+        "x-ms-date": "Fri, 01 May 2020 01:04:02 GMT",
+        "x-ms-return-client-request-id": "true",
+        "x-ms-version": "2019-12-12"
+      },
+      "RequestBody": null,
+      "StatusCode": 201,
+      "ResponseHeaders": {
+        "Content-Length": "0",
+        "Date": "Fri, 01 May 2020 01:04:03 GMT",
+        "ETag": "\u00220x8D7ED6B8A7FEF46\u0022",
+        "Last-Modified": "Fri, 01 May 2020 01:04:03 GMT",
         "Server": [
           "Windows-Azure-HDFS/1.0",
           "Microsoft-HTTPAPI/2.0"
         ],
-        "x-ms-client-request-id": "f8831e24-97de-be16-3b98-81a298ffe2e8",
-<<<<<<< HEAD
-        "x-ms-request-id": "fa43fdff-201f-0097-03fa-091bad000000",
-        "x-ms-version": "2019-12-12"
-=======
-        "x-ms-request-id": "527e7327-a01f-0099-16ef-11321d000000",
-        "x-ms-version": "2019-07-07"
->>>>>>> b9bd85cb
-      },
-      "ResponseBody": []
-    },
-    {
-      "RequestUri": "http://seannsecanary.dfs.core.windows.net/test-filesystem-f75be5ea-3a54-0a90-c43c-bffc58af360f/test-directory-c6cfcfdc-d80b-848b-6887-b70ea3146b6a?mode=legacy",
-      "RequestMethod": "PUT",
-      "RequestHeaders": {
-        "Authorization": "Sanitized",
-        "User-Agent": [
-<<<<<<< HEAD
-          "azsdk-net-Storage.Files.DataLake/12.1.0-dev.20200403.1",
-          "(.NET Core 4.6.28325.01; Microsoft Windows 10.0.18362 )"
-        ],
-        "x-ms-client-request-id": "fd9ee10f-0163-4c54-92fe-8f56e0071a26",
-        "x-ms-date": "Fri, 03 Apr 2020 20:57:46 GMT",
-        "x-ms-rename-source": "/test-filesystem-5e04e273-6bb7-3a6a-31e7-91550cff5c98/test-directory-5ed1b09c-6d00-388f-9d24-bacbb1716115",
-=======
-          "azsdk-net-Storage.Files.DataLake/12.2.0-dev.20200413.1",
-          "(.NET Core 4.6.28325.01; Microsoft Windows 10.0.18362 )"
-        ],
-        "x-ms-client-request-id": "fd9ee10f-0163-4c54-92fe-8f56e0071a26",
-        "x-ms-date": "Tue, 14 Apr 2020 00:01:12 GMT",
-        "x-ms-rename-source": "%2Ftest-filesystem-5e04e273-6bb7-3a6a-31e7-91550cff5c98%2Ftest-directory-5ed1b09c-6d00-388f-9d24-bacbb1716115=",
->>>>>>> b9bd85cb
-        "x-ms-return-client-request-id": "true",
-        "x-ms-version": "2019-12-12"
-      },
-      "RequestBody": null,
-      "StatusCode": 201,
-      "ResponseHeaders": {
-        "Content-Length": "0",
-<<<<<<< HEAD
-        "Date": "Fri, 03 Apr 2020 20:57:44 GMT",
-=======
-        "Date": "Tue, 14 Apr 2020 00:01:11 GMT",
->>>>>>> b9bd85cb
+        "x-ms-client-request-id": "a7045737-3f53-5774-10a1-f6d9e9aefe49",
+        "x-ms-request-id": "449eab5e-201f-005c-0654-1f18f8000000",
+        "x-ms-version": "2019-12-12"
+      },
+      "ResponseBody": []
+    },
+    {
+      "RequestUri": "https://seannsecanary.dfs.core.windows.net/test-filesystem-cebf0190-c932-f7df-f6db-015d0575c017/test-directory-141e4c03-8ec2-9fff-0585-639d4c74da12?mode=legacy",
+      "RequestMethod": "PUT",
+      "RequestHeaders": {
+        "Authorization": "Sanitized",
+        "User-Agent": [
+          "azsdk-net-Storage.Files.DataLake/12.2.0-dev.20200430.1",
+          "(.NET Core 4.6.28325.01; Microsoft Windows 10.0.18362 )"
+        ],
+        "x-ms-client-request-id": "e83a717b-87bc-a94d-5764-a2cedcd70a9b",
+        "x-ms-date": "Fri, 01 May 2020 01:04:03 GMT",
+        "x-ms-rename-source": "%2Ftest-filesystem-cc159908-6427-a6b6-49bc-009dea8bc228%2Ftest-directory-81a4a97c-0717-0fb2-ee99-fe28ae5ea7fe=",
+        "x-ms-return-client-request-id": "true",
+        "x-ms-version": "2019-12-12"
+      },
+      "RequestBody": null,
+      "StatusCode": 201,
+      "ResponseHeaders": {
+        "Content-Length": "0",
+        "Date": "Fri, 01 May 2020 01:04:03 GMT",
         "Server": [
           "Windows-Azure-HDFS/1.0",
           "Microsoft-HTTPAPI/2.0"
         ],
-        "x-ms-client-request-id": "fd9ee10f-0163-4c54-92fe-8f56e0071a26",
-<<<<<<< HEAD
-        "x-ms-request-id": "fa43fe00-201f-0097-04fa-091bad000000",
-        "x-ms-version": "2019-12-12"
-=======
-        "x-ms-request-id": "527e7328-a01f-0099-17ef-11321d000000",
-        "x-ms-version": "2019-07-07"
->>>>>>> b9bd85cb
-      },
-      "ResponseBody": []
-    },
-    {
-      "RequestUri": "http://seannsecanary.blob.core.windows.net/test-filesystem-f75be5ea-3a54-0a90-c43c-bffc58af360f/test-directory-c6cfcfdc-d80b-848b-6887-b70ea3146b6a",
+        "x-ms-client-request-id": "e83a717b-87bc-a94d-5764-a2cedcd70a9b",
+        "x-ms-request-id": "449eab6f-201f-005c-1754-1f18f8000000",
+        "x-ms-version": "2019-12-12"
+      },
+      "ResponseBody": []
+    },
+    {
+      "RequestUri": "https://seannsecanary.blob.core.windows.net/test-filesystem-cebf0190-c932-f7df-f6db-015d0575c017/test-directory-141e4c03-8ec2-9fff-0585-639d4c74da12",
       "RequestMethod": "HEAD",
       "RequestHeaders": {
         "Authorization": "Sanitized",
         "User-Agent": [
-<<<<<<< HEAD
-          "azsdk-net-Storage.Files.DataLake/12.1.0-dev.20200403.1",
-          "(.NET Core 4.6.28325.01; Microsoft Windows 10.0.18362 )"
-        ],
-        "x-ms-client-request-id": "c1ff0ed5-6d76-5c07-065a-01eed9e0cd8b",
-        "x-ms-date": "Fri, 03 Apr 2020 20:57:46 GMT",
-=======
-          "azsdk-net-Storage.Files.DataLake/12.2.0-dev.20200413.1",
-          "(.NET Core 4.6.28325.01; Microsoft Windows 10.0.18362 )"
-        ],
-        "x-ms-client-request-id": "c1ff0ed5-6d76-5c07-065a-01eed9e0cd8b",
-        "x-ms-date": "Tue, 14 Apr 2020 00:01:12 GMT",
->>>>>>> b9bd85cb
+          "azsdk-net-Storage.Files.DataLake/12.2.0-dev.20200430.1",
+          "(.NET Core 4.6.28325.01; Microsoft Windows 10.0.18362 )"
+        ],
+        "x-ms-client-request-id": "db22f350-f23a-7556-a047-fff55ddcfe29",
+        "x-ms-date": "Fri, 01 May 2020 01:04:03 GMT",
         "x-ms-return-client-request-id": "true",
         "x-ms-version": "2019-12-12"
       },
@@ -237,15 +148,9 @@
         "Accept-Ranges": "bytes",
         "Content-Length": "0",
         "Content-Type": "application/octet-stream",
-<<<<<<< HEAD
-        "Date": "Fri, 03 Apr 2020 20:57:44 GMT",
-        "ETag": "\u00220x8D7D811A8410F99\u0022",
-        "Last-Modified": "Fri, 03 Apr 2020 20:57:44 GMT",
-=======
-        "Date": "Tue, 14 Apr 2020 00:01:11 GMT",
-        "ETag": "\u00220x8D7E006F11CC011\u0022",
-        "Last-Modified": "Tue, 14 Apr 2020 00:01:11 GMT",
->>>>>>> b9bd85cb
+        "Date": "Fri, 01 May 2020 01:04:03 GMT",
+        "ETag": "\u00220x8D7ED6B8A7FEF46\u0022",
+        "Last-Modified": "Fri, 01 May 2020 01:04:03 GMT",
         "Server": [
           "Windows-Azure-Blob/1.0",
           "Microsoft-HTTPAPI/2.0"
@@ -253,47 +158,29 @@
         "x-ms-access-tier": "Hot",
         "x-ms-access-tier-inferred": "true",
         "x-ms-blob-type": "BlockBlob",
-        "x-ms-client-request-id": "c1ff0ed5-6d76-5c07-065a-01eed9e0cd8b",
-<<<<<<< HEAD
-        "x-ms-creation-time": "Fri, 03 Apr 2020 20:57:44 GMT",
+        "x-ms-client-request-id": "db22f350-f23a-7556-a047-fff55ddcfe29",
+        "x-ms-creation-time": "Fri, 01 May 2020 01:04:03 GMT",
         "x-ms-lease-state": "available",
         "x-ms-lease-status": "unlocked",
         "x-ms-meta-hdi_isfolder": "true",
-        "x-ms-request-id": "9621d8d8-f01e-0012-23fa-093670000000",
-=======
-        "x-ms-creation-time": "Tue, 14 Apr 2020 00:01:11 GMT",
-        "x-ms-lease-state": "available",
-        "x-ms-lease-status": "unlocked",
-        "x-ms-meta-hdi_isfolder": "true",
-        "x-ms-request-id": "1dfc357b-d01e-0067-1eef-115d5c000000",
->>>>>>> b9bd85cb
+        "x-ms-request-id": "f8853e3a-901e-0076-7254-1fc7e8000000",
         "x-ms-server-encrypted": "true",
         "x-ms-version": "2019-12-12"
       },
       "ResponseBody": []
     },
     {
-      "RequestUri": "http://seannsecanary.blob.core.windows.net/test-filesystem-f75be5ea-3a54-0a90-c43c-bffc58af360f?restype=container",
+      "RequestUri": "https://seannsecanary.blob.core.windows.net/test-filesystem-cebf0190-c932-f7df-f6db-015d0575c017?restype=container",
       "RequestMethod": "DELETE",
       "RequestHeaders": {
         "Authorization": "Sanitized",
-<<<<<<< HEAD
-        "traceparent": "00-ded14437c8834f4a8915c4515b55d0a0-35cdedef7449e142-00",
-        "User-Agent": [
-          "azsdk-net-Storage.Files.DataLake/12.1.0-dev.20200403.1",
-          "(.NET Core 4.6.28325.01; Microsoft Windows 10.0.18362 )"
-        ],
-        "x-ms-client-request-id": "d280cb0f-5907-bfb0-0fe9-37fd4d0c9ab6",
-        "x-ms-date": "Fri, 03 Apr 2020 20:57:46 GMT",
-=======
-        "traceparent": "00-e2ce368307e9a9448c318e0a94271a99-4493b00c240ea147-00",
-        "User-Agent": [
-          "azsdk-net-Storage.Files.DataLake/12.2.0-dev.20200413.1",
-          "(.NET Core 4.6.28325.01; Microsoft Windows 10.0.18362 )"
-        ],
-        "x-ms-client-request-id": "d280cb0f-5907-bfb0-0fe9-37fd4d0c9ab6",
-        "x-ms-date": "Tue, 14 Apr 2020 00:01:12 GMT",
->>>>>>> b9bd85cb
+        "traceparent": "00-0790b5afb191934a9ae393abe8b904e9-d26c2f62b0826046-00",
+        "User-Agent": [
+          "azsdk-net-Storage.Files.DataLake/12.2.0-dev.20200430.1",
+          "(.NET Core 4.6.28325.01; Microsoft Windows 10.0.18362 )"
+        ],
+        "x-ms-client-request-id": "e97d67aa-2fb5-d461-8d66-5a75a8f9a5c5",
+        "x-ms-date": "Fri, 01 May 2020 01:04:03 GMT",
         "x-ms-return-client-request-id": "true",
         "x-ms-version": "2019-12-12"
       },
@@ -301,48 +188,29 @@
       "StatusCode": 202,
       "ResponseHeaders": {
         "Content-Length": "0",
-<<<<<<< HEAD
-        "Date": "Fri, 03 Apr 2020 20:57:44 GMT",
-=======
-        "Date": "Tue, 14 Apr 2020 00:01:11 GMT",
->>>>>>> b9bd85cb
-        "Server": [
-          "Windows-Azure-Blob/1.0",
-          "Microsoft-HTTPAPI/2.0"
-        ],
-        "x-ms-client-request-id": "d280cb0f-5907-bfb0-0fe9-37fd4d0c9ab6",
-<<<<<<< HEAD
-        "x-ms-request-id": "9621d8dc-f01e-0012-25fa-093670000000",
-        "x-ms-version": "2019-12-12"
-=======
-        "x-ms-request-id": "0fd0717c-e01e-0021-6fef-1169db000000",
-        "x-ms-version": "2019-07-07"
->>>>>>> b9bd85cb
-      },
-      "ResponseBody": []
-    },
-    {
-      "RequestUri": "http://seannsecanary.blob.core.windows.net/test-filesystem-5e04e273-6bb7-3a6a-31e7-91550cff5c98?restype=container",
+        "Date": "Fri, 01 May 2020 01:04:03 GMT",
+        "Server": [
+          "Windows-Azure-Blob/1.0",
+          "Microsoft-HTTPAPI/2.0"
+        ],
+        "x-ms-client-request-id": "e97d67aa-2fb5-d461-8d66-5a75a8f9a5c5",
+        "x-ms-request-id": "c7703949-501e-0024-1854-1fbb00000000",
+        "x-ms-version": "2019-12-12"
+      },
+      "ResponseBody": []
+    },
+    {
+      "RequestUri": "https://seannsecanary.blob.core.windows.net/test-filesystem-cc159908-6427-a6b6-49bc-009dea8bc228?restype=container",
       "RequestMethod": "DELETE",
       "RequestHeaders": {
         "Authorization": "Sanitized",
-<<<<<<< HEAD
-        "traceparent": "00-649e65feee04ed42a9b09dde23dba1b5-ad7418f5ee93e542-00",
-        "User-Agent": [
-          "azsdk-net-Storage.Files.DataLake/12.1.0-dev.20200403.1",
-          "(.NET Core 4.6.28325.01; Microsoft Windows 10.0.18362 )"
-        ],
-        "x-ms-client-request-id": "0ddeb495-fa60-9f83-7959-6f763c5373da",
-        "x-ms-date": "Fri, 03 Apr 2020 20:57:46 GMT",
-=======
-        "traceparent": "00-238e87ca3b3c2740be8462ac0bf582d8-235d3318725fa743-00",
-        "User-Agent": [
-          "azsdk-net-Storage.Files.DataLake/12.2.0-dev.20200413.1",
-          "(.NET Core 4.6.28325.01; Microsoft Windows 10.0.18362 )"
-        ],
-        "x-ms-client-request-id": "0ddeb495-fa60-9f83-7959-6f763c5373da",
-        "x-ms-date": "Tue, 14 Apr 2020 00:01:12 GMT",
->>>>>>> b9bd85cb
+        "traceparent": "00-35f3a0c93cc9384bad8648d74ad1cdd5-abc88c211177514d-00",
+        "User-Agent": [
+          "azsdk-net-Storage.Files.DataLake/12.2.0-dev.20200430.1",
+          "(.NET Core 4.6.28325.01; Microsoft Windows 10.0.18362 )"
+        ],
+        "x-ms-client-request-id": "f64a85fb-145e-6d73-3587-7587de3b2b87",
+        "x-ms-date": "Fri, 01 May 2020 01:04:03 GMT",
         "x-ms-return-client-request-id": "true",
         "x-ms-version": "2019-12-12"
       },
@@ -350,29 +218,20 @@
       "StatusCode": 202,
       "ResponseHeaders": {
         "Content-Length": "0",
-<<<<<<< HEAD
-        "Date": "Fri, 03 Apr 2020 20:57:44 GMT",
-=======
-        "Date": "Tue, 14 Apr 2020 00:01:11 GMT",
->>>>>>> b9bd85cb
-        "Server": [
-          "Windows-Azure-Blob/1.0",
-          "Microsoft-HTTPAPI/2.0"
-        ],
-        "x-ms-client-request-id": "0ddeb495-fa60-9f83-7959-6f763c5373da",
-<<<<<<< HEAD
-        "x-ms-request-id": "9621d8e4-f01e-0012-2cfa-093670000000",
-        "x-ms-version": "2019-12-12"
-=======
-        "x-ms-request-id": "1dfc35a1-d01e-0067-3def-115d5c000000",
-        "x-ms-version": "2019-07-07"
->>>>>>> b9bd85cb
+        "Date": "Fri, 01 May 2020 01:04:04 GMT",
+        "Server": [
+          "Windows-Azure-Blob/1.0",
+          "Microsoft-HTTPAPI/2.0"
+        ],
+        "x-ms-client-request-id": "f64a85fb-145e-6d73-3587-7587de3b2b87",
+        "x-ms-request-id": "f8853e78-901e-0076-2654-1fc7e8000000",
+        "x-ms-version": "2019-12-12"
       },
       "ResponseBody": []
     }
   ],
   "Variables": {
-    "RandomSeed": "889464798",
-    "Storage_TestConfigHierarchicalNamespace": "NamespaceTenant\nseannsecanary\nU2FuaXRpemVk\nhttp://seannsecanary.blob.core.windows.net\nhttp://seannsecanary.file.core.windows.net\nhttp://seannsecanary.queue.core.windows.net\nhttp://seannsecanary.table.core.windows.net\n\n\n\n\nhttp://seannsecanary-secondary.blob.core.windows.net\nhttp://seannsecanary-secondary.file.core.windows.net\nhttp://seannsecanary-secondary.queue.core.windows.net\nhttp://seannsecanary-secondary.table.core.windows.net\n68390a19-a643-458b-b726-408abf67b4fc\nSanitized\n72f988bf-86f1-41af-91ab-2d7cd011db47\nhttps://login.microsoftonline.com/\nCloud\nBlobEndpoint=http://seannsecanary.blob.core.windows.net/;QueueEndpoint=http://seannsecanary.queue.core.windows.net/;FileEndpoint=http://seannsecanary.file.core.windows.net/;BlobSecondaryEndpoint=http://seannsecanary-secondary.blob.core.windows.net/;QueueSecondaryEndpoint=http://seannsecanary-secondary.queue.core.windows.net/;FileSecondaryEndpoint=http://seannsecanary-secondary.file.core.windows.net/;AccountName=seannsecanary;AccountKey=Sanitized\n"
+    "RandomSeed": "842741717",
+    "Storage_TestConfigHierarchicalNamespace": "NamespaceTenant\nseannsecanary\nU2FuaXRpemVk\nhttps://seannsecanary.blob.core.windows.net\nhttps://seannsecanary.file.core.windows.net\nhttps://seannsecanary.queue.core.windows.net\nhttps://seannsecanary.table.core.windows.net\n\n\n\n\nhttps://seannsecanary-secondary.blob.core.windows.net\nhttps://seannsecanary-secondary.file.core.windows.net\nhttps://seannsecanary-secondary.queue.core.windows.net\nhttps://seannsecanary-secondary.table.core.windows.net\n68390a19-a643-458b-b726-408abf67b4fc\nSanitized\n72f988bf-86f1-41af-91ab-2d7cd011db47\nhttps://login.microsoftonline.com/\nCloud\nBlobEndpoint=https://seannsecanary.blob.core.windows.net/;QueueEndpoint=https://seannsecanary.queue.core.windows.net/;FileEndpoint=https://seannsecanary.file.core.windows.net/;BlobSecondaryEndpoint=https://seannsecanary-secondary.blob.core.windows.net/;QueueSecondaryEndpoint=https://seannsecanary-secondary.queue.core.windows.net/;FileSecondaryEndpoint=https://seannsecanary-secondary.file.core.windows.net/;AccountName=seannsecanary;AccountKey=Sanitized\n"
   }
 }
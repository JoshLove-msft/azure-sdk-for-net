{
  "Entries": [
    {
      "RequestUri": "http://seannsecanary.blob.core.windows.net/test-filesystem-fba588be-fd80-fa79-5b65-c3a61e79f669?restype=container",
      "RequestMethod": "PUT",
      "RequestHeaders": {
        "Authorization": "Sanitized",
<<<<<<< HEAD
        "traceparent": "00-9eadd0d63b0a884294da0fbfa6a4d8d4-db7044b49b5a1b4d-00",
        "User-Agent": [
          "azsdk-net-Storage.Files.DataLake/12.1.0-dev.20200403.1",
=======
        "traceparent": "00-9b154f85e0f1884eb65c8d291fdf0ef2-b88c61173d40fd46-00",
        "User-Agent": [
          "azsdk-net-Storage.Files.DataLake/12.2.0-dev.20200413.1",
>>>>>>> b9bd85cb
          "(.NET Core 4.6.28325.01; Microsoft Windows 10.0.18362 )"
        ],
        "x-ms-blob-public-access": "container",
        "x-ms-client-request-id": "a7b68065-7c31-6e2e-c827-c2a22a1c1004",
<<<<<<< HEAD
        "x-ms-date": "Fri, 03 Apr 2020 20:55:36 GMT",
=======
        "x-ms-date": "Tue, 14 Apr 2020 00:01:49 GMT",
>>>>>>> b9bd85cb
        "x-ms-return-client-request-id": "true",
        "x-ms-version": "2019-12-12"
      },
      "RequestBody": null,
      "StatusCode": 201,
      "ResponseHeaders": {
        "Content-Length": "0",
<<<<<<< HEAD
        "Date": "Fri, 03 Apr 2020 20:55:34 GMT",
        "ETag": "\u00220x8D7D8115AD4164D\u0022",
        "Last-Modified": "Fri, 03 Apr 2020 20:55:34 GMT",
=======
        "Date": "Tue, 14 Apr 2020 00:01:48 GMT",
        "ETag": "\u00220x8D7E0070762B9B8\u0022",
        "Last-Modified": "Tue, 14 Apr 2020 00:01:48 GMT",
>>>>>>> b9bd85cb
        "Server": [
          "Windows-Azure-Blob/1.0",
          "Microsoft-HTTPAPI/2.0"
        ],
        "x-ms-client-request-id": "a7b68065-7c31-6e2e-c827-c2a22a1c1004",
<<<<<<< HEAD
        "x-ms-request-id": "96219a27-f01e-0012-33fa-093670000000",
        "x-ms-version": "2019-12-12"
=======
        "x-ms-request-id": "39062cdd-b01e-005e-35ef-11a640000000",
        "x-ms-version": "2019-07-07"
>>>>>>> b9bd85cb
      },
      "ResponseBody": []
    },
    {
      "RequestUri": "http://seannsecanary.dfs.core.windows.net/test-filesystem-fba588be-fd80-fa79-5b65-c3a61e79f669/test-directory-39438898-3dde-4fcf-31ef-b35f33b7a838?resource=directory",
      "RequestMethod": "PUT",
      "RequestHeaders": {
        "Authorization": "Sanitized",
<<<<<<< HEAD
        "traceparent": "00-82d8a091ded91b46b2f7f5a9d629e99f-2ee9f0cc9bf89344-00",
        "User-Agent": [
          "azsdk-net-Storage.Files.DataLake/12.1.0-dev.20200403.1",
          "(.NET Core 4.6.28325.01; Microsoft Windows 10.0.18362 )"
        ],
        "x-ms-client-request-id": "c929c510-f2e0-275a-b167-7642c8ce3b11",
        "x-ms-date": "Fri, 03 Apr 2020 20:55:36 GMT",
=======
        "traceparent": "00-449547df6fa0b445a6270fb44198372e-2e0b2a2f995e284a-00",
        "User-Agent": [
          "azsdk-net-Storage.Files.DataLake/12.2.0-dev.20200413.1",
          "(.NET Core 4.6.28325.01; Microsoft Windows 10.0.18362 )"
        ],
        "x-ms-client-request-id": "c929c510-f2e0-275a-b167-7642c8ce3b11",
        "x-ms-date": "Tue, 14 Apr 2020 00:01:49 GMT",
>>>>>>> b9bd85cb
        "x-ms-return-client-request-id": "true",
        "x-ms-version": "2019-12-12"
      },
      "RequestBody": null,
      "StatusCode": 201,
      "ResponseHeaders": {
        "Content-Length": "0",
<<<<<<< HEAD
        "Date": "Fri, 03 Apr 2020 20:55:34 GMT",
        "ETag": "\u00220x8D7D8115AE42A8E\u0022",
        "Last-Modified": "Fri, 03 Apr 2020 20:55:34 GMT",
=======
        "Date": "Tue, 14 Apr 2020 00:01:48 GMT",
        "ETag": "\u00220x8D7E0070781115D\u0022",
        "Last-Modified": "Tue, 14 Apr 2020 00:01:49 GMT",
>>>>>>> b9bd85cb
        "Server": [
          "Windows-Azure-HDFS/1.0",
          "Microsoft-HTTPAPI/2.0"
        ],
        "x-ms-client-request-id": "c929c510-f2e0-275a-b167-7642c8ce3b11",
<<<<<<< HEAD
        "x-ms-request-id": "fa43fbfc-201f-0097-60fa-091bad000000",
        "x-ms-version": "2019-12-12"
=======
        "x-ms-request-id": "5c4c2119-b01f-0061-43ef-116ee3000000",
        "x-ms-version": "2019-07-07"
>>>>>>> b9bd85cb
      },
      "ResponseBody": []
    },
    {
      "RequestUri": "http://seannsecanary.dfs.core.windows.net/test-filesystem-fba588be-fd80-fa79-5b65-c3a61e79f669/test-directory-a0688a7e-73db-4941-50a1-dfc52e3da27d?resource=directory",
      "RequestMethod": "PUT",
      "RequestHeaders": {
        "Authorization": "Sanitized",
<<<<<<< HEAD
        "traceparent": "00-8628ff7c05a05d48a646061f956e3372-5c6ebb3127104548-00",
        "User-Agent": [
          "azsdk-net-Storage.Files.DataLake/12.1.0-dev.20200403.1",
          "(.NET Core 4.6.28325.01; Microsoft Windows 10.0.18362 )"
        ],
        "x-ms-client-request-id": "2112fedd-eb4b-9d4f-83e0-793e1295f873",
        "x-ms-date": "Fri, 03 Apr 2020 20:55:36 GMT",
=======
        "traceparent": "00-94c960c9b8d1fa418c34d102081d5f2f-6565cfa861962747-00",
        "User-Agent": [
          "azsdk-net-Storage.Files.DataLake/12.2.0-dev.20200413.1",
          "(.NET Core 4.6.28325.01; Microsoft Windows 10.0.18362 )"
        ],
        "x-ms-client-request-id": "2112fedd-eb4b-9d4f-83e0-793e1295f873",
        "x-ms-date": "Tue, 14 Apr 2020 00:01:49 GMT",
>>>>>>> b9bd85cb
        "x-ms-return-client-request-id": "true",
        "x-ms-version": "2019-12-12"
      },
      "RequestBody": null,
      "StatusCode": 201,
      "ResponseHeaders": {
        "Content-Length": "0",
<<<<<<< HEAD
        "Date": "Fri, 03 Apr 2020 20:55:34 GMT",
        "ETag": "\u00220x8D7D8115AF04A0F\u0022",
        "Last-Modified": "Fri, 03 Apr 2020 20:55:34 GMT",
=======
        "Date": "Tue, 14 Apr 2020 00:01:48 GMT",
        "ETag": "\u00220x8D7E007078E3408\u0022",
        "Last-Modified": "Tue, 14 Apr 2020 00:01:49 GMT",
>>>>>>> b9bd85cb
        "Server": [
          "Windows-Azure-HDFS/1.0",
          "Microsoft-HTTPAPI/2.0"
        ],
        "x-ms-client-request-id": "2112fedd-eb4b-9d4f-83e0-793e1295f873",
<<<<<<< HEAD
        "x-ms-request-id": "fa43fbfd-201f-0097-61fa-091bad000000",
        "x-ms-version": "2019-12-12"
=======
        "x-ms-request-id": "5c4c211a-b01f-0061-44ef-116ee3000000",
        "x-ms-version": "2019-07-07"
>>>>>>> b9bd85cb
      },
      "ResponseBody": []
    },
    {
      "RequestUri": "http://seannsecanary.dfs.core.windows.net/test-filesystem-fba588be-fd80-fa79-5b65-c3a61e79f669/test-directory-a0688a7e-73db-4941-50a1-dfc52e3da27d?mode=legacy",
      "RequestMethod": "PUT",
      "RequestHeaders": {
        "Authorization": "Sanitized",
        "User-Agent": [
<<<<<<< HEAD
          "azsdk-net-Storage.Files.DataLake/12.1.0-dev.20200403.1",
          "(.NET Core 4.6.28325.01; Microsoft Windows 10.0.18362 )"
        ],
        "x-ms-client-request-id": "30e855c8-802a-7732-39b1-eaac65193599",
        "x-ms-date": "Fri, 03 Apr 2020 20:55:36 GMT",
        "x-ms-rename-source": "/test-filesystem-fba588be-fd80-fa79-5b65-c3a61e79f669/test-directory-39438898-3dde-4fcf-31ef-b35f33b7a838",
=======
          "azsdk-net-Storage.Files.DataLake/12.2.0-dev.20200413.1",
          "(.NET Core 4.6.28325.01; Microsoft Windows 10.0.18362 )"
        ],
        "x-ms-client-request-id": "30e855c8-802a-7732-39b1-eaac65193599",
        "x-ms-date": "Tue, 14 Apr 2020 00:01:49 GMT",
        "x-ms-rename-source": "%2Ftest-filesystem-fba588be-fd80-fa79-5b65-c3a61e79f669%2Ftest-directory-39438898-3dde-4fcf-31ef-b35f33b7a838=",
>>>>>>> b9bd85cb
        "x-ms-return-client-request-id": "true",
        "x-ms-version": "2019-12-12"
      },
      "RequestBody": null,
      "StatusCode": 201,
      "ResponseHeaders": {
        "Content-Length": "0",
<<<<<<< HEAD
        "Date": "Fri, 03 Apr 2020 20:55:34 GMT",
=======
        "Date": "Tue, 14 Apr 2020 00:01:49 GMT",
>>>>>>> b9bd85cb
        "Server": [
          "Windows-Azure-HDFS/1.0",
          "Microsoft-HTTPAPI/2.0"
        ],
        "x-ms-client-request-id": "30e855c8-802a-7732-39b1-eaac65193599",
<<<<<<< HEAD
        "x-ms-request-id": "fa43fbfe-201f-0097-62fa-091bad000000",
        "x-ms-version": "2019-12-12"
=======
        "x-ms-request-id": "5c4c211b-b01f-0061-45ef-116ee3000000",
        "x-ms-version": "2019-07-07"
>>>>>>> b9bd85cb
      },
      "ResponseBody": []
    },
    {
      "RequestUri": "http://seannsecanary.blob.core.windows.net/test-filesystem-fba588be-fd80-fa79-5b65-c3a61e79f669/test-directory-a0688a7e-73db-4941-50a1-dfc52e3da27d",
      "RequestMethod": "HEAD",
      "RequestHeaders": {
        "Authorization": "Sanitized",
        "User-Agent": [
<<<<<<< HEAD
          "azsdk-net-Storage.Files.DataLake/12.1.0-dev.20200403.1",
          "(.NET Core 4.6.28325.01; Microsoft Windows 10.0.18362 )"
        ],
        "x-ms-client-request-id": "bd761d70-c8ac-4349-c666-06cde2d73a19",
        "x-ms-date": "Fri, 03 Apr 2020 20:55:36 GMT",
=======
          "azsdk-net-Storage.Files.DataLake/12.2.0-dev.20200413.1",
          "(.NET Core 4.6.28325.01; Microsoft Windows 10.0.18362 )"
        ],
        "x-ms-client-request-id": "bd761d70-c8ac-4349-c666-06cde2d73a19",
        "x-ms-date": "Tue, 14 Apr 2020 00:01:49 GMT",
>>>>>>> b9bd85cb
        "x-ms-return-client-request-id": "true",
        "x-ms-version": "2019-12-12"
      },
      "RequestBody": null,
      "StatusCode": 200,
      "ResponseHeaders": {
        "Accept-Ranges": "bytes",
        "Content-Length": "0",
        "Content-Type": "application/octet-stream",
<<<<<<< HEAD
        "Date": "Fri, 03 Apr 2020 20:55:34 GMT",
        "ETag": "\u00220x8D7D8115AE42A8E\u0022",
        "Last-Modified": "Fri, 03 Apr 2020 20:55:34 GMT",
=======
        "Date": "Tue, 14 Apr 2020 00:01:49 GMT",
        "ETag": "\u00220x8D7E0070781115D\u0022",
        "Last-Modified": "Tue, 14 Apr 2020 00:01:49 GMT",
>>>>>>> b9bd85cb
        "Server": [
          "Windows-Azure-Blob/1.0",
          "Microsoft-HTTPAPI/2.0"
        ],
        "x-ms-access-tier": "Hot",
        "x-ms-access-tier-inferred": "true",
        "x-ms-blob-type": "BlockBlob",
        "x-ms-client-request-id": "bd761d70-c8ac-4349-c666-06cde2d73a19",
<<<<<<< HEAD
        "x-ms-creation-time": "Fri, 03 Apr 2020 20:55:34 GMT",
        "x-ms-lease-state": "available",
        "x-ms-lease-status": "unlocked",
        "x-ms-meta-hdi_isfolder": "true",
        "x-ms-request-id": "96219a41-f01e-0012-4bfa-093670000000",
=======
        "x-ms-creation-time": "Tue, 14 Apr 2020 00:01:49 GMT",
        "x-ms-lease-state": "available",
        "x-ms-lease-status": "unlocked",
        "x-ms-meta-hdi_isfolder": "true",
        "x-ms-request-id": "39062d41-b01e-005e-7bef-11a640000000",
>>>>>>> b9bd85cb
        "x-ms-server-encrypted": "true",
        "x-ms-version": "2019-12-12"
      },
      "ResponseBody": []
    },
    {
      "RequestUri": "http://seannsecanary.blob.core.windows.net/test-filesystem-fba588be-fd80-fa79-5b65-c3a61e79f669?restype=container",
      "RequestMethod": "DELETE",
      "RequestHeaders": {
        "Authorization": "Sanitized",
<<<<<<< HEAD
        "traceparent": "00-6d5a3aef122d1d4483aee2fd90c361dd-c5cd71d1a8d47249-00",
        "User-Agent": [
          "azsdk-net-Storage.Files.DataLake/12.1.0-dev.20200403.1",
          "(.NET Core 4.6.28325.01; Microsoft Windows 10.0.18362 )"
        ],
        "x-ms-client-request-id": "483c4c9b-78a3-58ed-2e53-1aaf933d2da2",
        "x-ms-date": "Fri, 03 Apr 2020 20:55:36 GMT",
=======
        "traceparent": "00-5162f22a2de78b449970ea1bcbad0ee0-0735ffaaf3f04244-00",
        "User-Agent": [
          "azsdk-net-Storage.Files.DataLake/12.2.0-dev.20200413.1",
          "(.NET Core 4.6.28325.01; Microsoft Windows 10.0.18362 )"
        ],
        "x-ms-client-request-id": "483c4c9b-78a3-58ed-2e53-1aaf933d2da2",
        "x-ms-date": "Tue, 14 Apr 2020 00:01:49 GMT",
>>>>>>> b9bd85cb
        "x-ms-return-client-request-id": "true",
        "x-ms-version": "2019-12-12"
      },
      "RequestBody": null,
      "StatusCode": 202,
      "ResponseHeaders": {
        "Content-Length": "0",
<<<<<<< HEAD
        "Date": "Fri, 03 Apr 2020 20:55:34 GMT",
=======
        "Date": "Tue, 14 Apr 2020 00:01:49 GMT",
>>>>>>> b9bd85cb
        "Server": [
          "Windows-Azure-Blob/1.0",
          "Microsoft-HTTPAPI/2.0"
        ],
        "x-ms-client-request-id": "483c4c9b-78a3-58ed-2e53-1aaf933d2da2",
<<<<<<< HEAD
        "x-ms-request-id": "96219a4e-f01e-0012-56fa-093670000000",
        "x-ms-version": "2019-12-12"
=======
        "x-ms-request-id": "39062d49-b01e-005e-02ef-11a640000000",
        "x-ms-version": "2019-07-07"
>>>>>>> b9bd85cb
      },
      "ResponseBody": []
    },
    {
      "RequestUri": "http://seannsecanary.blob.core.windows.net/test-filesystem-a43ed637-07ed-e050-d747-72d41291b2bd?restype=container",
      "RequestMethod": "PUT",
      "RequestHeaders": {
        "Authorization": "Sanitized",
<<<<<<< HEAD
        "traceparent": "00-83768758f9791445983ef191e36f3558-4cc3aa4510569c43-00",
        "User-Agent": [
          "azsdk-net-Storage.Files.DataLake/12.1.0-dev.20200403.1",
=======
        "traceparent": "00-a1e7f3c55a089c46be3e3e7d245b8d27-bebbed3e53b23f46-00",
        "User-Agent": [
          "azsdk-net-Storage.Files.DataLake/12.2.0-dev.20200413.1",
>>>>>>> b9bd85cb
          "(.NET Core 4.6.28325.01; Microsoft Windows 10.0.18362 )"
        ],
        "x-ms-blob-public-access": "container",
        "x-ms-client-request-id": "ba7f13aa-58c9-93bd-fb5b-715b0518459d",
<<<<<<< HEAD
        "x-ms-date": "Fri, 03 Apr 2020 20:55:36 GMT",
=======
        "x-ms-date": "Tue, 14 Apr 2020 00:01:50 GMT",
>>>>>>> b9bd85cb
        "x-ms-return-client-request-id": "true",
        "x-ms-version": "2019-12-12"
      },
      "RequestBody": null,
      "StatusCode": 201,
      "ResponseHeaders": {
        "Content-Length": "0",
<<<<<<< HEAD
        "Date": "Fri, 03 Apr 2020 20:55:35 GMT",
        "ETag": "\u00220x8D7D8115B2C5870\u0022",
        "Last-Modified": "Fri, 03 Apr 2020 20:55:35 GMT",
=======
        "Date": "Tue, 14 Apr 2020 00:01:50 GMT",
        "ETag": "\u00220x8D7E00708042637\u0022",
        "Last-Modified": "Tue, 14 Apr 2020 00:01:50 GMT",
>>>>>>> b9bd85cb
        "Server": [
          "Windows-Azure-Blob/1.0",
          "Microsoft-HTTPAPI/2.0"
        ],
        "x-ms-client-request-id": "ba7f13aa-58c9-93bd-fb5b-715b0518459d",
<<<<<<< HEAD
        "x-ms-request-id": "96219a55-f01e-0012-5bfa-093670000000",
        "x-ms-version": "2019-12-12"
=======
        "x-ms-request-id": "72838614-401e-004a-67ef-11ee2f000000",
        "x-ms-version": "2019-07-07"
>>>>>>> b9bd85cb
      },
      "ResponseBody": []
    },
    {
      "RequestUri": "http://seannsecanary.dfs.core.windows.net/test-filesystem-a43ed637-07ed-e050-d747-72d41291b2bd/test-directory-39455ca0-970a-4506-60cb-baa528566a40?resource=directory",
      "RequestMethod": "PUT",
      "RequestHeaders": {
        "Authorization": "Sanitized",
<<<<<<< HEAD
        "traceparent": "00-c64aebcad297434aa08d0d8a8df4cb93-97af9b0b60578c48-00",
        "User-Agent": [
          "azsdk-net-Storage.Files.DataLake/12.1.0-dev.20200403.1",
          "(.NET Core 4.6.28325.01; Microsoft Windows 10.0.18362 )"
        ],
        "x-ms-client-request-id": "19594202-6151-1302-0d3a-5afd9d186aa5",
        "x-ms-date": "Fri, 03 Apr 2020 20:55:36 GMT",
=======
        "traceparent": "00-89a771f681be4d458d071c5758d23519-f232fc9fee90e646-00",
        "User-Agent": [
          "azsdk-net-Storage.Files.DataLake/12.2.0-dev.20200413.1",
          "(.NET Core 4.6.28325.01; Microsoft Windows 10.0.18362 )"
        ],
        "x-ms-client-request-id": "19594202-6151-1302-0d3a-5afd9d186aa5",
        "x-ms-date": "Tue, 14 Apr 2020 00:01:51 GMT",
>>>>>>> b9bd85cb
        "x-ms-return-client-request-id": "true",
        "x-ms-version": "2019-12-12"
      },
      "RequestBody": null,
      "StatusCode": 201,
      "ResponseHeaders": {
        "Content-Length": "0",
<<<<<<< HEAD
        "Date": "Fri, 03 Apr 2020 20:55:35 GMT",
        "ETag": "\u00220x8D7D8115B3CF54B\u0022",
        "Last-Modified": "Fri, 03 Apr 2020 20:55:35 GMT",
=======
        "Date": "Tue, 14 Apr 2020 00:01:51 GMT",
        "ETag": "\u00220x8D7E00708A862CF\u0022",
        "Last-Modified": "Tue, 14 Apr 2020 00:01:51 GMT",
>>>>>>> b9bd85cb
        "Server": [
          "Windows-Azure-HDFS/1.0",
          "Microsoft-HTTPAPI/2.0"
        ],
        "x-ms-client-request-id": "19594202-6151-1302-0d3a-5afd9d186aa5",
<<<<<<< HEAD
        "x-ms-request-id": "fa43fbff-201f-0097-63fa-091bad000000",
        "x-ms-version": "2019-12-12"
=======
        "x-ms-request-id": "ee3ebb1e-b01f-0095-74ef-11a515000000",
        "x-ms-version": "2019-07-07"
>>>>>>> b9bd85cb
      },
      "ResponseBody": []
    },
    {
      "RequestUri": "http://seannsecanary.dfs.core.windows.net/test-filesystem-a43ed637-07ed-e050-d747-72d41291b2bd/test-directory-a0ae30f1-47ee-a88b-6833-9c6afcc6c346?resource=directory",
      "RequestMethod": "PUT",
      "RequestHeaders": {
        "Authorization": "Sanitized",
<<<<<<< HEAD
        "traceparent": "00-e61913f8efe40046aad39a58a932d706-c1be71e3a787f440-00",
        "User-Agent": [
          "azsdk-net-Storage.Files.DataLake/12.1.0-dev.20200403.1",
          "(.NET Core 4.6.28325.01; Microsoft Windows 10.0.18362 )"
        ],
        "x-ms-client-request-id": "504ef434-cd6b-bbe2-b6b0-b11dc5971646",
        "x-ms-date": "Fri, 03 Apr 2020 20:55:36 GMT",
=======
        "traceparent": "00-e6e5294e97700a4a8d464fdb84e229dc-a6cc4ba1296c234a-00",
        "User-Agent": [
          "azsdk-net-Storage.Files.DataLake/12.2.0-dev.20200413.1",
          "(.NET Core 4.6.28325.01; Microsoft Windows 10.0.18362 )"
        ],
        "x-ms-client-request-id": "504ef434-cd6b-bbe2-b6b0-b11dc5971646",
        "x-ms-date": "Tue, 14 Apr 2020 00:01:51 GMT",
>>>>>>> b9bd85cb
        "x-ms-return-client-request-id": "true",
        "x-ms-version": "2019-12-12"
      },
      "RequestBody": null,
      "StatusCode": 201,
      "ResponseHeaders": {
        "Content-Length": "0",
<<<<<<< HEAD
        "Date": "Fri, 03 Apr 2020 20:55:35 GMT",
        "ETag": "\u00220x8D7D8115B492ED2\u0022",
        "Last-Modified": "Fri, 03 Apr 2020 20:55:35 GMT",
=======
        "Date": "Tue, 14 Apr 2020 00:01:51 GMT",
        "ETag": "\u00220x8D7E00708B5562B\u0022",
        "Last-Modified": "Tue, 14 Apr 2020 00:01:51 GMT",
>>>>>>> b9bd85cb
        "Server": [
          "Windows-Azure-HDFS/1.0",
          "Microsoft-HTTPAPI/2.0"
        ],
        "x-ms-client-request-id": "504ef434-cd6b-bbe2-b6b0-b11dc5971646",
<<<<<<< HEAD
        "x-ms-request-id": "fa43fc00-201f-0097-64fa-091bad000000",
        "x-ms-version": "2019-12-12"
=======
        "x-ms-request-id": "ee3ebb1f-b01f-0095-75ef-11a515000000",
        "x-ms-version": "2019-07-07"
>>>>>>> b9bd85cb
      },
      "ResponseBody": []
    },
    {
      "RequestUri": "http://seannsecanary.dfs.core.windows.net/test-filesystem-a43ed637-07ed-e050-d747-72d41291b2bd/test-directory-a0ae30f1-47ee-a88b-6833-9c6afcc6c346?mode=legacy",
      "RequestMethod": "PUT",
      "RequestHeaders": {
        "Authorization": "Sanitized",
        "User-Agent": [
<<<<<<< HEAD
          "azsdk-net-Storage.Files.DataLake/12.1.0-dev.20200403.1",
          "(.NET Core 4.6.28325.01; Microsoft Windows 10.0.18362 )"
        ],
        "x-ms-client-request-id": "073617c0-7378-91da-07e8-2f4c9fd086ca",
        "x-ms-date": "Fri, 03 Apr 2020 20:55:36 GMT",
        "x-ms-rename-source": "/test-filesystem-a43ed637-07ed-e050-d747-72d41291b2bd/test-directory-39455ca0-970a-4506-60cb-baa528566a40",
        "x-ms-return-client-request-id": "true",
        "x-ms-source-if-modified-since": "Thu, 02 Apr 2020 20:55:36 GMT",
        "x-ms-version": "2019-12-12"
=======
          "azsdk-net-Storage.Files.DataLake/12.2.0-dev.20200413.1",
          "(.NET Core 4.6.28325.01; Microsoft Windows 10.0.18362 )"
        ],
        "x-ms-client-request-id": "073617c0-7378-91da-07e8-2f4c9fd086ca",
        "x-ms-date": "Tue, 14 Apr 2020 00:01:51 GMT",
        "x-ms-rename-source": "%2Ftest-filesystem-a43ed637-07ed-e050-d747-72d41291b2bd%2Ftest-directory-39455ca0-970a-4506-60cb-baa528566a40=",
        "x-ms-return-client-request-id": "true",
        "x-ms-source-if-modified-since": "Mon, 13 Apr 2020 00:01:49 GMT",
        "x-ms-version": "2019-07-07"
>>>>>>> b9bd85cb
      },
      "RequestBody": null,
      "StatusCode": 201,
      "ResponseHeaders": {
        "Content-Length": "0",
<<<<<<< HEAD
        "Date": "Fri, 03 Apr 2020 20:55:35 GMT",
=======
        "Date": "Tue, 14 Apr 2020 00:01:51 GMT",
>>>>>>> b9bd85cb
        "Server": [
          "Windows-Azure-HDFS/1.0",
          "Microsoft-HTTPAPI/2.0"
        ],
        "x-ms-client-request-id": "073617c0-7378-91da-07e8-2f4c9fd086ca",
<<<<<<< HEAD
        "x-ms-request-id": "fa43fc01-201f-0097-65fa-091bad000000",
        "x-ms-version": "2019-12-12"
=======
        "x-ms-request-id": "ee3ebb20-b01f-0095-76ef-11a515000000",
        "x-ms-version": "2019-07-07"
>>>>>>> b9bd85cb
      },
      "ResponseBody": []
    },
    {
      "RequestUri": "http://seannsecanary.blob.core.windows.net/test-filesystem-a43ed637-07ed-e050-d747-72d41291b2bd/test-directory-a0ae30f1-47ee-a88b-6833-9c6afcc6c346",
      "RequestMethod": "HEAD",
      "RequestHeaders": {
        "Authorization": "Sanitized",
        "User-Agent": [
<<<<<<< HEAD
          "azsdk-net-Storage.Files.DataLake/12.1.0-dev.20200403.1",
          "(.NET Core 4.6.28325.01; Microsoft Windows 10.0.18362 )"
        ],
        "x-ms-client-request-id": "ad5d3fa5-0e61-03ce-380d-ad8c555d0171",
        "x-ms-date": "Fri, 03 Apr 2020 20:55:37 GMT",
=======
          "azsdk-net-Storage.Files.DataLake/12.2.0-dev.20200413.1",
          "(.NET Core 4.6.28325.01; Microsoft Windows 10.0.18362 )"
        ],
        "x-ms-client-request-id": "ad5d3fa5-0e61-03ce-380d-ad8c555d0171",
        "x-ms-date": "Tue, 14 Apr 2020 00:01:51 GMT",
>>>>>>> b9bd85cb
        "x-ms-return-client-request-id": "true",
        "x-ms-version": "2019-12-12"
      },
      "RequestBody": null,
      "StatusCode": 200,
      "ResponseHeaders": {
        "Accept-Ranges": "bytes",
        "Content-Length": "0",
        "Content-Type": "application/octet-stream",
<<<<<<< HEAD
        "Date": "Fri, 03 Apr 2020 20:55:35 GMT",
        "ETag": "\u00220x8D7D8115B3CF54B\u0022",
        "Last-Modified": "Fri, 03 Apr 2020 20:55:35 GMT",
=======
        "Date": "Tue, 14 Apr 2020 00:01:51 GMT",
        "ETag": "\u00220x8D7E00708A862CF\u0022",
        "Last-Modified": "Tue, 14 Apr 2020 00:01:51 GMT",
>>>>>>> b9bd85cb
        "Server": [
          "Windows-Azure-Blob/1.0",
          "Microsoft-HTTPAPI/2.0"
        ],
        "x-ms-access-tier": "Hot",
        "x-ms-access-tier-inferred": "true",
        "x-ms-blob-type": "BlockBlob",
        "x-ms-client-request-id": "ad5d3fa5-0e61-03ce-380d-ad8c555d0171",
<<<<<<< HEAD
        "x-ms-creation-time": "Fri, 03 Apr 2020 20:55:35 GMT",
        "x-ms-lease-state": "available",
        "x-ms-lease-status": "unlocked",
        "x-ms-meta-hdi_isfolder": "true",
        "x-ms-request-id": "96219a78-f01e-0012-76fa-093670000000",
=======
        "x-ms-creation-time": "Tue, 14 Apr 2020 00:01:51 GMT",
        "x-ms-lease-state": "available",
        "x-ms-lease-status": "unlocked",
        "x-ms-meta-hdi_isfolder": "true",
        "x-ms-request-id": "728386a4-401e-004a-3fef-11ee2f000000",
>>>>>>> b9bd85cb
        "x-ms-server-encrypted": "true",
        "x-ms-version": "2019-12-12"
      },
      "ResponseBody": []
    },
    {
      "RequestUri": "http://seannsecanary.blob.core.windows.net/test-filesystem-a43ed637-07ed-e050-d747-72d41291b2bd?restype=container",
      "RequestMethod": "DELETE",
      "RequestHeaders": {
        "Authorization": "Sanitized",
<<<<<<< HEAD
        "traceparent": "00-60e0e85151d8b34da7557e413876189b-46006d6814e21a4b-00",
        "User-Agent": [
          "azsdk-net-Storage.Files.DataLake/12.1.0-dev.20200403.1",
          "(.NET Core 4.6.28325.01; Microsoft Windows 10.0.18362 )"
        ],
        "x-ms-client-request-id": "5fa62d82-d973-f069-dc5c-514a12825aee",
        "x-ms-date": "Fri, 03 Apr 2020 20:55:37 GMT",
=======
        "traceparent": "00-62b26e0ea20064499d10102b9f4e2c1e-2a19920b0515b34d-00",
        "User-Agent": [
          "azsdk-net-Storage.Files.DataLake/12.2.0-dev.20200413.1",
          "(.NET Core 4.6.28325.01; Microsoft Windows 10.0.18362 )"
        ],
        "x-ms-client-request-id": "5fa62d82-d973-f069-dc5c-514a12825aee",
        "x-ms-date": "Tue, 14 Apr 2020 00:01:52 GMT",
>>>>>>> b9bd85cb
        "x-ms-return-client-request-id": "true",
        "x-ms-version": "2019-12-12"
      },
      "RequestBody": null,
      "StatusCode": 202,
      "ResponseHeaders": {
        "Content-Length": "0",
<<<<<<< HEAD
        "Date": "Fri, 03 Apr 2020 20:55:35 GMT",
=======
        "Date": "Tue, 14 Apr 2020 00:01:51 GMT",
>>>>>>> b9bd85cb
        "Server": [
          "Windows-Azure-Blob/1.0",
          "Microsoft-HTTPAPI/2.0"
        ],
        "x-ms-client-request-id": "5fa62d82-d973-f069-dc5c-514a12825aee",
<<<<<<< HEAD
        "x-ms-request-id": "96219a81-f01e-0012-7dfa-093670000000",
        "x-ms-version": "2019-12-12"
=======
        "x-ms-request-id": "728386cd-401e-004a-57ef-11ee2f000000",
        "x-ms-version": "2019-07-07"
>>>>>>> b9bd85cb
      },
      "ResponseBody": []
    },
    {
      "RequestUri": "http://seannsecanary.blob.core.windows.net/test-filesystem-1d2e9cad-ba30-24ac-255b-a5db52049e67?restype=container",
      "RequestMethod": "PUT",
      "RequestHeaders": {
        "Authorization": "Sanitized",
<<<<<<< HEAD
        "traceparent": "00-e0b91dfca60eef40970185d6837708ed-10b3572027cd3d4d-00",
        "User-Agent": [
          "azsdk-net-Storage.Files.DataLake/12.1.0-dev.20200403.1",
=======
        "traceparent": "00-b4b1de7d463a7648902d00eb454e9abd-9bc70a7e13e45448-00",
        "User-Agent": [
          "azsdk-net-Storage.Files.DataLake/12.2.0-dev.20200413.1",
>>>>>>> b9bd85cb
          "(.NET Core 4.6.28325.01; Microsoft Windows 10.0.18362 )"
        ],
        "x-ms-blob-public-access": "container",
        "x-ms-client-request-id": "c81cce2c-e4a2-c8cd-8181-3a17338e9dd8",
<<<<<<< HEAD
        "x-ms-date": "Fri, 03 Apr 2020 20:55:37 GMT",
=======
        "x-ms-date": "Tue, 14 Apr 2020 00:01:52 GMT",
>>>>>>> b9bd85cb
        "x-ms-return-client-request-id": "true",
        "x-ms-version": "2019-12-12"
      },
      "RequestBody": null,
      "StatusCode": 201,
      "ResponseHeaders": {
        "Content-Length": "0",
<<<<<<< HEAD
        "Date": "Fri, 03 Apr 2020 20:55:35 GMT",
        "ETag": "\u00220x8D7D8115B897D7F\u0022",
        "Last-Modified": "Fri, 03 Apr 2020 20:55:35 GMT",
=======
        "Date": "Tue, 14 Apr 2020 00:01:51 GMT",
        "ETag": "\u00220x8D7E007091E9858\u0022",
        "Last-Modified": "Tue, 14 Apr 2020 00:01:51 GMT",
>>>>>>> b9bd85cb
        "Server": [
          "Windows-Azure-Blob/1.0",
          "Microsoft-HTTPAPI/2.0"
        ],
        "x-ms-client-request-id": "c81cce2c-e4a2-c8cd-8181-3a17338e9dd8",
<<<<<<< HEAD
        "x-ms-request-id": "96219a90-f01e-0012-0afa-093670000000",
        "x-ms-version": "2019-12-12"
=======
        "x-ms-request-id": "be97aa6e-601e-0086-12ef-118119000000",
        "x-ms-version": "2019-07-07"
>>>>>>> b9bd85cb
      },
      "ResponseBody": []
    },
    {
      "RequestUri": "http://seannsecanary.dfs.core.windows.net/test-filesystem-1d2e9cad-ba30-24ac-255b-a5db52049e67/test-directory-623ee9bd-3278-0b37-9f2c-1447ebb3f554?resource=directory",
      "RequestMethod": "PUT",
      "RequestHeaders": {
        "Authorization": "Sanitized",
<<<<<<< HEAD
        "traceparent": "00-6fa82dfffa7deb48976057052bc993d6-3107a5a057ebe54b-00",
        "User-Agent": [
          "azsdk-net-Storage.Files.DataLake/12.1.0-dev.20200403.1",
          "(.NET Core 4.6.28325.01; Microsoft Windows 10.0.18362 )"
        ],
        "x-ms-client-request-id": "453bf64a-8c91-f90c-9610-2976d085dccd",
        "x-ms-date": "Fri, 03 Apr 2020 20:55:37 GMT",
=======
        "traceparent": "00-0516b07a7c9d1041b51cc2de68a3867f-8c52229afa878a4e-00",
        "User-Agent": [
          "azsdk-net-Storage.Files.DataLake/12.2.0-dev.20200413.1",
          "(.NET Core 4.6.28325.01; Microsoft Windows 10.0.18362 )"
        ],
        "x-ms-client-request-id": "453bf64a-8c91-f90c-9610-2976d085dccd",
        "x-ms-date": "Tue, 14 Apr 2020 00:01:52 GMT",
>>>>>>> b9bd85cb
        "x-ms-return-client-request-id": "true",
        "x-ms-version": "2019-12-12"
      },
      "RequestBody": null,
      "StatusCode": 201,
      "ResponseHeaders": {
        "Content-Length": "0",
<<<<<<< HEAD
        "Date": "Fri, 03 Apr 2020 20:55:35 GMT",
        "ETag": "\u00220x8D7D8115B984FFE\u0022",
        "Last-Modified": "Fri, 03 Apr 2020 20:55:35 GMT",
=======
        "Date": "Tue, 14 Apr 2020 00:01:51 GMT",
        "ETag": "\u00220x8D7E007093AB4F5\u0022",
        "Last-Modified": "Tue, 14 Apr 2020 00:01:52 GMT",
>>>>>>> b9bd85cb
        "Server": [
          "Windows-Azure-HDFS/1.0",
          "Microsoft-HTTPAPI/2.0"
        ],
        "x-ms-client-request-id": "453bf64a-8c91-f90c-9610-2976d085dccd",
<<<<<<< HEAD
        "x-ms-request-id": "fa43fc02-201f-0097-66fa-091bad000000",
        "x-ms-version": "2019-12-12"
=======
        "x-ms-request-id": "70ca2f58-d01f-002a-5bef-1192b0000000",
        "x-ms-version": "2019-07-07"
>>>>>>> b9bd85cb
      },
      "ResponseBody": []
    },
    {
      "RequestUri": "http://seannsecanary.dfs.core.windows.net/test-filesystem-1d2e9cad-ba30-24ac-255b-a5db52049e67/test-directory-12aae58b-19df-e6f0-2418-80378c02a4b8?resource=directory",
      "RequestMethod": "PUT",
      "RequestHeaders": {
        "Authorization": "Sanitized",
<<<<<<< HEAD
        "traceparent": "00-3f53c059bf40204cb8ab111777bcb261-7588860d2e1bdf44-00",
        "User-Agent": [
          "azsdk-net-Storage.Files.DataLake/12.1.0-dev.20200403.1",
          "(.NET Core 4.6.28325.01; Microsoft Windows 10.0.18362 )"
        ],
        "x-ms-client-request-id": "81a9d864-bc3b-319b-0555-21790cd46c93",
        "x-ms-date": "Fri, 03 Apr 2020 20:55:37 GMT",
=======
        "traceparent": "00-55daaef0df403246b2c7d077efc6754f-b9b5b81d9e05df44-00",
        "User-Agent": [
          "azsdk-net-Storage.Files.DataLake/12.2.0-dev.20200413.1",
          "(.NET Core 4.6.28325.01; Microsoft Windows 10.0.18362 )"
        ],
        "x-ms-client-request-id": "81a9d864-bc3b-319b-0555-21790cd46c93",
        "x-ms-date": "Tue, 14 Apr 2020 00:01:52 GMT",
>>>>>>> b9bd85cb
        "x-ms-return-client-request-id": "true",
        "x-ms-version": "2019-12-12"
      },
      "RequestBody": null,
      "StatusCode": 201,
      "ResponseHeaders": {
        "Content-Length": "0",
<<<<<<< HEAD
        "Date": "Fri, 03 Apr 2020 20:55:35 GMT",
        "ETag": "\u00220x8D7D8115BA47A34\u0022",
        "Last-Modified": "Fri, 03 Apr 2020 20:55:35 GMT",
=======
        "Date": "Tue, 14 Apr 2020 00:01:51 GMT",
        "ETag": "\u00220x8D7E00709476F09\u0022",
        "Last-Modified": "Tue, 14 Apr 2020 00:01:52 GMT",
>>>>>>> b9bd85cb
        "Server": [
          "Windows-Azure-HDFS/1.0",
          "Microsoft-HTTPAPI/2.0"
        ],
        "x-ms-client-request-id": "81a9d864-bc3b-319b-0555-21790cd46c93",
<<<<<<< HEAD
        "x-ms-request-id": "fa43fc03-201f-0097-67fa-091bad000000",
        "x-ms-version": "2019-12-12"
=======
        "x-ms-request-id": "70ca2f59-d01f-002a-5cef-1192b0000000",
        "x-ms-version": "2019-07-07"
>>>>>>> b9bd85cb
      },
      "ResponseBody": []
    },
    {
      "RequestUri": "http://seannsecanary.dfs.core.windows.net/test-filesystem-1d2e9cad-ba30-24ac-255b-a5db52049e67/test-directory-12aae58b-19df-e6f0-2418-80378c02a4b8?mode=legacy",
      "RequestMethod": "PUT",
      "RequestHeaders": {
        "Authorization": "Sanitized",
        "User-Agent": [
<<<<<<< HEAD
          "azsdk-net-Storage.Files.DataLake/12.1.0-dev.20200403.1",
          "(.NET Core 4.6.28325.01; Microsoft Windows 10.0.18362 )"
        ],
        "x-ms-client-request-id": "b4d223c2-2259-a17d-fdcb-ef228f4ad340",
        "x-ms-date": "Fri, 03 Apr 2020 20:55:37 GMT",
        "x-ms-rename-source": "/test-filesystem-1d2e9cad-ba30-24ac-255b-a5db52049e67/test-directory-623ee9bd-3278-0b37-9f2c-1447ebb3f554",
        "x-ms-return-client-request-id": "true",
        "x-ms-source-if-unmodified-since": "Sat, 04 Apr 2020 20:55:36 GMT",
        "x-ms-version": "2019-12-12"
=======
          "azsdk-net-Storage.Files.DataLake/12.2.0-dev.20200413.1",
          "(.NET Core 4.6.28325.01; Microsoft Windows 10.0.18362 )"
        ],
        "x-ms-client-request-id": "b4d223c2-2259-a17d-fdcb-ef228f4ad340",
        "x-ms-date": "Tue, 14 Apr 2020 00:01:52 GMT",
        "x-ms-rename-source": "%2Ftest-filesystem-1d2e9cad-ba30-24ac-255b-a5db52049e67%2Ftest-directory-623ee9bd-3278-0b37-9f2c-1447ebb3f554=",
        "x-ms-return-client-request-id": "true",
        "x-ms-source-if-unmodified-since": "Wed, 15 Apr 2020 00:01:49 GMT",
        "x-ms-version": "2019-07-07"
>>>>>>> b9bd85cb
      },
      "RequestBody": null,
      "StatusCode": 201,
      "ResponseHeaders": {
        "Content-Length": "0",
<<<<<<< HEAD
        "Date": "Fri, 03 Apr 2020 20:55:35 GMT",
=======
        "Date": "Tue, 14 Apr 2020 00:01:51 GMT",
>>>>>>> b9bd85cb
        "Server": [
          "Windows-Azure-HDFS/1.0",
          "Microsoft-HTTPAPI/2.0"
        ],
        "x-ms-client-request-id": "b4d223c2-2259-a17d-fdcb-ef228f4ad340",
<<<<<<< HEAD
        "x-ms-request-id": "fa43fc04-201f-0097-68fa-091bad000000",
        "x-ms-version": "2019-12-12"
=======
        "x-ms-request-id": "70ca2f5a-d01f-002a-5def-1192b0000000",
        "x-ms-version": "2019-07-07"
>>>>>>> b9bd85cb
      },
      "ResponseBody": []
    },
    {
      "RequestUri": "http://seannsecanary.blob.core.windows.net/test-filesystem-1d2e9cad-ba30-24ac-255b-a5db52049e67/test-directory-12aae58b-19df-e6f0-2418-80378c02a4b8",
      "RequestMethod": "HEAD",
      "RequestHeaders": {
        "Authorization": "Sanitized",
        "User-Agent": [
<<<<<<< HEAD
          "azsdk-net-Storage.Files.DataLake/12.1.0-dev.20200403.1",
          "(.NET Core 4.6.28325.01; Microsoft Windows 10.0.18362 )"
        ],
        "x-ms-client-request-id": "e9b64b1c-b802-493a-f277-3abcf7344cd8",
        "x-ms-date": "Fri, 03 Apr 2020 20:55:37 GMT",
=======
          "azsdk-net-Storage.Files.DataLake/12.2.0-dev.20200413.1",
          "(.NET Core 4.6.28325.01; Microsoft Windows 10.0.18362 )"
        ],
        "x-ms-client-request-id": "e9b64b1c-b802-493a-f277-3abcf7344cd8",
        "x-ms-date": "Tue, 14 Apr 2020 00:01:52 GMT",
>>>>>>> b9bd85cb
        "x-ms-return-client-request-id": "true",
        "x-ms-version": "2019-12-12"
      },
      "RequestBody": null,
      "StatusCode": 200,
      "ResponseHeaders": {
        "Accept-Ranges": "bytes",
        "Content-Length": "0",
        "Content-Type": "application/octet-stream",
<<<<<<< HEAD
        "Date": "Fri, 03 Apr 2020 20:55:35 GMT",
        "ETag": "\u00220x8D7D8115B984FFE\u0022",
        "Last-Modified": "Fri, 03 Apr 2020 20:55:35 GMT",
=======
        "Date": "Tue, 14 Apr 2020 00:01:51 GMT",
        "ETag": "\u00220x8D7E007093AB4F5\u0022",
        "Last-Modified": "Tue, 14 Apr 2020 00:01:52 GMT",
>>>>>>> b9bd85cb
        "Server": [
          "Windows-Azure-Blob/1.0",
          "Microsoft-HTTPAPI/2.0"
        ],
        "x-ms-access-tier": "Hot",
        "x-ms-access-tier-inferred": "true",
        "x-ms-blob-type": "BlockBlob",
        "x-ms-client-request-id": "e9b64b1c-b802-493a-f277-3abcf7344cd8",
<<<<<<< HEAD
        "x-ms-creation-time": "Fri, 03 Apr 2020 20:55:35 GMT",
        "x-ms-lease-state": "available",
        "x-ms-lease-status": "unlocked",
        "x-ms-meta-hdi_isfolder": "true",
        "x-ms-request-id": "96219ac4-f01e-0012-38fa-093670000000",
=======
        "x-ms-creation-time": "Tue, 14 Apr 2020 00:01:52 GMT",
        "x-ms-lease-state": "available",
        "x-ms-lease-status": "unlocked",
        "x-ms-meta-hdi_isfolder": "true",
        "x-ms-request-id": "be97aaba-601e-0086-4def-118119000000",
>>>>>>> b9bd85cb
        "x-ms-server-encrypted": "true",
        "x-ms-version": "2019-12-12"
      },
      "ResponseBody": []
    },
    {
      "RequestUri": "http://seannsecanary.blob.core.windows.net/test-filesystem-1d2e9cad-ba30-24ac-255b-a5db52049e67?restype=container",
      "RequestMethod": "DELETE",
      "RequestHeaders": {
        "Authorization": "Sanitized",
<<<<<<< HEAD
        "traceparent": "00-f7633bd67256c947b7c61868ee2ed63d-ff456da38702c347-00",
        "User-Agent": [
          "azsdk-net-Storage.Files.DataLake/12.1.0-dev.20200403.1",
          "(.NET Core 4.6.28325.01; Microsoft Windows 10.0.18362 )"
        ],
        "x-ms-client-request-id": "430504c5-e993-903d-2020-4abee318864e",
        "x-ms-date": "Fri, 03 Apr 2020 20:55:37 GMT",
=======
        "traceparent": "00-50249ab3cce996468a58d3f5e48066e5-7824f27b38d47c48-00",
        "User-Agent": [
          "azsdk-net-Storage.Files.DataLake/12.2.0-dev.20200413.1",
          "(.NET Core 4.6.28325.01; Microsoft Windows 10.0.18362 )"
        ],
        "x-ms-client-request-id": "430504c5-e993-903d-2020-4abee318864e",
        "x-ms-date": "Tue, 14 Apr 2020 00:01:52 GMT",
>>>>>>> b9bd85cb
        "x-ms-return-client-request-id": "true",
        "x-ms-version": "2019-12-12"
      },
      "RequestBody": null,
      "StatusCode": 202,
      "ResponseHeaders": {
        "Content-Length": "0",
<<<<<<< HEAD
        "Date": "Fri, 03 Apr 2020 20:55:36 GMT",
=======
        "Date": "Tue, 14 Apr 2020 00:01:51 GMT",
>>>>>>> b9bd85cb
        "Server": [
          "Windows-Azure-Blob/1.0",
          "Microsoft-HTTPAPI/2.0"
        ],
        "x-ms-client-request-id": "430504c5-e993-903d-2020-4abee318864e",
<<<<<<< HEAD
        "x-ms-request-id": "96219aca-f01e-0012-3efa-093670000000",
        "x-ms-version": "2019-12-12"
=======
        "x-ms-request-id": "be97aad0-601e-0086-60ef-118119000000",
        "x-ms-version": "2019-07-07"
>>>>>>> b9bd85cb
      },
      "ResponseBody": []
    },
    {
      "RequestUri": "http://seannsecanary.blob.core.windows.net/test-filesystem-01788781-3590-213c-ab11-9bad85ae87e5?restype=container",
      "RequestMethod": "PUT",
      "RequestHeaders": {
        "Authorization": "Sanitized",
<<<<<<< HEAD
        "traceparent": "00-97b08f2812f8734c867026d709803235-68e0440b25e9c74d-00",
        "User-Agent": [
          "azsdk-net-Storage.Files.DataLake/12.1.0-dev.20200403.1",
=======
        "traceparent": "00-8570a683f7cf3847b00aee7c6eaae4df-31685d529980b74c-00",
        "User-Agent": [
          "azsdk-net-Storage.Files.DataLake/12.2.0-dev.20200413.1",
>>>>>>> b9bd85cb
          "(.NET Core 4.6.28325.01; Microsoft Windows 10.0.18362 )"
        ],
        "x-ms-blob-public-access": "container",
        "x-ms-client-request-id": "3b0ae4ce-e194-90fa-c7e3-98814e900a72",
<<<<<<< HEAD
        "x-ms-date": "Fri, 03 Apr 2020 20:55:37 GMT",
=======
        "x-ms-date": "Tue, 14 Apr 2020 00:01:52 GMT",
>>>>>>> b9bd85cb
        "x-ms-return-client-request-id": "true",
        "x-ms-version": "2019-12-12"
      },
      "RequestBody": null,
      "StatusCode": 201,
      "ResponseHeaders": {
        "Content-Length": "0",
<<<<<<< HEAD
        "Date": "Fri, 03 Apr 2020 20:55:36 GMT",
        "ETag": "\u00220x8D7D8115BDB55DC\u0022",
        "Last-Modified": "Fri, 03 Apr 2020 20:55:36 GMT",
=======
        "Date": "Tue, 14 Apr 2020 00:01:52 GMT",
        "ETag": "\u00220x8D7E007098C1984\u0022",
        "Last-Modified": "Tue, 14 Apr 2020 00:01:52 GMT",
>>>>>>> b9bd85cb
        "Server": [
          "Windows-Azure-Blob/1.0",
          "Microsoft-HTTPAPI/2.0"
        ],
        "x-ms-client-request-id": "3b0ae4ce-e194-90fa-c7e3-98814e900a72",
<<<<<<< HEAD
        "x-ms-request-id": "96219ad7-f01e-0012-47fa-093670000000",
        "x-ms-version": "2019-12-12"
=======
        "x-ms-request-id": "bf0d8997-a01e-0099-0def-11321d000000",
        "x-ms-version": "2019-07-07"
>>>>>>> b9bd85cb
      },
      "ResponseBody": []
    },
    {
      "RequestUri": "http://seannsecanary.dfs.core.windows.net/test-filesystem-01788781-3590-213c-ab11-9bad85ae87e5/test-directory-34296499-9221-781f-436b-814085ad71c9?resource=directory",
      "RequestMethod": "PUT",
      "RequestHeaders": {
        "Authorization": "Sanitized",
<<<<<<< HEAD
        "traceparent": "00-30dd91e7abc2444cb419643eba3106d5-a55b8ffa381e604e-00",
        "User-Agent": [
          "azsdk-net-Storage.Files.DataLake/12.1.0-dev.20200403.1",
          "(.NET Core 4.6.28325.01; Microsoft Windows 10.0.18362 )"
        ],
        "x-ms-client-request-id": "4bf53d46-8cb8-3b14-c491-f82960ba0a19",
        "x-ms-date": "Fri, 03 Apr 2020 20:55:37 GMT",
=======
        "traceparent": "00-675d0a547cebf043b773047d07004f07-ba82c85e9ed66e47-00",
        "User-Agent": [
          "azsdk-net-Storage.Files.DataLake/12.2.0-dev.20200413.1",
          "(.NET Core 4.6.28325.01; Microsoft Windows 10.0.18362 )"
        ],
        "x-ms-client-request-id": "4bf53d46-8cb8-3b14-c491-f82960ba0a19",
        "x-ms-date": "Tue, 14 Apr 2020 00:01:53 GMT",
>>>>>>> b9bd85cb
        "x-ms-return-client-request-id": "true",
        "x-ms-version": "2019-12-12"
      },
      "RequestBody": null,
      "StatusCode": 201,
      "ResponseHeaders": {
        "Content-Length": "0",
<<<<<<< HEAD
        "Date": "Fri, 03 Apr 2020 20:55:36 GMT",
        "ETag": "\u00220x8D7D8115BEA1029\u0022",
        "Last-Modified": "Fri, 03 Apr 2020 20:55:36 GMT",
=======
        "Date": "Tue, 14 Apr 2020 00:01:52 GMT",
        "ETag": "\u00220x8D7E00709AA3C60\u0022",
        "Last-Modified": "Tue, 14 Apr 2020 00:01:52 GMT",
>>>>>>> b9bd85cb
        "Server": [
          "Windows-Azure-HDFS/1.0",
          "Microsoft-HTTPAPI/2.0"
        ],
        "x-ms-client-request-id": "4bf53d46-8cb8-3b14-c491-f82960ba0a19",
<<<<<<< HEAD
        "x-ms-request-id": "fa43fc05-201f-0097-69fa-091bad000000",
        "x-ms-version": "2019-12-12"
=======
        "x-ms-request-id": "119d7629-701f-009a-0cef-11d379000000",
        "x-ms-version": "2019-07-07"
>>>>>>> b9bd85cb
      },
      "ResponseBody": []
    },
    {
      "RequestUri": "http://seannsecanary.dfs.core.windows.net/test-filesystem-01788781-3590-213c-ab11-9bad85ae87e5/test-directory-e930cf72-68b2-4dce-1377-80ba67d40980?resource=directory",
      "RequestMethod": "PUT",
      "RequestHeaders": {
        "Authorization": "Sanitized",
<<<<<<< HEAD
        "traceparent": "00-1ddf0effe108de4799b78608729f499e-8d47bbcb93b19348-00",
        "User-Agent": [
          "azsdk-net-Storage.Files.DataLake/12.1.0-dev.20200403.1",
          "(.NET Core 4.6.28325.01; Microsoft Windows 10.0.18362 )"
        ],
        "x-ms-client-request-id": "9fd8115c-d591-dd3c-6ea7-37400b5ad4f0",
        "x-ms-date": "Fri, 03 Apr 2020 20:55:37 GMT",
=======
        "traceparent": "00-ee42041f7ebb804ab44c316bf7b61e3a-9f8b691b5508ea4e-00",
        "User-Agent": [
          "azsdk-net-Storage.Files.DataLake/12.2.0-dev.20200413.1",
          "(.NET Core 4.6.28325.01; Microsoft Windows 10.0.18362 )"
        ],
        "x-ms-client-request-id": "9fd8115c-d591-dd3c-6ea7-37400b5ad4f0",
        "x-ms-date": "Tue, 14 Apr 2020 00:01:53 GMT",
>>>>>>> b9bd85cb
        "x-ms-return-client-request-id": "true",
        "x-ms-version": "2019-12-12"
      },
      "RequestBody": null,
      "StatusCode": 201,
      "ResponseHeaders": {
        "Content-Length": "0",
<<<<<<< HEAD
        "Date": "Fri, 03 Apr 2020 20:55:36 GMT",
        "ETag": "\u00220x8D7D8115BF642E8\u0022",
        "Last-Modified": "Fri, 03 Apr 2020 20:55:36 GMT",
=======
        "Date": "Tue, 14 Apr 2020 00:01:52 GMT",
        "ETag": "\u00220x8D7E00709B7671C\u0022",
        "Last-Modified": "Tue, 14 Apr 2020 00:01:52 GMT",
>>>>>>> b9bd85cb
        "Server": [
          "Windows-Azure-HDFS/1.0",
          "Microsoft-HTTPAPI/2.0"
        ],
        "x-ms-client-request-id": "9fd8115c-d591-dd3c-6ea7-37400b5ad4f0",
<<<<<<< HEAD
        "x-ms-request-id": "fa43fc06-201f-0097-6afa-091bad000000",
        "x-ms-version": "2019-12-12"
=======
        "x-ms-request-id": "119d762a-701f-009a-0def-11d379000000",
        "x-ms-version": "2019-07-07"
>>>>>>> b9bd85cb
      },
      "ResponseBody": []
    },
    {
      "RequestUri": "http://seannsecanary.blob.core.windows.net/test-filesystem-01788781-3590-213c-ab11-9bad85ae87e5/test-directory-34296499-9221-781f-436b-814085ad71c9",
      "RequestMethod": "HEAD",
      "RequestHeaders": {
        "Authorization": "Sanitized",
        "User-Agent": [
<<<<<<< HEAD
          "azsdk-net-Storage.Files.DataLake/12.1.0-dev.20200403.1",
          "(.NET Core 4.6.28325.01; Microsoft Windows 10.0.18362 )"
        ],
        "x-ms-client-request-id": "555e8725-69fb-d5ee-551c-d910eecfb8f6",
        "x-ms-date": "Fri, 03 Apr 2020 20:55:38 GMT",
=======
          "azsdk-net-Storage.Files.DataLake/12.2.0-dev.20200413.1",
          "(.NET Core 4.6.28325.01; Microsoft Windows 10.0.18362 )"
        ],
        "x-ms-client-request-id": "555e8725-69fb-d5ee-551c-d910eecfb8f6",
        "x-ms-date": "Tue, 14 Apr 2020 00:01:53 GMT",
>>>>>>> b9bd85cb
        "x-ms-return-client-request-id": "true",
        "x-ms-version": "2019-12-12"
      },
      "RequestBody": null,
      "StatusCode": 200,
      "ResponseHeaders": {
        "Accept-Ranges": "bytes",
        "Content-Length": "0",
        "Content-Type": "application/octet-stream",
<<<<<<< HEAD
        "Date": "Fri, 03 Apr 2020 20:55:36 GMT",
        "ETag": "\u00220x8D7D8115BEA1029\u0022",
        "Last-Modified": "Fri, 03 Apr 2020 20:55:36 GMT",
=======
        "Date": "Tue, 14 Apr 2020 00:01:53 GMT",
        "ETag": "\u00220x8D7E00709AA3C60\u0022",
        "Last-Modified": "Tue, 14 Apr 2020 00:01:52 GMT",
>>>>>>> b9bd85cb
        "Server": [
          "Windows-Azure-Blob/1.0",
          "Microsoft-HTTPAPI/2.0"
        ],
        "x-ms-access-tier": "Hot",
        "x-ms-access-tier-inferred": "true",
        "x-ms-blob-type": "BlockBlob",
        "x-ms-client-request-id": "555e8725-69fb-d5ee-551c-d910eecfb8f6",
<<<<<<< HEAD
        "x-ms-creation-time": "Fri, 03 Apr 2020 20:55:36 GMT",
        "x-ms-lease-state": "available",
        "x-ms-lease-status": "unlocked",
        "x-ms-meta-hdi_isfolder": "true",
        "x-ms-request-id": "96219af5-f01e-0012-61fa-093670000000",
=======
        "x-ms-creation-time": "Tue, 14 Apr 2020 00:01:52 GMT",
        "x-ms-lease-state": "available",
        "x-ms-lease-status": "unlocked",
        "x-ms-meta-hdi_isfolder": "true",
        "x-ms-request-id": "bf0d89c8-a01e-0099-2fef-11321d000000",
>>>>>>> b9bd85cb
        "x-ms-server-encrypted": "true",
        "x-ms-version": "2019-12-12"
      },
      "ResponseBody": []
    },
    {
      "RequestUri": "http://seannsecanary.dfs.core.windows.net/test-filesystem-01788781-3590-213c-ab11-9bad85ae87e5/test-directory-e930cf72-68b2-4dce-1377-80ba67d40980?mode=legacy",
      "RequestMethod": "PUT",
      "RequestHeaders": {
        "Authorization": "Sanitized",
        "User-Agent": [
<<<<<<< HEAD
          "azsdk-net-Storage.Files.DataLake/12.1.0-dev.20200403.1",
          "(.NET Core 4.6.28325.01; Microsoft Windows 10.0.18362 )"
        ],
        "x-ms-client-request-id": "841b4cae-7efc-1ff5-89a7-78a3e8505eee",
        "x-ms-date": "Fri, 03 Apr 2020 20:55:38 GMT",
        "x-ms-rename-source": "/test-filesystem-01788781-3590-213c-ab11-9bad85ae87e5/test-directory-34296499-9221-781f-436b-814085ad71c9",
        "x-ms-return-client-request-id": "true",
        "x-ms-source-if-match": "\u00220x8D7D8115BEA1029\u0022",
        "x-ms-version": "2019-12-12"
=======
          "azsdk-net-Storage.Files.DataLake/12.2.0-dev.20200413.1",
          "(.NET Core 4.6.28325.01; Microsoft Windows 10.0.18362 )"
        ],
        "x-ms-client-request-id": "841b4cae-7efc-1ff5-89a7-78a3e8505eee",
        "x-ms-date": "Tue, 14 Apr 2020 00:01:53 GMT",
        "x-ms-rename-source": "%2Ftest-filesystem-01788781-3590-213c-ab11-9bad85ae87e5%2Ftest-directory-34296499-9221-781f-436b-814085ad71c9=",
        "x-ms-return-client-request-id": "true",
        "x-ms-source-if-match": "\u00220x8D7E00709AA3C60\u0022",
        "x-ms-version": "2019-07-07"
>>>>>>> b9bd85cb
      },
      "RequestBody": null,
      "StatusCode": 201,
      "ResponseHeaders": {
        "Content-Length": "0",
<<<<<<< HEAD
        "Date": "Fri, 03 Apr 2020 20:55:36 GMT",
=======
        "Date": "Tue, 14 Apr 2020 00:01:53 GMT",
>>>>>>> b9bd85cb
        "Server": [
          "Windows-Azure-HDFS/1.0",
          "Microsoft-HTTPAPI/2.0"
        ],
        "x-ms-client-request-id": "841b4cae-7efc-1ff5-89a7-78a3e8505eee",
<<<<<<< HEAD
        "x-ms-request-id": "fa43fc07-201f-0097-6bfa-091bad000000",
        "x-ms-version": "2019-12-12"
=======
        "x-ms-request-id": "119d762b-701f-009a-0eef-11d379000000",
        "x-ms-version": "2019-07-07"
>>>>>>> b9bd85cb
      },
      "ResponseBody": []
    },
    {
      "RequestUri": "http://seannsecanary.blob.core.windows.net/test-filesystem-01788781-3590-213c-ab11-9bad85ae87e5/test-directory-e930cf72-68b2-4dce-1377-80ba67d40980",
      "RequestMethod": "HEAD",
      "RequestHeaders": {
        "Authorization": "Sanitized",
        "User-Agent": [
<<<<<<< HEAD
          "azsdk-net-Storage.Files.DataLake/12.1.0-dev.20200403.1",
          "(.NET Core 4.6.28325.01; Microsoft Windows 10.0.18362 )"
        ],
        "x-ms-client-request-id": "a16228cc-34b4-4ff9-f66a-52030a94b060",
        "x-ms-date": "Fri, 03 Apr 2020 20:55:38 GMT",
=======
          "azsdk-net-Storage.Files.DataLake/12.2.0-dev.20200413.1",
          "(.NET Core 4.6.28325.01; Microsoft Windows 10.0.18362 )"
        ],
        "x-ms-client-request-id": "a16228cc-34b4-4ff9-f66a-52030a94b060",
        "x-ms-date": "Tue, 14 Apr 2020 00:01:54 GMT",
>>>>>>> b9bd85cb
        "x-ms-return-client-request-id": "true",
        "x-ms-version": "2019-12-12"
      },
      "RequestBody": null,
      "StatusCode": 200,
      "ResponseHeaders": {
        "Accept-Ranges": "bytes",
        "Content-Length": "0",
        "Content-Type": "application/octet-stream",
<<<<<<< HEAD
        "Date": "Fri, 03 Apr 2020 20:55:36 GMT",
        "ETag": "\u00220x8D7D8115BEA1029\u0022",
        "Last-Modified": "Fri, 03 Apr 2020 20:55:36 GMT",
=======
        "Date": "Tue, 14 Apr 2020 00:01:53 GMT",
        "ETag": "\u00220x8D7E00709AA3C60\u0022",
        "Last-Modified": "Tue, 14 Apr 2020 00:01:52 GMT",
>>>>>>> b9bd85cb
        "Server": [
          "Windows-Azure-Blob/1.0",
          "Microsoft-HTTPAPI/2.0"
        ],
        "x-ms-access-tier": "Hot",
        "x-ms-access-tier-inferred": "true",
        "x-ms-blob-type": "BlockBlob",
        "x-ms-client-request-id": "a16228cc-34b4-4ff9-f66a-52030a94b060",
<<<<<<< HEAD
        "x-ms-creation-time": "Fri, 03 Apr 2020 20:55:36 GMT",
        "x-ms-lease-state": "available",
        "x-ms-lease-status": "unlocked",
        "x-ms-meta-hdi_isfolder": "true",
        "x-ms-request-id": "96219b0b-f01e-0012-72fa-093670000000",
=======
        "x-ms-creation-time": "Tue, 14 Apr 2020 00:01:52 GMT",
        "x-ms-lease-state": "available",
        "x-ms-lease-status": "unlocked",
        "x-ms-meta-hdi_isfolder": "true",
        "x-ms-request-id": "bf0d8a0e-a01e-0099-6aef-11321d000000",
>>>>>>> b9bd85cb
        "x-ms-server-encrypted": "true",
        "x-ms-version": "2019-12-12"
      },
      "ResponseBody": []
    },
    {
      "RequestUri": "http://seannsecanary.blob.core.windows.net/test-filesystem-01788781-3590-213c-ab11-9bad85ae87e5?restype=container",
      "RequestMethod": "DELETE",
      "RequestHeaders": {
        "Authorization": "Sanitized",
<<<<<<< HEAD
        "traceparent": "00-f9bee465af75bd479894848b37b60186-3216fd345072c44e-00",
        "User-Agent": [
          "azsdk-net-Storage.Files.DataLake/12.1.0-dev.20200403.1",
          "(.NET Core 4.6.28325.01; Microsoft Windows 10.0.18362 )"
        ],
        "x-ms-client-request-id": "c0d7500e-bced-7e3a-a8f2-a9c9ca3d97ba",
        "x-ms-date": "Fri, 03 Apr 2020 20:55:38 GMT",
=======
        "traceparent": "00-967edee93b3dab41a92684720d3486d1-b38bc9005b52194b-00",
        "User-Agent": [
          "azsdk-net-Storage.Files.DataLake/12.2.0-dev.20200413.1",
          "(.NET Core 4.6.28325.01; Microsoft Windows 10.0.18362 )"
        ],
        "x-ms-client-request-id": "c0d7500e-bced-7e3a-a8f2-a9c9ca3d97ba",
        "x-ms-date": "Tue, 14 Apr 2020 00:01:54 GMT",
>>>>>>> b9bd85cb
        "x-ms-return-client-request-id": "true",
        "x-ms-version": "2019-12-12"
      },
      "RequestBody": null,
      "StatusCode": 202,
      "ResponseHeaders": {
        "Content-Length": "0",
<<<<<<< HEAD
        "Date": "Fri, 03 Apr 2020 20:55:36 GMT",
=======
        "Date": "Tue, 14 Apr 2020 00:01:53 GMT",
>>>>>>> b9bd85cb
        "Server": [
          "Windows-Azure-Blob/1.0",
          "Microsoft-HTTPAPI/2.0"
        ],
        "x-ms-client-request-id": "c0d7500e-bced-7e3a-a8f2-a9c9ca3d97ba",
<<<<<<< HEAD
        "x-ms-request-id": "96219b0f-f01e-0012-76fa-093670000000",
        "x-ms-version": "2019-12-12"
=======
        "x-ms-request-id": "bf0d8a19-a01e-0099-74ef-11321d000000",
        "x-ms-version": "2019-07-07"
>>>>>>> b9bd85cb
      },
      "ResponseBody": []
    },
    {
      "RequestUri": "http://seannsecanary.blob.core.windows.net/test-filesystem-95414413-fd56-1b3d-aad1-963affc27571?restype=container",
      "RequestMethod": "PUT",
      "RequestHeaders": {
        "Authorization": "Sanitized",
<<<<<<< HEAD
        "traceparent": "00-bea8ebde5fec784e88cc5d4620ca73ac-5cae99706492364e-00",
        "User-Agent": [
          "azsdk-net-Storage.Files.DataLake/12.1.0-dev.20200403.1",
=======
        "traceparent": "00-bbdb49117f9d434a8c1ada8e60140f89-a729642f66a68d4a-00",
        "User-Agent": [
          "azsdk-net-Storage.Files.DataLake/12.2.0-dev.20200413.1",
>>>>>>> b9bd85cb
          "(.NET Core 4.6.28325.01; Microsoft Windows 10.0.18362 )"
        ],
        "x-ms-blob-public-access": "container",
        "x-ms-client-request-id": "95237be2-0144-1169-12bc-161c25ff7fe6",
<<<<<<< HEAD
        "x-ms-date": "Fri, 03 Apr 2020 20:55:38 GMT",
=======
        "x-ms-date": "Tue, 14 Apr 2020 00:01:54 GMT",
>>>>>>> b9bd85cb
        "x-ms-return-client-request-id": "true",
        "x-ms-version": "2019-12-12"
      },
      "RequestBody": null,
      "StatusCode": 201,
      "ResponseHeaders": {
        "Content-Length": "0",
<<<<<<< HEAD
        "Date": "Fri, 03 Apr 2020 20:55:36 GMT",
        "ETag": "\u00220x8D7D8115C3C4C24\u0022",
        "Last-Modified": "Fri, 03 Apr 2020 20:55:36 GMT",
=======
        "Date": "Tue, 14 Apr 2020 00:01:53 GMT",
        "ETag": "\u00220x8D7E0070A43B5CB\u0022",
        "Last-Modified": "Tue, 14 Apr 2020 00:01:53 GMT",
>>>>>>> b9bd85cb
        "Server": [
          "Windows-Azure-Blob/1.0",
          "Microsoft-HTTPAPI/2.0"
        ],
        "x-ms-client-request-id": "95237be2-0144-1169-12bc-161c25ff7fe6",
<<<<<<< HEAD
        "x-ms-request-id": "96219b1b-f01e-0012-80fa-093670000000",
        "x-ms-version": "2019-12-12"
=======
        "x-ms-request-id": "ef8d93de-b01e-0071-7aef-11ab8b000000",
        "x-ms-version": "2019-07-07"
>>>>>>> b9bd85cb
      },
      "ResponseBody": []
    },
    {
      "RequestUri": "http://seannsecanary.dfs.core.windows.net/test-filesystem-95414413-fd56-1b3d-aad1-963affc27571/test-directory-37f5387d-dc49-23fd-d1cf-dd630a4514f5?resource=directory",
      "RequestMethod": "PUT",
      "RequestHeaders": {
        "Authorization": "Sanitized",
<<<<<<< HEAD
        "traceparent": "00-4da799098835da40bc0b37a7151dc2d7-1dfa547ab18b7e43-00",
        "User-Agent": [
          "azsdk-net-Storage.Files.DataLake/12.1.0-dev.20200403.1",
          "(.NET Core 4.6.28325.01; Microsoft Windows 10.0.18362 )"
        ],
        "x-ms-client-request-id": "ce7a0c73-8fbf-0683-7d00-c374230506cc",
        "x-ms-date": "Fri, 03 Apr 2020 20:55:38 GMT",
=======
        "traceparent": "00-47ad28ed298bbe488c8420882d678dd1-0f11c1ba8230d740-00",
        "User-Agent": [
          "azsdk-net-Storage.Files.DataLake/12.2.0-dev.20200413.1",
          "(.NET Core 4.6.28325.01; Microsoft Windows 10.0.18362 )"
        ],
        "x-ms-client-request-id": "ce7a0c73-8fbf-0683-7d00-c374230506cc",
        "x-ms-date": "Tue, 14 Apr 2020 00:01:54 GMT",
>>>>>>> b9bd85cb
        "x-ms-return-client-request-id": "true",
        "x-ms-version": "2019-12-12"
      },
      "RequestBody": null,
      "StatusCode": 201,
      "ResponseHeaders": {
        "Content-Length": "0",
<<<<<<< HEAD
        "Date": "Fri, 03 Apr 2020 20:55:36 GMT",
        "ETag": "\u00220x8D7D8115C51E4CE\u0022",
        "Last-Modified": "Fri, 03 Apr 2020 20:55:37 GMT",
=======
        "Date": "Tue, 14 Apr 2020 00:01:53 GMT",
        "ETag": "\u00220x8D7E0070A6E334B\u0022",
        "Last-Modified": "Tue, 14 Apr 2020 00:01:54 GMT",
>>>>>>> b9bd85cb
        "Server": [
          "Windows-Azure-HDFS/1.0",
          "Microsoft-HTTPAPI/2.0"
        ],
        "x-ms-client-request-id": "ce7a0c73-8fbf-0683-7d00-c374230506cc",
<<<<<<< HEAD
        "x-ms-request-id": "fa43fc08-201f-0097-6cfa-091bad000000",
        "x-ms-version": "2019-12-12"
=======
        "x-ms-request-id": "1606cae0-d01f-0093-76ef-1196aa000000",
        "x-ms-version": "2019-07-07"
>>>>>>> b9bd85cb
      },
      "ResponseBody": []
    },
    {
      "RequestUri": "http://seannsecanary.dfs.core.windows.net/test-filesystem-95414413-fd56-1b3d-aad1-963affc27571/test-directory-5c1120a7-fba7-9c47-0b23-0e6634fd4a7a?resource=directory",
      "RequestMethod": "PUT",
      "RequestHeaders": {
        "Authorization": "Sanitized",
<<<<<<< HEAD
        "traceparent": "00-4f15cf8f56c7e24c8e92256816a9abe5-35ae1b3de982a647-00",
        "User-Agent": [
          "azsdk-net-Storage.Files.DataLake/12.1.0-dev.20200403.1",
          "(.NET Core 4.6.28325.01; Microsoft Windows 10.0.18362 )"
        ],
        "x-ms-client-request-id": "b859dbdc-ef45-7710-c4dd-c39b801cd180",
        "x-ms-date": "Fri, 03 Apr 2020 20:55:38 GMT",
=======
        "traceparent": "00-5239a8ba1da0fe4e813bb90f599f8711-3f49c1d112b97b40-00",
        "User-Agent": [
          "azsdk-net-Storage.Files.DataLake/12.2.0-dev.20200413.1",
          "(.NET Core 4.6.28325.01; Microsoft Windows 10.0.18362 )"
        ],
        "x-ms-client-request-id": "b859dbdc-ef45-7710-c4dd-c39b801cd180",
        "x-ms-date": "Tue, 14 Apr 2020 00:01:54 GMT",
>>>>>>> b9bd85cb
        "x-ms-return-client-request-id": "true",
        "x-ms-version": "2019-12-12"
      },
      "RequestBody": null,
      "StatusCode": 201,
      "ResponseHeaders": {
        "Content-Length": "0",
<<<<<<< HEAD
        "Date": "Fri, 03 Apr 2020 20:55:37 GMT",
        "ETag": "\u00220x8D7D8115C5E28D3\u0022",
        "Last-Modified": "Fri, 03 Apr 2020 20:55:37 GMT",
=======
        "Date": "Tue, 14 Apr 2020 00:01:53 GMT",
        "ETag": "\u00220x8D7E0070A7B2929\u0022",
        "Last-Modified": "Tue, 14 Apr 2020 00:01:54 GMT",
>>>>>>> b9bd85cb
        "Server": [
          "Windows-Azure-HDFS/1.0",
          "Microsoft-HTTPAPI/2.0"
        ],
        "x-ms-client-request-id": "b859dbdc-ef45-7710-c4dd-c39b801cd180",
<<<<<<< HEAD
        "x-ms-request-id": "fa43fc09-201f-0097-6dfa-091bad000000",
        "x-ms-version": "2019-12-12"
=======
        "x-ms-request-id": "1606cae1-d01f-0093-77ef-1196aa000000",
        "x-ms-version": "2019-07-07"
>>>>>>> b9bd85cb
      },
      "ResponseBody": []
    },
    {
      "RequestUri": "http://seannsecanary.dfs.core.windows.net/test-filesystem-95414413-fd56-1b3d-aad1-963affc27571/test-directory-5c1120a7-fba7-9c47-0b23-0e6634fd4a7a?mode=legacy",
      "RequestMethod": "PUT",
      "RequestHeaders": {
        "Authorization": "Sanitized",
        "User-Agent": [
<<<<<<< HEAD
          "azsdk-net-Storage.Files.DataLake/12.1.0-dev.20200403.1",
          "(.NET Core 4.6.28325.01; Microsoft Windows 10.0.18362 )"
        ],
        "x-ms-client-request-id": "588aeb74-91a3-9435-1479-38ed829afb29",
        "x-ms-date": "Fri, 03 Apr 2020 20:55:38 GMT",
        "x-ms-rename-source": "/test-filesystem-95414413-fd56-1b3d-aad1-963affc27571/test-directory-37f5387d-dc49-23fd-d1cf-dd630a4514f5",
=======
          "azsdk-net-Storage.Files.DataLake/12.2.0-dev.20200413.1",
          "(.NET Core 4.6.28325.01; Microsoft Windows 10.0.18362 )"
        ],
        "x-ms-client-request-id": "588aeb74-91a3-9435-1479-38ed829afb29",
        "x-ms-date": "Tue, 14 Apr 2020 00:01:54 GMT",
        "x-ms-rename-source": "%2Ftest-filesystem-95414413-fd56-1b3d-aad1-963affc27571%2Ftest-directory-37f5387d-dc49-23fd-d1cf-dd630a4514f5=",
>>>>>>> b9bd85cb
        "x-ms-return-client-request-id": "true",
        "x-ms-source-if-none-match": "\u0022garbage\u0022",
        "x-ms-version": "2019-12-12"
      },
      "RequestBody": null,
      "StatusCode": 201,
      "ResponseHeaders": {
        "Content-Length": "0",
<<<<<<< HEAD
        "Date": "Fri, 03 Apr 2020 20:55:37 GMT",
=======
        "Date": "Tue, 14 Apr 2020 00:01:53 GMT",
>>>>>>> b9bd85cb
        "Server": [
          "Windows-Azure-HDFS/1.0",
          "Microsoft-HTTPAPI/2.0"
        ],
        "x-ms-client-request-id": "588aeb74-91a3-9435-1479-38ed829afb29",
<<<<<<< HEAD
        "x-ms-request-id": "fa43fc0a-201f-0097-6efa-091bad000000",
        "x-ms-version": "2019-12-12"
=======
        "x-ms-request-id": "1606cae2-d01f-0093-78ef-1196aa000000",
        "x-ms-version": "2019-07-07"
>>>>>>> b9bd85cb
      },
      "ResponseBody": []
    },
    {
      "RequestUri": "http://seannsecanary.blob.core.windows.net/test-filesystem-95414413-fd56-1b3d-aad1-963affc27571/test-directory-5c1120a7-fba7-9c47-0b23-0e6634fd4a7a",
      "RequestMethod": "HEAD",
      "RequestHeaders": {
        "Authorization": "Sanitized",
        "User-Agent": [
<<<<<<< HEAD
          "azsdk-net-Storage.Files.DataLake/12.1.0-dev.20200403.1",
          "(.NET Core 4.6.28325.01; Microsoft Windows 10.0.18362 )"
        ],
        "x-ms-client-request-id": "9427705d-7991-24dc-125b-e99bcf13de50",
        "x-ms-date": "Fri, 03 Apr 2020 20:55:38 GMT",
=======
          "azsdk-net-Storage.Files.DataLake/12.2.0-dev.20200413.1",
          "(.NET Core 4.6.28325.01; Microsoft Windows 10.0.18362 )"
        ],
        "x-ms-client-request-id": "9427705d-7991-24dc-125b-e99bcf13de50",
        "x-ms-date": "Tue, 14 Apr 2020 00:01:54 GMT",
>>>>>>> b9bd85cb
        "x-ms-return-client-request-id": "true",
        "x-ms-version": "2019-12-12"
      },
      "RequestBody": null,
      "StatusCode": 200,
      "ResponseHeaders": {
        "Accept-Ranges": "bytes",
        "Content-Length": "0",
        "Content-Type": "application/octet-stream",
<<<<<<< HEAD
        "Date": "Fri, 03 Apr 2020 20:55:37 GMT",
        "ETag": "\u00220x8D7D8115C51E4CE\u0022",
        "Last-Modified": "Fri, 03 Apr 2020 20:55:37 GMT",
=======
        "Date": "Tue, 14 Apr 2020 00:01:54 GMT",
        "ETag": "\u00220x8D7E0070A6E334B\u0022",
        "Last-Modified": "Tue, 14 Apr 2020 00:01:54 GMT",
>>>>>>> b9bd85cb
        "Server": [
          "Windows-Azure-Blob/1.0",
          "Microsoft-HTTPAPI/2.0"
        ],
        "x-ms-access-tier": "Hot",
        "x-ms-access-tier-inferred": "true",
        "x-ms-blob-type": "BlockBlob",
        "x-ms-client-request-id": "9427705d-7991-24dc-125b-e99bcf13de50",
<<<<<<< HEAD
        "x-ms-creation-time": "Fri, 03 Apr 2020 20:55:37 GMT",
        "x-ms-lease-state": "available",
        "x-ms-lease-status": "unlocked",
        "x-ms-meta-hdi_isfolder": "true",
        "x-ms-request-id": "96219b50-f01e-0012-2cfa-093670000000",
=======
        "x-ms-creation-time": "Tue, 14 Apr 2020 00:01:54 GMT",
        "x-ms-lease-state": "available",
        "x-ms-lease-status": "unlocked",
        "x-ms-meta-hdi_isfolder": "true",
        "x-ms-request-id": "ef8d946c-b01e-0071-77ef-11ab8b000000",
>>>>>>> b9bd85cb
        "x-ms-server-encrypted": "true",
        "x-ms-version": "2019-12-12"
      },
      "ResponseBody": []
    },
    {
      "RequestUri": "http://seannsecanary.blob.core.windows.net/test-filesystem-95414413-fd56-1b3d-aad1-963affc27571?restype=container",
      "RequestMethod": "DELETE",
      "RequestHeaders": {
        "Authorization": "Sanitized",
<<<<<<< HEAD
        "traceparent": "00-5270c061bd656f45af8f6f01fc7ce82c-1ef65dec74836a4f-00",
        "User-Agent": [
          "azsdk-net-Storage.Files.DataLake/12.1.0-dev.20200403.1",
          "(.NET Core 4.6.28325.01; Microsoft Windows 10.0.18362 )"
        ],
        "x-ms-client-request-id": "128f1df7-6772-0698-aac3-c26cc67203c6",
        "x-ms-date": "Fri, 03 Apr 2020 20:55:38 GMT",
=======
        "traceparent": "00-65520843deab1c4cb814de4665a00f45-17449e036fb5e24e-00",
        "User-Agent": [
          "azsdk-net-Storage.Files.DataLake/12.2.0-dev.20200413.1",
          "(.NET Core 4.6.28325.01; Microsoft Windows 10.0.18362 )"
        ],
        "x-ms-client-request-id": "128f1df7-6772-0698-aac3-c26cc67203c6",
        "x-ms-date": "Tue, 14 Apr 2020 00:01:54 GMT",
>>>>>>> b9bd85cb
        "x-ms-return-client-request-id": "true",
        "x-ms-version": "2019-12-12"
      },
      "RequestBody": null,
      "StatusCode": 202,
      "ResponseHeaders": {
        "Content-Length": "0",
<<<<<<< HEAD
        "Date": "Fri, 03 Apr 2020 20:55:37 GMT",
=======
        "Date": "Tue, 14 Apr 2020 00:01:54 GMT",
>>>>>>> b9bd85cb
        "Server": [
          "Windows-Azure-Blob/1.0",
          "Microsoft-HTTPAPI/2.0"
        ],
        "x-ms-client-request-id": "128f1df7-6772-0698-aac3-c26cc67203c6",
<<<<<<< HEAD
        "x-ms-request-id": "96219b59-f01e-0012-35fa-093670000000",
        "x-ms-version": "2019-12-12"
=======
        "x-ms-request-id": "ef8d947a-b01e-0071-04ef-11ab8b000000",
        "x-ms-version": "2019-07-07"
>>>>>>> b9bd85cb
      },
      "ResponseBody": []
    },
    {
      "RequestUri": "http://seannsecanary.blob.core.windows.net/test-filesystem-ee137e19-13e5-b25a-e463-b6d9fb30628b?restype=container",
      "RequestMethod": "PUT",
      "RequestHeaders": {
        "Authorization": "Sanitized",
<<<<<<< HEAD
        "traceparent": "00-7ceec0e8694cc84fb51df482dbc3fb6c-2c2d3fb37039b245-00",
        "User-Agent": [
          "azsdk-net-Storage.Files.DataLake/12.1.0-dev.20200403.1",
=======
        "traceparent": "00-654670c3cd70f340947006443868b877-3aab7bb67b58e548-00",
        "User-Agent": [
          "azsdk-net-Storage.Files.DataLake/12.2.0-dev.20200413.1",
>>>>>>> b9bd85cb
          "(.NET Core 4.6.28325.01; Microsoft Windows 10.0.18362 )"
        ],
        "x-ms-blob-public-access": "container",
        "x-ms-client-request-id": "4493b7b4-cc72-e373-c2dd-2d0fb0be0a7a",
<<<<<<< HEAD
        "x-ms-date": "Fri, 03 Apr 2020 20:55:38 GMT",
=======
        "x-ms-date": "Tue, 14 Apr 2020 00:01:55 GMT",
>>>>>>> b9bd85cb
        "x-ms-return-client-request-id": "true",
        "x-ms-version": "2019-12-12"
      },
      "RequestBody": null,
      "StatusCode": 201,
      "ResponseHeaders": {
        "Content-Length": "0",
<<<<<<< HEAD
        "Date": "Fri, 03 Apr 2020 20:55:37 GMT",
        "ETag": "\u00220x8D7D8115C9551BE\u0022",
        "Last-Modified": "Fri, 03 Apr 2020 20:55:37 GMT",
=======
        "Date": "Tue, 14 Apr 2020 00:01:54 GMT",
        "ETag": "\u00220x8D7E0070AD6AE62\u0022",
        "Last-Modified": "Tue, 14 Apr 2020 00:01:54 GMT",
>>>>>>> b9bd85cb
        "Server": [
          "Windows-Azure-Blob/1.0",
          "Microsoft-HTTPAPI/2.0"
        ],
        "x-ms-client-request-id": "4493b7b4-cc72-e373-c2dd-2d0fb0be0a7a",
<<<<<<< HEAD
        "x-ms-request-id": "96219b63-f01e-0012-3efa-093670000000",
        "x-ms-version": "2019-12-12"
=======
        "x-ms-request-id": "edcb6161-b01e-0085-36ef-11607d000000",
        "x-ms-version": "2019-07-07"
>>>>>>> b9bd85cb
      },
      "ResponseBody": []
    },
    {
      "RequestUri": "http://seannsecanary.dfs.core.windows.net/test-filesystem-ee137e19-13e5-b25a-e463-b6d9fb30628b/test-directory-35ca3661-50cd-4c42-a1e0-9a164f5dc9c5?resource=directory",
      "RequestMethod": "PUT",
      "RequestHeaders": {
        "Authorization": "Sanitized",
<<<<<<< HEAD
        "traceparent": "00-1288ee889678cc4f8d951524d2ef1a0d-6961c0ebfeb6564a-00",
        "User-Agent": [
          "azsdk-net-Storage.Files.DataLake/12.1.0-dev.20200403.1",
          "(.NET Core 4.6.28325.01; Microsoft Windows 10.0.18362 )"
        ],
        "x-ms-client-request-id": "b29b4ac4-c754-639e-7446-a292315c9465",
        "x-ms-date": "Fri, 03 Apr 2020 20:55:39 GMT",
=======
        "traceparent": "00-aa63c9cdb4c7fd4b98166231a96a224d-3c7c2a2db4b59643-00",
        "User-Agent": [
          "azsdk-net-Storage.Files.DataLake/12.2.0-dev.20200413.1",
          "(.NET Core 4.6.28325.01; Microsoft Windows 10.0.18362 )"
        ],
        "x-ms-client-request-id": "b29b4ac4-c754-639e-7446-a292315c9465",
        "x-ms-date": "Tue, 14 Apr 2020 00:01:55 GMT",
>>>>>>> b9bd85cb
        "x-ms-return-client-request-id": "true",
        "x-ms-version": "2019-12-12"
      },
      "RequestBody": null,
      "StatusCode": 201,
      "ResponseHeaders": {
        "Content-Length": "0",
<<<<<<< HEAD
        "Date": "Fri, 03 Apr 2020 20:55:37 GMT",
        "ETag": "\u00220x8D7D8115CA5A9B8\u0022",
        "Last-Modified": "Fri, 03 Apr 2020 20:55:37 GMT",
=======
        "Date": "Tue, 14 Apr 2020 00:01:54 GMT",
        "ETag": "\u00220x8D7E0070B30DB59\u0022",
        "Last-Modified": "Tue, 14 Apr 2020 00:01:55 GMT",
>>>>>>> b9bd85cb
        "Server": [
          "Windows-Azure-HDFS/1.0",
          "Microsoft-HTTPAPI/2.0"
        ],
        "x-ms-client-request-id": "b29b4ac4-c754-639e-7446-a292315c9465",
<<<<<<< HEAD
        "x-ms-request-id": "fa43fc0c-201f-0097-70fa-091bad000000",
        "x-ms-version": "2019-12-12"
=======
        "x-ms-request-id": "4a433266-b01f-0013-6fef-1169ac000000",
        "x-ms-version": "2019-07-07"
>>>>>>> b9bd85cb
      },
      "ResponseBody": []
    },
    {
      "RequestUri": "http://seannsecanary.dfs.core.windows.net/test-filesystem-ee137e19-13e5-b25a-e463-b6d9fb30628b/test-directory-66a96813-c698-43dd-1df6-170c619caed3?resource=directory",
      "RequestMethod": "PUT",
      "RequestHeaders": {
        "Authorization": "Sanitized",
<<<<<<< HEAD
        "traceparent": "00-96e1377c030f824198304a01cd9494e2-2b34c9a846a6cf4f-00",
        "User-Agent": [
          "azsdk-net-Storage.Files.DataLake/12.1.0-dev.20200403.1",
          "(.NET Core 4.6.28325.01; Microsoft Windows 10.0.18362 )"
        ],
        "x-ms-client-request-id": "3692892c-1d24-fdfc-6c58-955daf9102d8",
        "x-ms-date": "Fri, 03 Apr 2020 20:55:39 GMT",
=======
        "traceparent": "00-cf8f59f40d37744dbc4a7459fce921cd-3d6dd1c956358f40-00",
        "User-Agent": [
          "azsdk-net-Storage.Files.DataLake/12.2.0-dev.20200413.1",
          "(.NET Core 4.6.28325.01; Microsoft Windows 10.0.18362 )"
        ],
        "x-ms-client-request-id": "3692892c-1d24-fdfc-6c58-955daf9102d8",
        "x-ms-date": "Tue, 14 Apr 2020 00:01:55 GMT",
>>>>>>> b9bd85cb
        "x-ms-return-client-request-id": "true",
        "x-ms-version": "2019-12-12"
      },
      "RequestBody": null,
      "StatusCode": 201,
      "ResponseHeaders": {
        "Content-Length": "0",
<<<<<<< HEAD
        "Date": "Fri, 03 Apr 2020 20:55:37 GMT",
        "ETag": "\u00220x8D7D8115CB4047D\u0022",
        "Last-Modified": "Fri, 03 Apr 2020 20:55:37 GMT",
=======
        "Date": "Tue, 14 Apr 2020 00:01:54 GMT",
        "ETag": "\u00220x8D7E0070B3CF9D0\u0022",
        "Last-Modified": "Tue, 14 Apr 2020 00:01:55 GMT",
>>>>>>> b9bd85cb
        "Server": [
          "Windows-Azure-HDFS/1.0",
          "Microsoft-HTTPAPI/2.0"
        ],
        "x-ms-client-request-id": "3692892c-1d24-fdfc-6c58-955daf9102d8",
<<<<<<< HEAD
        "x-ms-request-id": "fa43fc0e-201f-0097-72fa-091bad000000",
        "x-ms-version": "2019-12-12"
=======
        "x-ms-request-id": "4a433267-b01f-0013-70ef-1169ac000000",
        "x-ms-version": "2019-07-07"
>>>>>>> b9bd85cb
      },
      "ResponseBody": []
    },
    {
      "RequestUri": "http://seannsecanary.blob.core.windows.net/test-filesystem-ee137e19-13e5-b25a-e463-b6d9fb30628b/test-directory-35ca3661-50cd-4c42-a1e0-9a164f5dc9c5?comp=lease",
      "RequestMethod": "PUT",
      "RequestHeaders": {
        "Authorization": "Sanitized",
<<<<<<< HEAD
        "traceparent": "00-cae274233e118543980b25fbda60a7ce-04aa134f1b4a9c47-00",
        "User-Agent": [
          "azsdk-net-Storage.Files.DataLake/12.1.0-dev.20200403.1",
          "(.NET Core 4.6.28325.01; Microsoft Windows 10.0.18362 )"
        ],
        "x-ms-client-request-id": "abbef7c0-764f-9cb7-e595-3e19632607e6",
        "x-ms-date": "Fri, 03 Apr 2020 20:55:39 GMT",
=======
        "traceparent": "00-11acec9816f91d4e8ea73e8d01ade7ff-ad8a809c393d6245-00",
        "User-Agent": [
          "azsdk-net-Storage.Files.DataLake/12.2.0-dev.20200413.1",
          "(.NET Core 4.6.28325.01; Microsoft Windows 10.0.18362 )"
        ],
        "x-ms-client-request-id": "abbef7c0-764f-9cb7-e595-3e19632607e6",
        "x-ms-date": "Tue, 14 Apr 2020 00:01:55 GMT",
>>>>>>> b9bd85cb
        "x-ms-lease-action": "acquire",
        "x-ms-lease-duration": "-1",
        "x-ms-proposed-lease-id": "2c36cf98-8f09-fda4-f70a-b9d6f686c897",
        "x-ms-return-client-request-id": "true",
        "x-ms-version": "2019-12-12"
      },
      "RequestBody": null,
      "StatusCode": 201,
      "ResponseHeaders": {
        "Content-Length": "0",
<<<<<<< HEAD
        "Date": "Fri, 03 Apr 2020 20:55:37 GMT",
        "ETag": "\u00220x8D7D8115CA5A9B8\u0022",
        "Last-Modified": "Fri, 03 Apr 2020 20:55:37 GMT",
=======
        "Date": "Tue, 14 Apr 2020 00:01:54 GMT",
        "ETag": "\u00220x8D7E0070B30DB59\u0022",
        "Last-Modified": "Tue, 14 Apr 2020 00:01:55 GMT",
>>>>>>> b9bd85cb
        "Server": [
          "Windows-Azure-Blob/1.0",
          "Microsoft-HTTPAPI/2.0"
        ],
        "x-ms-client-request-id": "abbef7c0-764f-9cb7-e595-3e19632607e6",
        "x-ms-lease-id": "2c36cf98-8f09-fda4-f70a-b9d6f686c897",
<<<<<<< HEAD
        "x-ms-request-id": "96219b73-f01e-0012-4bfa-093670000000",
        "x-ms-version": "2019-12-12"
=======
        "x-ms-request-id": "edcb61ae-b01e-0085-73ef-11607d000000",
        "x-ms-version": "2019-07-07"
>>>>>>> b9bd85cb
      },
      "ResponseBody": []
    },
    {
      "RequestUri": "http://seannsecanary.dfs.core.windows.net/test-filesystem-ee137e19-13e5-b25a-e463-b6d9fb30628b/test-directory-66a96813-c698-43dd-1df6-170c619caed3?mode=legacy",
      "RequestMethod": "PUT",
      "RequestHeaders": {
        "Authorization": "Sanitized",
        "User-Agent": [
<<<<<<< HEAD
          "azsdk-net-Storage.Files.DataLake/12.1.0-dev.20200403.1",
          "(.NET Core 4.6.28325.01; Microsoft Windows 10.0.18362 )"
        ],
        "x-ms-client-request-id": "fe169f1c-1cc7-dd48-9e44-f1733994dce2",
        "x-ms-date": "Fri, 03 Apr 2020 20:55:39 GMT",
        "x-ms-rename-source": "/test-filesystem-ee137e19-13e5-b25a-e463-b6d9fb30628b/test-directory-35ca3661-50cd-4c42-a1e0-9a164f5dc9c5",
=======
          "azsdk-net-Storage.Files.DataLake/12.2.0-dev.20200413.1",
          "(.NET Core 4.6.28325.01; Microsoft Windows 10.0.18362 )"
        ],
        "x-ms-client-request-id": "fe169f1c-1cc7-dd48-9e44-f1733994dce2",
        "x-ms-date": "Tue, 14 Apr 2020 00:01:56 GMT",
        "x-ms-rename-source": "%2Ftest-filesystem-ee137e19-13e5-b25a-e463-b6d9fb30628b%2Ftest-directory-35ca3661-50cd-4c42-a1e0-9a164f5dc9c5=",
>>>>>>> b9bd85cb
        "x-ms-return-client-request-id": "true",
        "x-ms-source-lease-id": "2c36cf98-8f09-fda4-f70a-b9d6f686c897",
        "x-ms-version": "2019-12-12"
      },
      "RequestBody": null,
      "StatusCode": 201,
      "ResponseHeaders": {
        "Content-Length": "0",
<<<<<<< HEAD
        "Date": "Fri, 03 Apr 2020 20:55:37 GMT",
=======
        "Date": "Tue, 14 Apr 2020 00:01:55 GMT",
>>>>>>> b9bd85cb
        "Server": [
          "Windows-Azure-HDFS/1.0",
          "Microsoft-HTTPAPI/2.0"
        ],
        "x-ms-client-request-id": "fe169f1c-1cc7-dd48-9e44-f1733994dce2",
<<<<<<< HEAD
        "x-ms-request-id": "fa43fc1f-201f-0097-73fa-091bad000000",
        "x-ms-version": "2019-12-12"
=======
        "x-ms-request-id": "4a433268-b01f-0013-71ef-1169ac000000",
        "x-ms-version": "2019-07-07"
>>>>>>> b9bd85cb
      },
      "ResponseBody": []
    },
    {
      "RequestUri": "http://seannsecanary.blob.core.windows.net/test-filesystem-ee137e19-13e5-b25a-e463-b6d9fb30628b/test-directory-66a96813-c698-43dd-1df6-170c619caed3",
      "RequestMethod": "HEAD",
      "RequestHeaders": {
        "Authorization": "Sanitized",
        "User-Agent": [
<<<<<<< HEAD
          "azsdk-net-Storage.Files.DataLake/12.1.0-dev.20200403.1",
          "(.NET Core 4.6.28325.01; Microsoft Windows 10.0.18362 )"
        ],
        "x-ms-client-request-id": "c4fd5a1a-0810-731e-b42d-ba6c385be68d",
        "x-ms-date": "Fri, 03 Apr 2020 20:55:39 GMT",
=======
          "azsdk-net-Storage.Files.DataLake/12.2.0-dev.20200413.1",
          "(.NET Core 4.6.28325.01; Microsoft Windows 10.0.18362 )"
        ],
        "x-ms-client-request-id": "c4fd5a1a-0810-731e-b42d-ba6c385be68d",
        "x-ms-date": "Tue, 14 Apr 2020 00:01:56 GMT",
>>>>>>> b9bd85cb
        "x-ms-return-client-request-id": "true",
        "x-ms-version": "2019-12-12"
      },
      "RequestBody": null,
      "StatusCode": 200,
      "ResponseHeaders": {
        "Accept-Ranges": "bytes",
        "Content-Length": "0",
        "Content-Type": "application/octet-stream",
<<<<<<< HEAD
        "Date": "Fri, 03 Apr 2020 20:55:37 GMT",
        "ETag": "\u00220x8D7D8115CA5A9B8\u0022",
        "Last-Modified": "Fri, 03 Apr 2020 20:55:37 GMT",
=======
        "Date": "Tue, 14 Apr 2020 00:01:55 GMT",
        "ETag": "\u00220x8D7E0070B30DB59\u0022",
        "Last-Modified": "Tue, 14 Apr 2020 00:01:55 GMT",
>>>>>>> b9bd85cb
        "Server": [
          "Windows-Azure-Blob/1.0",
          "Microsoft-HTTPAPI/2.0"
        ],
        "x-ms-access-tier": "Hot",
        "x-ms-access-tier-inferred": "true",
        "x-ms-blob-type": "BlockBlob",
        "x-ms-client-request-id": "c4fd5a1a-0810-731e-b42d-ba6c385be68d",
<<<<<<< HEAD
        "x-ms-creation-time": "Fri, 03 Apr 2020 20:55:37 GMT",
=======
        "x-ms-creation-time": "Tue, 14 Apr 2020 00:01:55 GMT",
>>>>>>> b9bd85cb
        "x-ms-lease-duration": "infinite",
        "x-ms-lease-state": "leased",
        "x-ms-lease-status": "locked",
        "x-ms-meta-hdi_isfolder": "true",
<<<<<<< HEAD
        "x-ms-request-id": "96219b81-f01e-0012-58fa-093670000000",
=======
        "x-ms-request-id": "edcb61c1-b01e-0085-02ef-11607d000000",
>>>>>>> b9bd85cb
        "x-ms-server-encrypted": "true",
        "x-ms-version": "2019-12-12"
      },
      "ResponseBody": []
    },
    {
      "RequestUri": "http://seannsecanary.blob.core.windows.net/test-filesystem-ee137e19-13e5-b25a-e463-b6d9fb30628b?restype=container",
      "RequestMethod": "DELETE",
      "RequestHeaders": {
        "Authorization": "Sanitized",
<<<<<<< HEAD
        "traceparent": "00-ad3b5db53be4c94fae74773ee6c897c4-5f0dfb71513f6741-00",
        "User-Agent": [
          "azsdk-net-Storage.Files.DataLake/12.1.0-dev.20200403.1",
          "(.NET Core 4.6.28325.01; Microsoft Windows 10.0.18362 )"
        ],
        "x-ms-client-request-id": "df59469f-1896-45d2-9265-cfdbdafc5ccd",
        "x-ms-date": "Fri, 03 Apr 2020 20:55:39 GMT",
=======
        "traceparent": "00-6a6e5d3c00be7941a2e5e010a979238d-1b3c3dd69b375748-00",
        "User-Agent": [
          "azsdk-net-Storage.Files.DataLake/12.2.0-dev.20200413.1",
          "(.NET Core 4.6.28325.01; Microsoft Windows 10.0.18362 )"
        ],
        "x-ms-client-request-id": "df59469f-1896-45d2-9265-cfdbdafc5ccd",
        "x-ms-date": "Tue, 14 Apr 2020 00:01:56 GMT",
>>>>>>> b9bd85cb
        "x-ms-return-client-request-id": "true",
        "x-ms-version": "2019-12-12"
      },
      "RequestBody": null,
      "StatusCode": 202,
      "ResponseHeaders": {
        "Content-Length": "0",
<<<<<<< HEAD
        "Date": "Fri, 03 Apr 2020 20:55:37 GMT",
=======
        "Date": "Tue, 14 Apr 2020 00:01:55 GMT",
>>>>>>> b9bd85cb
        "Server": [
          "Windows-Azure-Blob/1.0",
          "Microsoft-HTTPAPI/2.0"
        ],
        "x-ms-client-request-id": "df59469f-1896-45d2-9265-cfdbdafc5ccd",
<<<<<<< HEAD
        "x-ms-request-id": "96219b8d-f01e-0012-64fa-093670000000",
        "x-ms-version": "2019-12-12"
=======
        "x-ms-request-id": "edcb61cf-b01e-0085-0fef-11607d000000",
        "x-ms-version": "2019-07-07"
>>>>>>> b9bd85cb
      },
      "ResponseBody": []
    }
  ],
  "Variables": {
<<<<<<< HEAD
    "DateTimeOffsetNow": "2020-04-03T13:55:36.0491774-07:00",
=======
    "DateTimeOffsetNow": "2020-04-13T17:01:49.3568822-07:00",
>>>>>>> b9bd85cb
    "RandomSeed": "2089481693",
    "Storage_TestConfigHierarchicalNamespace": "NamespaceTenant\nseannsecanary\nU2FuaXRpemVk\nhttp://seannsecanary.blob.core.windows.net\nhttp://seannsecanary.file.core.windows.net\nhttp://seannsecanary.queue.core.windows.net\nhttp://seannsecanary.table.core.windows.net\n\n\n\n\nhttp://seannsecanary-secondary.blob.core.windows.net\nhttp://seannsecanary-secondary.file.core.windows.net\nhttp://seannsecanary-secondary.queue.core.windows.net\nhttp://seannsecanary-secondary.table.core.windows.net\n68390a19-a643-458b-b726-408abf67b4fc\nSanitized\n72f988bf-86f1-41af-91ab-2d7cd011db47\nhttps://login.microsoftonline.com/\nCloud\nBlobEndpoint=http://seannsecanary.blob.core.windows.net/;QueueEndpoint=http://seannsecanary.queue.core.windows.net/;FileEndpoint=http://seannsecanary.file.core.windows.net/;BlobSecondaryEndpoint=http://seannsecanary-secondary.blob.core.windows.net/;QueueSecondaryEndpoint=http://seannsecanary-secondary.queue.core.windows.net/;FileSecondaryEndpoint=http://seannsecanary-secondary.file.core.windows.net/;AccountName=seannsecanary;AccountKey=Sanitized\n"
  }
}<|MERGE_RESOLUTION|>--- conflicted
+++ resolved
@@ -1,232 +1,143 @@
 {
   "Entries": [
     {
-      "RequestUri": "http://seannsecanary.blob.core.windows.net/test-filesystem-fba588be-fd80-fa79-5b65-c3a61e79f669?restype=container",
-      "RequestMethod": "PUT",
-      "RequestHeaders": {
-        "Authorization": "Sanitized",
-<<<<<<< HEAD
-        "traceparent": "00-9eadd0d63b0a884294da0fbfa6a4d8d4-db7044b49b5a1b4d-00",
-        "User-Agent": [
-          "azsdk-net-Storage.Files.DataLake/12.1.0-dev.20200403.1",
-=======
-        "traceparent": "00-9b154f85e0f1884eb65c8d291fdf0ef2-b88c61173d40fd46-00",
-        "User-Agent": [
-          "azsdk-net-Storage.Files.DataLake/12.2.0-dev.20200413.1",
->>>>>>> b9bd85cb
+      "RequestUri": "https://seannsecanary.blob.core.windows.net/test-filesystem-2d299a40-4497-24b3-f0ba-26f52bf3393a?restype=container",
+      "RequestMethod": "PUT",
+      "RequestHeaders": {
+        "Authorization": "Sanitized",
+        "traceparent": "00-e05fad9b5ccd3242af8331d6efccc4ba-2acc436392548448-00",
+        "User-Agent": [
+          "azsdk-net-Storage.Files.DataLake/12.2.0-dev.20200430.1",
           "(.NET Core 4.6.28325.01; Microsoft Windows 10.0.18362 )"
         ],
         "x-ms-blob-public-access": "container",
-        "x-ms-client-request-id": "a7b68065-7c31-6e2e-c827-c2a22a1c1004",
-<<<<<<< HEAD
-        "x-ms-date": "Fri, 03 Apr 2020 20:55:36 GMT",
-=======
-        "x-ms-date": "Tue, 14 Apr 2020 00:01:49 GMT",
->>>>>>> b9bd85cb
-        "x-ms-return-client-request-id": "true",
-        "x-ms-version": "2019-12-12"
-      },
-      "RequestBody": null,
-      "StatusCode": 201,
-      "ResponseHeaders": {
-        "Content-Length": "0",
-<<<<<<< HEAD
-        "Date": "Fri, 03 Apr 2020 20:55:34 GMT",
-        "ETag": "\u00220x8D7D8115AD4164D\u0022",
-        "Last-Modified": "Fri, 03 Apr 2020 20:55:34 GMT",
-=======
-        "Date": "Tue, 14 Apr 2020 00:01:48 GMT",
-        "ETag": "\u00220x8D7E0070762B9B8\u0022",
-        "Last-Modified": "Tue, 14 Apr 2020 00:01:48 GMT",
->>>>>>> b9bd85cb
-        "Server": [
-          "Windows-Azure-Blob/1.0",
-          "Microsoft-HTTPAPI/2.0"
-        ],
-        "x-ms-client-request-id": "a7b68065-7c31-6e2e-c827-c2a22a1c1004",
-<<<<<<< HEAD
-        "x-ms-request-id": "96219a27-f01e-0012-33fa-093670000000",
-        "x-ms-version": "2019-12-12"
-=======
-        "x-ms-request-id": "39062cdd-b01e-005e-35ef-11a640000000",
-        "x-ms-version": "2019-07-07"
->>>>>>> b9bd85cb
-      },
-      "ResponseBody": []
-    },
-    {
-      "RequestUri": "http://seannsecanary.dfs.core.windows.net/test-filesystem-fba588be-fd80-fa79-5b65-c3a61e79f669/test-directory-39438898-3dde-4fcf-31ef-b35f33b7a838?resource=directory",
-      "RequestMethod": "PUT",
-      "RequestHeaders": {
-        "Authorization": "Sanitized",
-<<<<<<< HEAD
-        "traceparent": "00-82d8a091ded91b46b2f7f5a9d629e99f-2ee9f0cc9bf89344-00",
-        "User-Agent": [
-          "azsdk-net-Storage.Files.DataLake/12.1.0-dev.20200403.1",
-          "(.NET Core 4.6.28325.01; Microsoft Windows 10.0.18362 )"
-        ],
-        "x-ms-client-request-id": "c929c510-f2e0-275a-b167-7642c8ce3b11",
-        "x-ms-date": "Fri, 03 Apr 2020 20:55:36 GMT",
-=======
-        "traceparent": "00-449547df6fa0b445a6270fb44198372e-2e0b2a2f995e284a-00",
-        "User-Agent": [
-          "azsdk-net-Storage.Files.DataLake/12.2.0-dev.20200413.1",
-          "(.NET Core 4.6.28325.01; Microsoft Windows 10.0.18362 )"
-        ],
-        "x-ms-client-request-id": "c929c510-f2e0-275a-b167-7642c8ce3b11",
-        "x-ms-date": "Tue, 14 Apr 2020 00:01:49 GMT",
->>>>>>> b9bd85cb
-        "x-ms-return-client-request-id": "true",
-        "x-ms-version": "2019-12-12"
-      },
-      "RequestBody": null,
-      "StatusCode": 201,
-      "ResponseHeaders": {
-        "Content-Length": "0",
-<<<<<<< HEAD
-        "Date": "Fri, 03 Apr 2020 20:55:34 GMT",
-        "ETag": "\u00220x8D7D8115AE42A8E\u0022",
-        "Last-Modified": "Fri, 03 Apr 2020 20:55:34 GMT",
-=======
-        "Date": "Tue, 14 Apr 2020 00:01:48 GMT",
-        "ETag": "\u00220x8D7E0070781115D\u0022",
-        "Last-Modified": "Tue, 14 Apr 2020 00:01:49 GMT",
->>>>>>> b9bd85cb
-        "Server": [
-          "Windows-Azure-HDFS/1.0",
-          "Microsoft-HTTPAPI/2.0"
-        ],
-        "x-ms-client-request-id": "c929c510-f2e0-275a-b167-7642c8ce3b11",
-<<<<<<< HEAD
-        "x-ms-request-id": "fa43fbfc-201f-0097-60fa-091bad000000",
-        "x-ms-version": "2019-12-12"
-=======
-        "x-ms-request-id": "5c4c2119-b01f-0061-43ef-116ee3000000",
-        "x-ms-version": "2019-07-07"
->>>>>>> b9bd85cb
-      },
-      "ResponseBody": []
-    },
-    {
-      "RequestUri": "http://seannsecanary.dfs.core.windows.net/test-filesystem-fba588be-fd80-fa79-5b65-c3a61e79f669/test-directory-a0688a7e-73db-4941-50a1-dfc52e3da27d?resource=directory",
-      "RequestMethod": "PUT",
-      "RequestHeaders": {
-        "Authorization": "Sanitized",
-<<<<<<< HEAD
-        "traceparent": "00-8628ff7c05a05d48a646061f956e3372-5c6ebb3127104548-00",
-        "User-Agent": [
-          "azsdk-net-Storage.Files.DataLake/12.1.0-dev.20200403.1",
-          "(.NET Core 4.6.28325.01; Microsoft Windows 10.0.18362 )"
-        ],
-        "x-ms-client-request-id": "2112fedd-eb4b-9d4f-83e0-793e1295f873",
-        "x-ms-date": "Fri, 03 Apr 2020 20:55:36 GMT",
-=======
-        "traceparent": "00-94c960c9b8d1fa418c34d102081d5f2f-6565cfa861962747-00",
-        "User-Agent": [
-          "azsdk-net-Storage.Files.DataLake/12.2.0-dev.20200413.1",
-          "(.NET Core 4.6.28325.01; Microsoft Windows 10.0.18362 )"
-        ],
-        "x-ms-client-request-id": "2112fedd-eb4b-9d4f-83e0-793e1295f873",
-        "x-ms-date": "Tue, 14 Apr 2020 00:01:49 GMT",
->>>>>>> b9bd85cb
-        "x-ms-return-client-request-id": "true",
-        "x-ms-version": "2019-12-12"
-      },
-      "RequestBody": null,
-      "StatusCode": 201,
-      "ResponseHeaders": {
-        "Content-Length": "0",
-<<<<<<< HEAD
-        "Date": "Fri, 03 Apr 2020 20:55:34 GMT",
-        "ETag": "\u00220x8D7D8115AF04A0F\u0022",
-        "Last-Modified": "Fri, 03 Apr 2020 20:55:34 GMT",
-=======
-        "Date": "Tue, 14 Apr 2020 00:01:48 GMT",
-        "ETag": "\u00220x8D7E007078E3408\u0022",
-        "Last-Modified": "Tue, 14 Apr 2020 00:01:49 GMT",
->>>>>>> b9bd85cb
-        "Server": [
-          "Windows-Azure-HDFS/1.0",
-          "Microsoft-HTTPAPI/2.0"
-        ],
-        "x-ms-client-request-id": "2112fedd-eb4b-9d4f-83e0-793e1295f873",
-<<<<<<< HEAD
-        "x-ms-request-id": "fa43fbfd-201f-0097-61fa-091bad000000",
-        "x-ms-version": "2019-12-12"
-=======
-        "x-ms-request-id": "5c4c211a-b01f-0061-44ef-116ee3000000",
-        "x-ms-version": "2019-07-07"
->>>>>>> b9bd85cb
-      },
-      "ResponseBody": []
-    },
-    {
-      "RequestUri": "http://seannsecanary.dfs.core.windows.net/test-filesystem-fba588be-fd80-fa79-5b65-c3a61e79f669/test-directory-a0688a7e-73db-4941-50a1-dfc52e3da27d?mode=legacy",
-      "RequestMethod": "PUT",
-      "RequestHeaders": {
-        "Authorization": "Sanitized",
-        "User-Agent": [
-<<<<<<< HEAD
-          "azsdk-net-Storage.Files.DataLake/12.1.0-dev.20200403.1",
-          "(.NET Core 4.6.28325.01; Microsoft Windows 10.0.18362 )"
-        ],
-        "x-ms-client-request-id": "30e855c8-802a-7732-39b1-eaac65193599",
-        "x-ms-date": "Fri, 03 Apr 2020 20:55:36 GMT",
-        "x-ms-rename-source": "/test-filesystem-fba588be-fd80-fa79-5b65-c3a61e79f669/test-directory-39438898-3dde-4fcf-31ef-b35f33b7a838",
-=======
-          "azsdk-net-Storage.Files.DataLake/12.2.0-dev.20200413.1",
-          "(.NET Core 4.6.28325.01; Microsoft Windows 10.0.18362 )"
-        ],
-        "x-ms-client-request-id": "30e855c8-802a-7732-39b1-eaac65193599",
-        "x-ms-date": "Tue, 14 Apr 2020 00:01:49 GMT",
-        "x-ms-rename-source": "%2Ftest-filesystem-fba588be-fd80-fa79-5b65-c3a61e79f669%2Ftest-directory-39438898-3dde-4fcf-31ef-b35f33b7a838=",
->>>>>>> b9bd85cb
-        "x-ms-return-client-request-id": "true",
-        "x-ms-version": "2019-12-12"
-      },
-      "RequestBody": null,
-      "StatusCode": 201,
-      "ResponseHeaders": {
-        "Content-Length": "0",
-<<<<<<< HEAD
-        "Date": "Fri, 03 Apr 2020 20:55:34 GMT",
-=======
-        "Date": "Tue, 14 Apr 2020 00:01:49 GMT",
->>>>>>> b9bd85cb
-        "Server": [
-          "Windows-Azure-HDFS/1.0",
-          "Microsoft-HTTPAPI/2.0"
-        ],
-        "x-ms-client-request-id": "30e855c8-802a-7732-39b1-eaac65193599",
-<<<<<<< HEAD
-        "x-ms-request-id": "fa43fbfe-201f-0097-62fa-091bad000000",
-        "x-ms-version": "2019-12-12"
-=======
-        "x-ms-request-id": "5c4c211b-b01f-0061-45ef-116ee3000000",
-        "x-ms-version": "2019-07-07"
->>>>>>> b9bd85cb
-      },
-      "ResponseBody": []
-    },
-    {
-      "RequestUri": "http://seannsecanary.blob.core.windows.net/test-filesystem-fba588be-fd80-fa79-5b65-c3a61e79f669/test-directory-a0688a7e-73db-4941-50a1-dfc52e3da27d",
+        "x-ms-client-request-id": "00fd7271-03c8-f358-295b-d1577b53fbf5",
+        "x-ms-date": "Fri, 01 May 2020 01:02:39 GMT",
+        "x-ms-return-client-request-id": "true",
+        "x-ms-version": "2019-12-12"
+      },
+      "RequestBody": null,
+      "StatusCode": 201,
+      "ResponseHeaders": {
+        "Content-Length": "0",
+        "Date": "Fri, 01 May 2020 01:02:40 GMT",
+        "ETag": "\u00220x8D7ED6B58F4321E\u0022",
+        "Last-Modified": "Fri, 01 May 2020 01:02:40 GMT",
+        "Server": [
+          "Windows-Azure-Blob/1.0",
+          "Microsoft-HTTPAPI/2.0"
+        ],
+        "x-ms-client-request-id": "00fd7271-03c8-f358-295b-d1577b53fbf5",
+        "x-ms-request-id": "413bf59a-b01e-0095-3854-1fa515000000",
+        "x-ms-version": "2019-12-12"
+      },
+      "ResponseBody": []
+    },
+    {
+      "RequestUri": "https://seannsecanary.dfs.core.windows.net/test-filesystem-2d299a40-4497-24b3-f0ba-26f52bf3393a/test-directory-068a0125-c548-3e5a-b5bb-2379b56c124d?resource=directory",
+      "RequestMethod": "PUT",
+      "RequestHeaders": {
+        "Authorization": "Sanitized",
+        "traceparent": "00-29f6ed690ba7fe4098558eaa0c3c8c5b-afa3eb5fa5495e4a-00",
+        "User-Agent": [
+          "azsdk-net-Storage.Files.DataLake/12.2.0-dev.20200430.1",
+          "(.NET Core 4.6.28325.01; Microsoft Windows 10.0.18362 )"
+        ],
+        "x-ms-client-request-id": "0f209821-3317-aba7-18bf-4a0cdfde3dbc",
+        "x-ms-date": "Fri, 01 May 2020 01:02:40 GMT",
+        "x-ms-return-client-request-id": "true",
+        "x-ms-version": "2019-12-12"
+      },
+      "RequestBody": null,
+      "StatusCode": 201,
+      "ResponseHeaders": {
+        "Content-Length": "0",
+        "Date": "Fri, 01 May 2020 01:02:41 GMT",
+        "ETag": "\u00220x8D7ED6B59A639DA\u0022",
+        "Last-Modified": "Fri, 01 May 2020 01:02:41 GMT",
+        "Server": [
+          "Windows-Azure-HDFS/1.0",
+          "Microsoft-HTTPAPI/2.0"
+        ],
+        "x-ms-client-request-id": "0f209821-3317-aba7-18bf-4a0cdfde3dbc",
+        "x-ms-request-id": "1da107b6-301f-007f-6954-1f823b000000",
+        "x-ms-version": "2019-12-12"
+      },
+      "ResponseBody": []
+    },
+    {
+      "RequestUri": "https://seannsecanary.dfs.core.windows.net/test-filesystem-2d299a40-4497-24b3-f0ba-26f52bf3393a/test-directory-44d78448-42ce-ed00-8f88-8da0132e0d29?resource=directory",
+      "RequestMethod": "PUT",
+      "RequestHeaders": {
+        "Authorization": "Sanitized",
+        "traceparent": "00-2fdf2989d294b94b87dd125bd7f3732c-4dc3280403541a42-00",
+        "User-Agent": [
+          "azsdk-net-Storage.Files.DataLake/12.2.0-dev.20200430.1",
+          "(.NET Core 4.6.28325.01; Microsoft Windows 10.0.18362 )"
+        ],
+        "x-ms-client-request-id": "abe2f66a-adb4-dfe7-9833-808fa50697e9",
+        "x-ms-date": "Fri, 01 May 2020 01:02:41 GMT",
+        "x-ms-return-client-request-id": "true",
+        "x-ms-version": "2019-12-12"
+      },
+      "RequestBody": null,
+      "StatusCode": 201,
+      "ResponseHeaders": {
+        "Content-Length": "0",
+        "Date": "Fri, 01 May 2020 01:02:41 GMT",
+        "ETag": "\u00220x8D7ED6B59B376EE\u0022",
+        "Last-Modified": "Fri, 01 May 2020 01:02:41 GMT",
+        "Server": [
+          "Windows-Azure-HDFS/1.0",
+          "Microsoft-HTTPAPI/2.0"
+        ],
+        "x-ms-client-request-id": "abe2f66a-adb4-dfe7-9833-808fa50697e9",
+        "x-ms-request-id": "1da107db-301f-007f-0e54-1f823b000000",
+        "x-ms-version": "2019-12-12"
+      },
+      "ResponseBody": []
+    },
+    {
+      "RequestUri": "https://seannsecanary.dfs.core.windows.net/test-filesystem-2d299a40-4497-24b3-f0ba-26f52bf3393a/test-directory-44d78448-42ce-ed00-8f88-8da0132e0d29?mode=legacy",
+      "RequestMethod": "PUT",
+      "RequestHeaders": {
+        "Authorization": "Sanitized",
+        "User-Agent": [
+          "azsdk-net-Storage.Files.DataLake/12.2.0-dev.20200430.1",
+          "(.NET Core 4.6.28325.01; Microsoft Windows 10.0.18362 )"
+        ],
+        "x-ms-client-request-id": "1c36f365-624b-1c74-8678-841881a5a688",
+        "x-ms-date": "Fri, 01 May 2020 01:02:41 GMT",
+        "x-ms-rename-source": "%2Ftest-filesystem-2d299a40-4497-24b3-f0ba-26f52bf3393a%2Ftest-directory-068a0125-c548-3e5a-b5bb-2379b56c124d=",
+        "x-ms-return-client-request-id": "true",
+        "x-ms-version": "2019-12-12"
+      },
+      "RequestBody": null,
+      "StatusCode": 201,
+      "ResponseHeaders": {
+        "Content-Length": "0",
+        "Date": "Fri, 01 May 2020 01:02:41 GMT",
+        "Server": [
+          "Windows-Azure-HDFS/1.0",
+          "Microsoft-HTTPAPI/2.0"
+        ],
+        "x-ms-client-request-id": "1c36f365-624b-1c74-8678-841881a5a688",
+        "x-ms-request-id": "1da107ef-301f-007f-2254-1f823b000000",
+        "x-ms-version": "2019-12-12"
+      },
+      "ResponseBody": []
+    },
+    {
+      "RequestUri": "https://seannsecanary.blob.core.windows.net/test-filesystem-2d299a40-4497-24b3-f0ba-26f52bf3393a/test-directory-44d78448-42ce-ed00-8f88-8da0132e0d29",
       "RequestMethod": "HEAD",
       "RequestHeaders": {
         "Authorization": "Sanitized",
         "User-Agent": [
-<<<<<<< HEAD
-          "azsdk-net-Storage.Files.DataLake/12.1.0-dev.20200403.1",
-          "(.NET Core 4.6.28325.01; Microsoft Windows 10.0.18362 )"
-        ],
-        "x-ms-client-request-id": "bd761d70-c8ac-4349-c666-06cde2d73a19",
-        "x-ms-date": "Fri, 03 Apr 2020 20:55:36 GMT",
-=======
-          "azsdk-net-Storage.Files.DataLake/12.2.0-dev.20200413.1",
-          "(.NET Core 4.6.28325.01; Microsoft Windows 10.0.18362 )"
-        ],
-        "x-ms-client-request-id": "bd761d70-c8ac-4349-c666-06cde2d73a19",
-        "x-ms-date": "Tue, 14 Apr 2020 00:01:49 GMT",
->>>>>>> b9bd85cb
+          "azsdk-net-Storage.Files.DataLake/12.2.0-dev.20200430.1",
+          "(.NET Core 4.6.28325.01; Microsoft Windows 10.0.18362 )"
+        ],
+        "x-ms-client-request-id": "b12a5834-7ad0-4f9e-ac26-eb0e9c58c3a9",
+        "x-ms-date": "Fri, 01 May 2020 01:02:41 GMT",
         "x-ms-return-client-request-id": "true",
         "x-ms-version": "2019-12-12"
       },
@@ -236,15 +147,9 @@
         "Accept-Ranges": "bytes",
         "Content-Length": "0",
         "Content-Type": "application/octet-stream",
-<<<<<<< HEAD
-        "Date": "Fri, 03 Apr 2020 20:55:34 GMT",
-        "ETag": "\u00220x8D7D8115AE42A8E\u0022",
-        "Last-Modified": "Fri, 03 Apr 2020 20:55:34 GMT",
-=======
-        "Date": "Tue, 14 Apr 2020 00:01:49 GMT",
-        "ETag": "\u00220x8D7E0070781115D\u0022",
-        "Last-Modified": "Tue, 14 Apr 2020 00:01:49 GMT",
->>>>>>> b9bd85cb
+        "Date": "Fri, 01 May 2020 01:02:41 GMT",
+        "ETag": "\u00220x8D7ED6B59A639DA\u0022",
+        "Last-Modified": "Fri, 01 May 2020 01:02:41 GMT",
         "Server": [
           "Windows-Azure-Blob/1.0",
           "Microsoft-HTTPAPI/2.0"
@@ -252,47 +157,228 @@
         "x-ms-access-tier": "Hot",
         "x-ms-access-tier-inferred": "true",
         "x-ms-blob-type": "BlockBlob",
-        "x-ms-client-request-id": "bd761d70-c8ac-4349-c666-06cde2d73a19",
-<<<<<<< HEAD
-        "x-ms-creation-time": "Fri, 03 Apr 2020 20:55:34 GMT",
+        "x-ms-client-request-id": "b12a5834-7ad0-4f9e-ac26-eb0e9c58c3a9",
+        "x-ms-creation-time": "Fri, 01 May 2020 01:02:41 GMT",
         "x-ms-lease-state": "available",
         "x-ms-lease-status": "unlocked",
         "x-ms-meta-hdi_isfolder": "true",
-        "x-ms-request-id": "96219a41-f01e-0012-4bfa-093670000000",
-=======
-        "x-ms-creation-time": "Tue, 14 Apr 2020 00:01:49 GMT",
+        "x-ms-request-id": "413bf688-b01e-0095-0854-1fa515000000",
+        "x-ms-server-encrypted": "true",
+        "x-ms-version": "2019-12-12"
+      },
+      "ResponseBody": []
+    },
+    {
+      "RequestUri": "https://seannsecanary.blob.core.windows.net/test-filesystem-2d299a40-4497-24b3-f0ba-26f52bf3393a?restype=container",
+      "RequestMethod": "DELETE",
+      "RequestHeaders": {
+        "Authorization": "Sanitized",
+        "traceparent": "00-c8515d94a055a64e9fd171abe5875bd6-bc04c13d7601ba4e-00",
+        "User-Agent": [
+          "azsdk-net-Storage.Files.DataLake/12.2.0-dev.20200430.1",
+          "(.NET Core 4.6.28325.01; Microsoft Windows 10.0.18362 )"
+        ],
+        "x-ms-client-request-id": "29e3b63b-f57b-c6b8-1934-20fcc504ad2d",
+        "x-ms-date": "Fri, 01 May 2020 01:02:41 GMT",
+        "x-ms-return-client-request-id": "true",
+        "x-ms-version": "2019-12-12"
+      },
+      "RequestBody": null,
+      "StatusCode": 202,
+      "ResponseHeaders": {
+        "Content-Length": "0",
+        "Date": "Fri, 01 May 2020 01:02:41 GMT",
+        "Server": [
+          "Windows-Azure-Blob/1.0",
+          "Microsoft-HTTPAPI/2.0"
+        ],
+        "x-ms-client-request-id": "29e3b63b-f57b-c6b8-1934-20fcc504ad2d",
+        "x-ms-request-id": "413bf6d2-b01e-0095-4354-1fa515000000",
+        "x-ms-version": "2019-12-12"
+      },
+      "ResponseBody": []
+    },
+    {
+      "RequestUri": "https://seannsecanary.blob.core.windows.net/test-filesystem-cd44b2d9-513f-0387-5276-d0e4e3ef4961?restype=container",
+      "RequestMethod": "PUT",
+      "RequestHeaders": {
+        "Authorization": "Sanitized",
+        "traceparent": "00-0c4302918ed678449396f378efd50b4b-b234929dd3666f42-00",
+        "User-Agent": [
+          "azsdk-net-Storage.Files.DataLake/12.2.0-dev.20200430.1",
+          "(.NET Core 4.6.28325.01; Microsoft Windows 10.0.18362 )"
+        ],
+        "x-ms-blob-public-access": "container",
+        "x-ms-client-request-id": "53d5693e-5606-e954-2ee0-d60524d3e329",
+        "x-ms-date": "Fri, 01 May 2020 01:02:41 GMT",
+        "x-ms-return-client-request-id": "true",
+        "x-ms-version": "2019-12-12"
+      },
+      "RequestBody": null,
+      "StatusCode": 201,
+      "ResponseHeaders": {
+        "Content-Length": "0",
+        "Date": "Fri, 01 May 2020 01:02:42 GMT",
+        "ETag": "\u00220x8D7ED6B5A3114F3\u0022",
+        "Last-Modified": "Fri, 01 May 2020 01:02:42 GMT",
+        "Server": [
+          "Windows-Azure-Blob/1.0",
+          "Microsoft-HTTPAPI/2.0"
+        ],
+        "x-ms-client-request-id": "53d5693e-5606-e954-2ee0-d60524d3e329",
+        "x-ms-request-id": "cb1e3c04-c01e-0054-7d54-1f02f7000000",
+        "x-ms-version": "2019-12-12"
+      },
+      "ResponseBody": []
+    },
+    {
+      "RequestUri": "https://seannsecanary.dfs.core.windows.net/test-filesystem-cd44b2d9-513f-0387-5276-d0e4e3ef4961/test-directory-6df8bfeb-c731-3fb8-8455-59528076f149?resource=directory",
+      "RequestMethod": "PUT",
+      "RequestHeaders": {
+        "Authorization": "Sanitized",
+        "traceparent": "00-4855de431014f847a90d12ffce0f5a45-7b599c987ba6924c-00",
+        "User-Agent": [
+          "azsdk-net-Storage.Files.DataLake/12.2.0-dev.20200430.1",
+          "(.NET Core 4.6.28325.01; Microsoft Windows 10.0.18362 )"
+        ],
+        "x-ms-client-request-id": "5126a809-8010-76aa-b096-cfb1fc0269b7",
+        "x-ms-date": "Fri, 01 May 2020 01:02:42 GMT",
+        "x-ms-return-client-request-id": "true",
+        "x-ms-version": "2019-12-12"
+      },
+      "RequestBody": null,
+      "StatusCode": 201,
+      "ResponseHeaders": {
+        "Content-Length": "0",
+        "Date": "Fri, 01 May 2020 01:02:42 GMT",
+        "ETag": "\u00220x8D7ED6B5A69462C\u0022",
+        "Last-Modified": "Fri, 01 May 2020 01:02:43 GMT",
+        "Server": [
+          "Windows-Azure-HDFS/1.0",
+          "Microsoft-HTTPAPI/2.0"
+        ],
+        "x-ms-client-request-id": "5126a809-8010-76aa-b096-cfb1fc0269b7",
+        "x-ms-request-id": "d8c45720-d01f-0015-7854-1f5a13000000",
+        "x-ms-version": "2019-12-12"
+      },
+      "ResponseBody": []
+    },
+    {
+      "RequestUri": "https://seannsecanary.dfs.core.windows.net/test-filesystem-cd44b2d9-513f-0387-5276-d0e4e3ef4961/test-directory-2f7d8dee-682e-f50e-644a-6a4810247b5b?resource=directory",
+      "RequestMethod": "PUT",
+      "RequestHeaders": {
+        "Authorization": "Sanitized",
+        "traceparent": "00-70dcfc36e0a0fb4b96f4838ac547dfc3-16dbd23230ecc543-00",
+        "User-Agent": [
+          "azsdk-net-Storage.Files.DataLake/12.2.0-dev.20200430.1",
+          "(.NET Core 4.6.28325.01; Microsoft Windows 10.0.18362 )"
+        ],
+        "x-ms-client-request-id": "35a5ff7f-9cab-a071-9931-edc51561668b",
+        "x-ms-date": "Fri, 01 May 2020 01:02:42 GMT",
+        "x-ms-return-client-request-id": "true",
+        "x-ms-version": "2019-12-12"
+      },
+      "RequestBody": null,
+      "StatusCode": 201,
+      "ResponseHeaders": {
+        "Content-Length": "0",
+        "Date": "Fri, 01 May 2020 01:02:42 GMT",
+        "ETag": "\u00220x8D7ED6B5A75D1DB\u0022",
+        "Last-Modified": "Fri, 01 May 2020 01:02:43 GMT",
+        "Server": [
+          "Windows-Azure-HDFS/1.0",
+          "Microsoft-HTTPAPI/2.0"
+        ],
+        "x-ms-client-request-id": "35a5ff7f-9cab-a071-9931-edc51561668b",
+        "x-ms-request-id": "d8c4572b-d01f-0015-0354-1f5a13000000",
+        "x-ms-version": "2019-12-12"
+      },
+      "ResponseBody": []
+    },
+    {
+      "RequestUri": "https://seannsecanary.dfs.core.windows.net/test-filesystem-cd44b2d9-513f-0387-5276-d0e4e3ef4961/test-directory-2f7d8dee-682e-f50e-644a-6a4810247b5b?mode=legacy",
+      "RequestMethod": "PUT",
+      "RequestHeaders": {
+        "Authorization": "Sanitized",
+        "User-Agent": [
+          "azsdk-net-Storage.Files.DataLake/12.2.0-dev.20200430.1",
+          "(.NET Core 4.6.28325.01; Microsoft Windows 10.0.18362 )"
+        ],
+        "x-ms-client-request-id": "11c9699a-457e-edb0-47a8-3e1fb273f2e8",
+        "x-ms-date": "Fri, 01 May 2020 01:02:42 GMT",
+        "x-ms-rename-source": "%2Ftest-filesystem-cd44b2d9-513f-0387-5276-d0e4e3ef4961%2Ftest-directory-6df8bfeb-c731-3fb8-8455-59528076f149=",
+        "x-ms-return-client-request-id": "true",
+        "x-ms-source-if-modified-since": "Thu, 30 Apr 2020 01:02:39 GMT",
+        "x-ms-version": "2019-12-12"
+      },
+      "RequestBody": null,
+      "StatusCode": 201,
+      "ResponseHeaders": {
+        "Content-Length": "0",
+        "Date": "Fri, 01 May 2020 01:02:43 GMT",
+        "Server": [
+          "Windows-Azure-HDFS/1.0",
+          "Microsoft-HTTPAPI/2.0"
+        ],
+        "x-ms-client-request-id": "11c9699a-457e-edb0-47a8-3e1fb273f2e8",
+        "x-ms-request-id": "d8c4573d-d01f-0015-1554-1f5a13000000",
+        "x-ms-version": "2019-12-12"
+      },
+      "ResponseBody": []
+    },
+    {
+      "RequestUri": "https://seannsecanary.blob.core.windows.net/test-filesystem-cd44b2d9-513f-0387-5276-d0e4e3ef4961/test-directory-2f7d8dee-682e-f50e-644a-6a4810247b5b",
+      "RequestMethod": "HEAD",
+      "RequestHeaders": {
+        "Authorization": "Sanitized",
+        "User-Agent": [
+          "azsdk-net-Storage.Files.DataLake/12.2.0-dev.20200430.1",
+          "(.NET Core 4.6.28325.01; Microsoft Windows 10.0.18362 )"
+        ],
+        "x-ms-client-request-id": "ac2b3162-5497-d40d-c239-fb1053489ce1",
+        "x-ms-date": "Fri, 01 May 2020 01:02:42 GMT",
+        "x-ms-return-client-request-id": "true",
+        "x-ms-version": "2019-12-12"
+      },
+      "RequestBody": null,
+      "StatusCode": 200,
+      "ResponseHeaders": {
+        "Accept-Ranges": "bytes",
+        "Content-Length": "0",
+        "Content-Type": "application/octet-stream",
+        "Date": "Fri, 01 May 2020 01:02:43 GMT",
+        "ETag": "\u00220x8D7ED6B5A69462C\u0022",
+        "Last-Modified": "Fri, 01 May 2020 01:02:43 GMT",
+        "Server": [
+          "Windows-Azure-Blob/1.0",
+          "Microsoft-HTTPAPI/2.0"
+        ],
+        "x-ms-access-tier": "Hot",
+        "x-ms-access-tier-inferred": "true",
+        "x-ms-blob-type": "BlockBlob",
+        "x-ms-client-request-id": "ac2b3162-5497-d40d-c239-fb1053489ce1",
+        "x-ms-creation-time": "Fri, 01 May 2020 01:02:43 GMT",
         "x-ms-lease-state": "available",
         "x-ms-lease-status": "unlocked",
         "x-ms-meta-hdi_isfolder": "true",
-        "x-ms-request-id": "39062d41-b01e-005e-7bef-11a640000000",
->>>>>>> b9bd85cb
+        "x-ms-request-id": "cb1e3c70-c01e-0054-4c54-1f02f7000000",
         "x-ms-server-encrypted": "true",
         "x-ms-version": "2019-12-12"
       },
       "ResponseBody": []
     },
     {
-      "RequestUri": "http://seannsecanary.blob.core.windows.net/test-filesystem-fba588be-fd80-fa79-5b65-c3a61e79f669?restype=container",
+      "RequestUri": "https://seannsecanary.blob.core.windows.net/test-filesystem-cd44b2d9-513f-0387-5276-d0e4e3ef4961?restype=container",
       "RequestMethod": "DELETE",
       "RequestHeaders": {
         "Authorization": "Sanitized",
-<<<<<<< HEAD
-        "traceparent": "00-6d5a3aef122d1d4483aee2fd90c361dd-c5cd71d1a8d47249-00",
-        "User-Agent": [
-          "azsdk-net-Storage.Files.DataLake/12.1.0-dev.20200403.1",
-          "(.NET Core 4.6.28325.01; Microsoft Windows 10.0.18362 )"
-        ],
-        "x-ms-client-request-id": "483c4c9b-78a3-58ed-2e53-1aaf933d2da2",
-        "x-ms-date": "Fri, 03 Apr 2020 20:55:36 GMT",
-=======
-        "traceparent": "00-5162f22a2de78b449970ea1bcbad0ee0-0735ffaaf3f04244-00",
-        "User-Agent": [
-          "azsdk-net-Storage.Files.DataLake/12.2.0-dev.20200413.1",
-          "(.NET Core 4.6.28325.01; Microsoft Windows 10.0.18362 )"
-        ],
-        "x-ms-client-request-id": "483c4c9b-78a3-58ed-2e53-1aaf933d2da2",
-        "x-ms-date": "Tue, 14 Apr 2020 00:01:49 GMT",
->>>>>>> b9bd85cb
+        "traceparent": "00-3cbfadf2dfd8b24d8ba37f5194fc3d41-14390d744246bf42-00",
+        "User-Agent": [
+          "azsdk-net-Storage.Files.DataLake/12.2.0-dev.20200430.1",
+          "(.NET Core 4.6.28325.01; Microsoft Windows 10.0.18362 )"
+        ],
+        "x-ms-client-request-id": "81bc2fa7-4547-7350-3095-f04772379a4e",
+        "x-ms-date": "Fri, 01 May 2020 01:02:42 GMT",
         "x-ms-return-client-request-id": "true",
         "x-ms-version": "2019-12-12"
       },
@@ -300,257 +386,156 @@
       "StatusCode": 202,
       "ResponseHeaders": {
         "Content-Length": "0",
-<<<<<<< HEAD
-        "Date": "Fri, 03 Apr 2020 20:55:34 GMT",
-=======
-        "Date": "Tue, 14 Apr 2020 00:01:49 GMT",
->>>>>>> b9bd85cb
-        "Server": [
-          "Windows-Azure-Blob/1.0",
-          "Microsoft-HTTPAPI/2.0"
-        ],
-        "x-ms-client-request-id": "483c4c9b-78a3-58ed-2e53-1aaf933d2da2",
-<<<<<<< HEAD
-        "x-ms-request-id": "96219a4e-f01e-0012-56fa-093670000000",
-        "x-ms-version": "2019-12-12"
-=======
-        "x-ms-request-id": "39062d49-b01e-005e-02ef-11a640000000",
-        "x-ms-version": "2019-07-07"
->>>>>>> b9bd85cb
-      },
-      "ResponseBody": []
-    },
-    {
-      "RequestUri": "http://seannsecanary.blob.core.windows.net/test-filesystem-a43ed637-07ed-e050-d747-72d41291b2bd?restype=container",
-      "RequestMethod": "PUT",
-      "RequestHeaders": {
-        "Authorization": "Sanitized",
-<<<<<<< HEAD
-        "traceparent": "00-83768758f9791445983ef191e36f3558-4cc3aa4510569c43-00",
-        "User-Agent": [
-          "azsdk-net-Storage.Files.DataLake/12.1.0-dev.20200403.1",
-=======
-        "traceparent": "00-a1e7f3c55a089c46be3e3e7d245b8d27-bebbed3e53b23f46-00",
-        "User-Agent": [
-          "azsdk-net-Storage.Files.DataLake/12.2.0-dev.20200413.1",
->>>>>>> b9bd85cb
+        "Date": "Fri, 01 May 2020 01:02:43 GMT",
+        "Server": [
+          "Windows-Azure-Blob/1.0",
+          "Microsoft-HTTPAPI/2.0"
+        ],
+        "x-ms-client-request-id": "81bc2fa7-4547-7350-3095-f04772379a4e",
+        "x-ms-request-id": "cb1e3c76-c01e-0054-5254-1f02f7000000",
+        "x-ms-version": "2019-12-12"
+      },
+      "ResponseBody": []
+    },
+    {
+      "RequestUri": "https://seannsecanary.blob.core.windows.net/test-filesystem-b9b300bb-a03b-48ee-f7fe-8bbbdae56f49?restype=container",
+      "RequestMethod": "PUT",
+      "RequestHeaders": {
+        "Authorization": "Sanitized",
+        "traceparent": "00-aad8b71cdd9fd44b9373c773b025d9d6-e03621ff0d1f024c-00",
+        "User-Agent": [
+          "azsdk-net-Storage.Files.DataLake/12.2.0-dev.20200430.1",
           "(.NET Core 4.6.28325.01; Microsoft Windows 10.0.18362 )"
         ],
         "x-ms-blob-public-access": "container",
-        "x-ms-client-request-id": "ba7f13aa-58c9-93bd-fb5b-715b0518459d",
-<<<<<<< HEAD
-        "x-ms-date": "Fri, 03 Apr 2020 20:55:36 GMT",
-=======
-        "x-ms-date": "Tue, 14 Apr 2020 00:01:50 GMT",
->>>>>>> b9bd85cb
-        "x-ms-return-client-request-id": "true",
-        "x-ms-version": "2019-12-12"
-      },
-      "RequestBody": null,
-      "StatusCode": 201,
-      "ResponseHeaders": {
-        "Content-Length": "0",
-<<<<<<< HEAD
-        "Date": "Fri, 03 Apr 2020 20:55:35 GMT",
-        "ETag": "\u00220x8D7D8115B2C5870\u0022",
-        "Last-Modified": "Fri, 03 Apr 2020 20:55:35 GMT",
-=======
-        "Date": "Tue, 14 Apr 2020 00:01:50 GMT",
-        "ETag": "\u00220x8D7E00708042637\u0022",
-        "Last-Modified": "Tue, 14 Apr 2020 00:01:50 GMT",
->>>>>>> b9bd85cb
-        "Server": [
-          "Windows-Azure-Blob/1.0",
-          "Microsoft-HTTPAPI/2.0"
-        ],
-        "x-ms-client-request-id": "ba7f13aa-58c9-93bd-fb5b-715b0518459d",
-<<<<<<< HEAD
-        "x-ms-request-id": "96219a55-f01e-0012-5bfa-093670000000",
-        "x-ms-version": "2019-12-12"
-=======
-        "x-ms-request-id": "72838614-401e-004a-67ef-11ee2f000000",
-        "x-ms-version": "2019-07-07"
->>>>>>> b9bd85cb
-      },
-      "ResponseBody": []
-    },
-    {
-      "RequestUri": "http://seannsecanary.dfs.core.windows.net/test-filesystem-a43ed637-07ed-e050-d747-72d41291b2bd/test-directory-39455ca0-970a-4506-60cb-baa528566a40?resource=directory",
-      "RequestMethod": "PUT",
-      "RequestHeaders": {
-        "Authorization": "Sanitized",
-<<<<<<< HEAD
-        "traceparent": "00-c64aebcad297434aa08d0d8a8df4cb93-97af9b0b60578c48-00",
-        "User-Agent": [
-          "azsdk-net-Storage.Files.DataLake/12.1.0-dev.20200403.1",
-          "(.NET Core 4.6.28325.01; Microsoft Windows 10.0.18362 )"
-        ],
-        "x-ms-client-request-id": "19594202-6151-1302-0d3a-5afd9d186aa5",
-        "x-ms-date": "Fri, 03 Apr 2020 20:55:36 GMT",
-=======
-        "traceparent": "00-89a771f681be4d458d071c5758d23519-f232fc9fee90e646-00",
-        "User-Agent": [
-          "azsdk-net-Storage.Files.DataLake/12.2.0-dev.20200413.1",
-          "(.NET Core 4.6.28325.01; Microsoft Windows 10.0.18362 )"
-        ],
-        "x-ms-client-request-id": "19594202-6151-1302-0d3a-5afd9d186aa5",
-        "x-ms-date": "Tue, 14 Apr 2020 00:01:51 GMT",
->>>>>>> b9bd85cb
-        "x-ms-return-client-request-id": "true",
-        "x-ms-version": "2019-12-12"
-      },
-      "RequestBody": null,
-      "StatusCode": 201,
-      "ResponseHeaders": {
-        "Content-Length": "0",
-<<<<<<< HEAD
-        "Date": "Fri, 03 Apr 2020 20:55:35 GMT",
-        "ETag": "\u00220x8D7D8115B3CF54B\u0022",
-        "Last-Modified": "Fri, 03 Apr 2020 20:55:35 GMT",
-=======
-        "Date": "Tue, 14 Apr 2020 00:01:51 GMT",
-        "ETag": "\u00220x8D7E00708A862CF\u0022",
-        "Last-Modified": "Tue, 14 Apr 2020 00:01:51 GMT",
->>>>>>> b9bd85cb
-        "Server": [
-          "Windows-Azure-HDFS/1.0",
-          "Microsoft-HTTPAPI/2.0"
-        ],
-        "x-ms-client-request-id": "19594202-6151-1302-0d3a-5afd9d186aa5",
-<<<<<<< HEAD
-        "x-ms-request-id": "fa43fbff-201f-0097-63fa-091bad000000",
-        "x-ms-version": "2019-12-12"
-=======
-        "x-ms-request-id": "ee3ebb1e-b01f-0095-74ef-11a515000000",
-        "x-ms-version": "2019-07-07"
->>>>>>> b9bd85cb
-      },
-      "ResponseBody": []
-    },
-    {
-      "RequestUri": "http://seannsecanary.dfs.core.windows.net/test-filesystem-a43ed637-07ed-e050-d747-72d41291b2bd/test-directory-a0ae30f1-47ee-a88b-6833-9c6afcc6c346?resource=directory",
-      "RequestMethod": "PUT",
-      "RequestHeaders": {
-        "Authorization": "Sanitized",
-<<<<<<< HEAD
-        "traceparent": "00-e61913f8efe40046aad39a58a932d706-c1be71e3a787f440-00",
-        "User-Agent": [
-          "azsdk-net-Storage.Files.DataLake/12.1.0-dev.20200403.1",
-          "(.NET Core 4.6.28325.01; Microsoft Windows 10.0.18362 )"
-        ],
-        "x-ms-client-request-id": "504ef434-cd6b-bbe2-b6b0-b11dc5971646",
-        "x-ms-date": "Fri, 03 Apr 2020 20:55:36 GMT",
-=======
-        "traceparent": "00-e6e5294e97700a4a8d464fdb84e229dc-a6cc4ba1296c234a-00",
-        "User-Agent": [
-          "azsdk-net-Storage.Files.DataLake/12.2.0-dev.20200413.1",
-          "(.NET Core 4.6.28325.01; Microsoft Windows 10.0.18362 )"
-        ],
-        "x-ms-client-request-id": "504ef434-cd6b-bbe2-b6b0-b11dc5971646",
-        "x-ms-date": "Tue, 14 Apr 2020 00:01:51 GMT",
->>>>>>> b9bd85cb
-        "x-ms-return-client-request-id": "true",
-        "x-ms-version": "2019-12-12"
-      },
-      "RequestBody": null,
-      "StatusCode": 201,
-      "ResponseHeaders": {
-        "Content-Length": "0",
-<<<<<<< HEAD
-        "Date": "Fri, 03 Apr 2020 20:55:35 GMT",
-        "ETag": "\u00220x8D7D8115B492ED2\u0022",
-        "Last-Modified": "Fri, 03 Apr 2020 20:55:35 GMT",
-=======
-        "Date": "Tue, 14 Apr 2020 00:01:51 GMT",
-        "ETag": "\u00220x8D7E00708B5562B\u0022",
-        "Last-Modified": "Tue, 14 Apr 2020 00:01:51 GMT",
->>>>>>> b9bd85cb
-        "Server": [
-          "Windows-Azure-HDFS/1.0",
-          "Microsoft-HTTPAPI/2.0"
-        ],
-        "x-ms-client-request-id": "504ef434-cd6b-bbe2-b6b0-b11dc5971646",
-<<<<<<< HEAD
-        "x-ms-request-id": "fa43fc00-201f-0097-64fa-091bad000000",
-        "x-ms-version": "2019-12-12"
-=======
-        "x-ms-request-id": "ee3ebb1f-b01f-0095-75ef-11a515000000",
-        "x-ms-version": "2019-07-07"
->>>>>>> b9bd85cb
-      },
-      "ResponseBody": []
-    },
-    {
-      "RequestUri": "http://seannsecanary.dfs.core.windows.net/test-filesystem-a43ed637-07ed-e050-d747-72d41291b2bd/test-directory-a0ae30f1-47ee-a88b-6833-9c6afcc6c346?mode=legacy",
-      "RequestMethod": "PUT",
-      "RequestHeaders": {
-        "Authorization": "Sanitized",
-        "User-Agent": [
-<<<<<<< HEAD
-          "azsdk-net-Storage.Files.DataLake/12.1.0-dev.20200403.1",
-          "(.NET Core 4.6.28325.01; Microsoft Windows 10.0.18362 )"
-        ],
-        "x-ms-client-request-id": "073617c0-7378-91da-07e8-2f4c9fd086ca",
-        "x-ms-date": "Fri, 03 Apr 2020 20:55:36 GMT",
-        "x-ms-rename-source": "/test-filesystem-a43ed637-07ed-e050-d747-72d41291b2bd/test-directory-39455ca0-970a-4506-60cb-baa528566a40",
-        "x-ms-return-client-request-id": "true",
-        "x-ms-source-if-modified-since": "Thu, 02 Apr 2020 20:55:36 GMT",
-        "x-ms-version": "2019-12-12"
-=======
-          "azsdk-net-Storage.Files.DataLake/12.2.0-dev.20200413.1",
-          "(.NET Core 4.6.28325.01; Microsoft Windows 10.0.18362 )"
-        ],
-        "x-ms-client-request-id": "073617c0-7378-91da-07e8-2f4c9fd086ca",
-        "x-ms-date": "Tue, 14 Apr 2020 00:01:51 GMT",
-        "x-ms-rename-source": "%2Ftest-filesystem-a43ed637-07ed-e050-d747-72d41291b2bd%2Ftest-directory-39455ca0-970a-4506-60cb-baa528566a40=",
-        "x-ms-return-client-request-id": "true",
-        "x-ms-source-if-modified-since": "Mon, 13 Apr 2020 00:01:49 GMT",
-        "x-ms-version": "2019-07-07"
->>>>>>> b9bd85cb
-      },
-      "RequestBody": null,
-      "StatusCode": 201,
-      "ResponseHeaders": {
-        "Content-Length": "0",
-<<<<<<< HEAD
-        "Date": "Fri, 03 Apr 2020 20:55:35 GMT",
-=======
-        "Date": "Tue, 14 Apr 2020 00:01:51 GMT",
->>>>>>> b9bd85cb
-        "Server": [
-          "Windows-Azure-HDFS/1.0",
-          "Microsoft-HTTPAPI/2.0"
-        ],
-        "x-ms-client-request-id": "073617c0-7378-91da-07e8-2f4c9fd086ca",
-<<<<<<< HEAD
-        "x-ms-request-id": "fa43fc01-201f-0097-65fa-091bad000000",
-        "x-ms-version": "2019-12-12"
-=======
-        "x-ms-request-id": "ee3ebb20-b01f-0095-76ef-11a515000000",
-        "x-ms-version": "2019-07-07"
->>>>>>> b9bd85cb
-      },
-      "ResponseBody": []
-    },
-    {
-      "RequestUri": "http://seannsecanary.blob.core.windows.net/test-filesystem-a43ed637-07ed-e050-d747-72d41291b2bd/test-directory-a0ae30f1-47ee-a88b-6833-9c6afcc6c346",
+        "x-ms-client-request-id": "646c2b42-7dc5-0699-4074-8948ba94994a",
+        "x-ms-date": "Fri, 01 May 2020 01:02:42 GMT",
+        "x-ms-return-client-request-id": "true",
+        "x-ms-version": "2019-12-12"
+      },
+      "RequestBody": null,
+      "StatusCode": 201,
+      "ResponseHeaders": {
+        "Content-Length": "0",
+        "Date": "Fri, 01 May 2020 01:02:43 GMT",
+        "ETag": "\u00220x8D7ED6B5AE2C96E\u0022",
+        "Last-Modified": "Fri, 01 May 2020 01:02:43 GMT",
+        "Server": [
+          "Windows-Azure-Blob/1.0",
+          "Microsoft-HTTPAPI/2.0"
+        ],
+        "x-ms-client-request-id": "646c2b42-7dc5-0699-4074-8948ba94994a",
+        "x-ms-request-id": "8378ee6b-f01e-003d-4e54-1f3bbb000000",
+        "x-ms-version": "2019-12-12"
+      },
+      "ResponseBody": []
+    },
+    {
+      "RequestUri": "https://seannsecanary.dfs.core.windows.net/test-filesystem-b9b300bb-a03b-48ee-f7fe-8bbbdae56f49/test-directory-4b44a725-76cd-a0c2-6776-0d786f631e04?resource=directory",
+      "RequestMethod": "PUT",
+      "RequestHeaders": {
+        "Authorization": "Sanitized",
+        "traceparent": "00-d6df0e3db7b4704390cbe10b9c723b40-9cadad41076cff49-00",
+        "User-Agent": [
+          "azsdk-net-Storage.Files.DataLake/12.2.0-dev.20200430.1",
+          "(.NET Core 4.6.28325.01; Microsoft Windows 10.0.18362 )"
+        ],
+        "x-ms-client-request-id": "8165e52a-6ead-cc1b-68cc-fd4e6f2197dd",
+        "x-ms-date": "Fri, 01 May 2020 01:02:43 GMT",
+        "x-ms-return-client-request-id": "true",
+        "x-ms-version": "2019-12-12"
+      },
+      "RequestBody": null,
+      "StatusCode": 201,
+      "ResponseHeaders": {
+        "Content-Length": "0",
+        "Date": "Fri, 01 May 2020 01:02:43 GMT",
+        "ETag": "\u00220x8D7ED6B5B43B3CA\u0022",
+        "Last-Modified": "Fri, 01 May 2020 01:02:44 GMT",
+        "Server": [
+          "Windows-Azure-HDFS/1.0",
+          "Microsoft-HTTPAPI/2.0"
+        ],
+        "x-ms-client-request-id": "8165e52a-6ead-cc1b-68cc-fd4e6f2197dd",
+        "x-ms-request-id": "c1a8a321-501f-001b-6654-1f73a3000000",
+        "x-ms-version": "2019-12-12"
+      },
+      "ResponseBody": []
+    },
+    {
+      "RequestUri": "https://seannsecanary.dfs.core.windows.net/test-filesystem-b9b300bb-a03b-48ee-f7fe-8bbbdae56f49/test-directory-19048455-e91b-19d1-24bf-bf6b92a90e16?resource=directory",
+      "RequestMethod": "PUT",
+      "RequestHeaders": {
+        "Authorization": "Sanitized",
+        "traceparent": "00-9866c60b2806e84b8ccdfda23e4f5615-ea42e40471c98c42-00",
+        "User-Agent": [
+          "azsdk-net-Storage.Files.DataLake/12.2.0-dev.20200430.1",
+          "(.NET Core 4.6.28325.01; Microsoft Windows 10.0.18362 )"
+        ],
+        "x-ms-client-request-id": "0cc205cb-694b-40fb-134b-5deeafb039bf",
+        "x-ms-date": "Fri, 01 May 2020 01:02:43 GMT",
+        "x-ms-return-client-request-id": "true",
+        "x-ms-version": "2019-12-12"
+      },
+      "RequestBody": null,
+      "StatusCode": 201,
+      "ResponseHeaders": {
+        "Content-Length": "0",
+        "Date": "Fri, 01 May 2020 01:02:43 GMT",
+        "ETag": "\u00220x8D7ED6B5B5108DB\u0022",
+        "Last-Modified": "Fri, 01 May 2020 01:02:44 GMT",
+        "Server": [
+          "Windows-Azure-HDFS/1.0",
+          "Microsoft-HTTPAPI/2.0"
+        ],
+        "x-ms-client-request-id": "0cc205cb-694b-40fb-134b-5deeafb039bf",
+        "x-ms-request-id": "c1a8a331-501f-001b-7554-1f73a3000000",
+        "x-ms-version": "2019-12-12"
+      },
+      "ResponseBody": []
+    },
+    {
+      "RequestUri": "https://seannsecanary.dfs.core.windows.net/test-filesystem-b9b300bb-a03b-48ee-f7fe-8bbbdae56f49/test-directory-19048455-e91b-19d1-24bf-bf6b92a90e16?mode=legacy",
+      "RequestMethod": "PUT",
+      "RequestHeaders": {
+        "Authorization": "Sanitized",
+        "User-Agent": [
+          "azsdk-net-Storage.Files.DataLake/12.2.0-dev.20200430.1",
+          "(.NET Core 4.6.28325.01; Microsoft Windows 10.0.18362 )"
+        ],
+        "x-ms-client-request-id": "8d9f54aa-02e7-8bca-fa0d-76b23f6925d4",
+        "x-ms-date": "Fri, 01 May 2020 01:02:44 GMT",
+        "x-ms-rename-source": "%2Ftest-filesystem-b9b300bb-a03b-48ee-f7fe-8bbbdae56f49%2Ftest-directory-4b44a725-76cd-a0c2-6776-0d786f631e04=",
+        "x-ms-return-client-request-id": "true",
+        "x-ms-source-if-unmodified-since": "Sat, 02 May 2020 01:02:39 GMT",
+        "x-ms-version": "2019-12-12"
+      },
+      "RequestBody": null,
+      "StatusCode": 201,
+      "ResponseHeaders": {
+        "Content-Length": "0",
+        "Date": "Fri, 01 May 2020 01:02:43 GMT",
+        "Server": [
+          "Windows-Azure-HDFS/1.0",
+          "Microsoft-HTTPAPI/2.0"
+        ],
+        "x-ms-client-request-id": "8d9f54aa-02e7-8bca-fa0d-76b23f6925d4",
+        "x-ms-request-id": "c1a8a342-501f-001b-0654-1f73a3000000",
+        "x-ms-version": "2019-12-12"
+      },
+      "ResponseBody": []
+    },
+    {
+      "RequestUri": "https://seannsecanary.blob.core.windows.net/test-filesystem-b9b300bb-a03b-48ee-f7fe-8bbbdae56f49/test-directory-19048455-e91b-19d1-24bf-bf6b92a90e16",
       "RequestMethod": "HEAD",
       "RequestHeaders": {
         "Authorization": "Sanitized",
         "User-Agent": [
-<<<<<<< HEAD
-          "azsdk-net-Storage.Files.DataLake/12.1.0-dev.20200403.1",
-          "(.NET Core 4.6.28325.01; Microsoft Windows 10.0.18362 )"
-        ],
-        "x-ms-client-request-id": "ad5d3fa5-0e61-03ce-380d-ad8c555d0171",
-        "x-ms-date": "Fri, 03 Apr 2020 20:55:37 GMT",
-=======
-          "azsdk-net-Storage.Files.DataLake/12.2.0-dev.20200413.1",
-          "(.NET Core 4.6.28325.01; Microsoft Windows 10.0.18362 )"
-        ],
-        "x-ms-client-request-id": "ad5d3fa5-0e61-03ce-380d-ad8c555d0171",
-        "x-ms-date": "Tue, 14 Apr 2020 00:01:51 GMT",
->>>>>>> b9bd85cb
+          "azsdk-net-Storage.Files.DataLake/12.2.0-dev.20200430.1",
+          "(.NET Core 4.6.28325.01; Microsoft Windows 10.0.18362 )"
+        ],
+        "x-ms-client-request-id": "5b446c40-ac11-bad7-1bce-7fc6962b79c4",
+        "x-ms-date": "Fri, 01 May 2020 01:02:44 GMT",
         "x-ms-return-client-request-id": "true",
         "x-ms-version": "2019-12-12"
       },
@@ -560,15 +545,9 @@
         "Accept-Ranges": "bytes",
         "Content-Length": "0",
         "Content-Type": "application/octet-stream",
-<<<<<<< HEAD
-        "Date": "Fri, 03 Apr 2020 20:55:35 GMT",
-        "ETag": "\u00220x8D7D8115B3CF54B\u0022",
-        "Last-Modified": "Fri, 03 Apr 2020 20:55:35 GMT",
-=======
-        "Date": "Tue, 14 Apr 2020 00:01:51 GMT",
-        "ETag": "\u00220x8D7E00708A862CF\u0022",
-        "Last-Modified": "Tue, 14 Apr 2020 00:01:51 GMT",
->>>>>>> b9bd85cb
+        "Date": "Fri, 01 May 2020 01:02:44 GMT",
+        "ETag": "\u00220x8D7ED6B5B43B3CA\u0022",
+        "Last-Modified": "Fri, 01 May 2020 01:02:44 GMT",
         "Server": [
           "Windows-Azure-Blob/1.0",
           "Microsoft-HTTPAPI/2.0"
@@ -576,305 +555,227 @@
         "x-ms-access-tier": "Hot",
         "x-ms-access-tier-inferred": "true",
         "x-ms-blob-type": "BlockBlob",
-        "x-ms-client-request-id": "ad5d3fa5-0e61-03ce-380d-ad8c555d0171",
-<<<<<<< HEAD
-        "x-ms-creation-time": "Fri, 03 Apr 2020 20:55:35 GMT",
+        "x-ms-client-request-id": "5b446c40-ac11-bad7-1bce-7fc6962b79c4",
+        "x-ms-creation-time": "Fri, 01 May 2020 01:02:44 GMT",
         "x-ms-lease-state": "available",
         "x-ms-lease-status": "unlocked",
         "x-ms-meta-hdi_isfolder": "true",
-        "x-ms-request-id": "96219a78-f01e-0012-76fa-093670000000",
-=======
-        "x-ms-creation-time": "Tue, 14 Apr 2020 00:01:51 GMT",
+        "x-ms-request-id": "8378eef7-f01e-003d-3054-1f3bbb000000",
+        "x-ms-server-encrypted": "true",
+        "x-ms-version": "2019-12-12"
+      },
+      "ResponseBody": []
+    },
+    {
+      "RequestUri": "https://seannsecanary.blob.core.windows.net/test-filesystem-b9b300bb-a03b-48ee-f7fe-8bbbdae56f49?restype=container",
+      "RequestMethod": "DELETE",
+      "RequestHeaders": {
+        "Authorization": "Sanitized",
+        "traceparent": "00-bcdd3ffb8e88a64dbc591ad53f613461-29a3b1225c94b94c-00",
+        "User-Agent": [
+          "azsdk-net-Storage.Files.DataLake/12.2.0-dev.20200430.1",
+          "(.NET Core 4.6.28325.01; Microsoft Windows 10.0.18362 )"
+        ],
+        "x-ms-client-request-id": "d272876f-ca24-c8c3-af34-0c0a1cd127fb",
+        "x-ms-date": "Fri, 01 May 2020 01:02:44 GMT",
+        "x-ms-return-client-request-id": "true",
+        "x-ms-version": "2019-12-12"
+      },
+      "RequestBody": null,
+      "StatusCode": 202,
+      "ResponseHeaders": {
+        "Content-Length": "0",
+        "Date": "Fri, 01 May 2020 01:02:44 GMT",
+        "Server": [
+          "Windows-Azure-Blob/1.0",
+          "Microsoft-HTTPAPI/2.0"
+        ],
+        "x-ms-client-request-id": "d272876f-ca24-c8c3-af34-0c0a1cd127fb",
+        "x-ms-request-id": "8378ef0e-f01e-003d-4454-1f3bbb000000",
+        "x-ms-version": "2019-12-12"
+      },
+      "ResponseBody": []
+    },
+    {
+      "RequestUri": "https://seannsecanary.blob.core.windows.net/test-filesystem-16141a8f-8294-5dba-5535-9f3046fa976e?restype=container",
+      "RequestMethod": "PUT",
+      "RequestHeaders": {
+        "Authorization": "Sanitized",
+        "traceparent": "00-4c9498d62086ba49a57cef9c7c1322f2-35d02e1bf0d03044-00",
+        "User-Agent": [
+          "azsdk-net-Storage.Files.DataLake/12.2.0-dev.20200430.1",
+          "(.NET Core 4.6.28325.01; Microsoft Windows 10.0.18362 )"
+        ],
+        "x-ms-blob-public-access": "container",
+        "x-ms-client-request-id": "094e6ab8-9f98-ecd8-cd15-7cef2b9281b5",
+        "x-ms-date": "Fri, 01 May 2020 01:02:44 GMT",
+        "x-ms-return-client-request-id": "true",
+        "x-ms-version": "2019-12-12"
+      },
+      "RequestBody": null,
+      "StatusCode": 201,
+      "ResponseHeaders": {
+        "Content-Length": "0",
+        "Date": "Fri, 01 May 2020 01:02:44 GMT",
+        "ETag": "\u00220x8D7ED6B5BC1B006\u0022",
+        "Last-Modified": "Fri, 01 May 2020 01:02:45 GMT",
+        "Server": [
+          "Windows-Azure-Blob/1.0",
+          "Microsoft-HTTPAPI/2.0"
+        ],
+        "x-ms-client-request-id": "094e6ab8-9f98-ecd8-cd15-7cef2b9281b5",
+        "x-ms-request-id": "4dbb01f1-d01e-0077-2254-1f9834000000",
+        "x-ms-version": "2019-12-12"
+      },
+      "ResponseBody": []
+    },
+    {
+      "RequestUri": "https://seannsecanary.dfs.core.windows.net/test-filesystem-16141a8f-8294-5dba-5535-9f3046fa976e/test-directory-09f19e9d-187a-e842-7ad5-1a6216b98649?resource=directory",
+      "RequestMethod": "PUT",
+      "RequestHeaders": {
+        "Authorization": "Sanitized",
+        "traceparent": "00-e0150ffa9296f944a7ae621fd3de7caf-2e96d86acafc5444-00",
+        "User-Agent": [
+          "azsdk-net-Storage.Files.DataLake/12.2.0-dev.20200430.1",
+          "(.NET Core 4.6.28325.01; Microsoft Windows 10.0.18362 )"
+        ],
+        "x-ms-client-request-id": "3862b6af-e81a-a070-2866-8ec38575d613",
+        "x-ms-date": "Fri, 01 May 2020 01:02:44 GMT",
+        "x-ms-return-client-request-id": "true",
+        "x-ms-version": "2019-12-12"
+      },
+      "RequestBody": null,
+      "StatusCode": 201,
+      "ResponseHeaders": {
+        "Content-Length": "0",
+        "Date": "Fri, 01 May 2020 01:02:45 GMT",
+        "ETag": "\u00220x8D7ED6B5C0CA487\u0022",
+        "Last-Modified": "Fri, 01 May 2020 01:02:45 GMT",
+        "Server": [
+          "Windows-Azure-HDFS/1.0",
+          "Microsoft-HTTPAPI/2.0"
+        ],
+        "x-ms-client-request-id": "3862b6af-e81a-a070-2866-8ec38575d613",
+        "x-ms-request-id": "0657f332-401f-004a-4254-1fee2f000000",
+        "x-ms-version": "2019-12-12"
+      },
+      "ResponseBody": []
+    },
+    {
+      "RequestUri": "https://seannsecanary.dfs.core.windows.net/test-filesystem-16141a8f-8294-5dba-5535-9f3046fa976e/test-directory-77ab328e-a61b-0f09-c879-cf11d59dbdca?resource=directory",
+      "RequestMethod": "PUT",
+      "RequestHeaders": {
+        "Authorization": "Sanitized",
+        "traceparent": "00-f50f1f97068403449138c3887914d412-40b8d503252bbd4d-00",
+        "User-Agent": [
+          "azsdk-net-Storage.Files.DataLake/12.2.0-dev.20200430.1",
+          "(.NET Core 4.6.28325.01; Microsoft Windows 10.0.18362 )"
+        ],
+        "x-ms-client-request-id": "f7152f93-9c04-094e-ad52-6fa0195fca8a",
+        "x-ms-date": "Fri, 01 May 2020 01:02:45 GMT",
+        "x-ms-return-client-request-id": "true",
+        "x-ms-version": "2019-12-12"
+      },
+      "RequestBody": null,
+      "StatusCode": 201,
+      "ResponseHeaders": {
+        "Content-Length": "0",
+        "Date": "Fri, 01 May 2020 01:02:45 GMT",
+        "ETag": "\u00220x8D7ED6B5C19DD84\u0022",
+        "Last-Modified": "Fri, 01 May 2020 01:02:45 GMT",
+        "Server": [
+          "Windows-Azure-HDFS/1.0",
+          "Microsoft-HTTPAPI/2.0"
+        ],
+        "x-ms-client-request-id": "f7152f93-9c04-094e-ad52-6fa0195fca8a",
+        "x-ms-request-id": "0657f347-401f-004a-5754-1fee2f000000",
+        "x-ms-version": "2019-12-12"
+      },
+      "ResponseBody": []
+    },
+    {
+      "RequestUri": "https://seannsecanary.blob.core.windows.net/test-filesystem-16141a8f-8294-5dba-5535-9f3046fa976e/test-directory-09f19e9d-187a-e842-7ad5-1a6216b98649",
+      "RequestMethod": "HEAD",
+      "RequestHeaders": {
+        "Authorization": "Sanitized",
+        "User-Agent": [
+          "azsdk-net-Storage.Files.DataLake/12.2.0-dev.20200430.1",
+          "(.NET Core 4.6.28325.01; Microsoft Windows 10.0.18362 )"
+        ],
+        "x-ms-client-request-id": "a67d0a85-c588-25c5-62a9-b204de8e41e4",
+        "x-ms-date": "Fri, 01 May 2020 01:02:45 GMT",
+        "x-ms-return-client-request-id": "true",
+        "x-ms-version": "2019-12-12"
+      },
+      "RequestBody": null,
+      "StatusCode": 200,
+      "ResponseHeaders": {
+        "Accept-Ranges": "bytes",
+        "Content-Length": "0",
+        "Content-Type": "application/octet-stream",
+        "Date": "Fri, 01 May 2020 01:02:45 GMT",
+        "ETag": "\u00220x8D7ED6B5C0CA487\u0022",
+        "Last-Modified": "Fri, 01 May 2020 01:02:45 GMT",
+        "Server": [
+          "Windows-Azure-Blob/1.0",
+          "Microsoft-HTTPAPI/2.0"
+        ],
+        "x-ms-access-tier": "Hot",
+        "x-ms-access-tier-inferred": "true",
+        "x-ms-blob-type": "BlockBlob",
+        "x-ms-client-request-id": "a67d0a85-c588-25c5-62a9-b204de8e41e4",
+        "x-ms-creation-time": "Fri, 01 May 2020 01:02:45 GMT",
         "x-ms-lease-state": "available",
         "x-ms-lease-status": "unlocked",
         "x-ms-meta-hdi_isfolder": "true",
-        "x-ms-request-id": "728386a4-401e-004a-3fef-11ee2f000000",
->>>>>>> b9bd85cb
+        "x-ms-request-id": "4dbb0248-d01e-0077-5f54-1f9834000000",
         "x-ms-server-encrypted": "true",
         "x-ms-version": "2019-12-12"
       },
       "ResponseBody": []
     },
     {
-      "RequestUri": "http://seannsecanary.blob.core.windows.net/test-filesystem-a43ed637-07ed-e050-d747-72d41291b2bd?restype=container",
-      "RequestMethod": "DELETE",
-      "RequestHeaders": {
-        "Authorization": "Sanitized",
-<<<<<<< HEAD
-        "traceparent": "00-60e0e85151d8b34da7557e413876189b-46006d6814e21a4b-00",
-        "User-Agent": [
-          "azsdk-net-Storage.Files.DataLake/12.1.0-dev.20200403.1",
-          "(.NET Core 4.6.28325.01; Microsoft Windows 10.0.18362 )"
-        ],
-        "x-ms-client-request-id": "5fa62d82-d973-f069-dc5c-514a12825aee",
-        "x-ms-date": "Fri, 03 Apr 2020 20:55:37 GMT",
-=======
-        "traceparent": "00-62b26e0ea20064499d10102b9f4e2c1e-2a19920b0515b34d-00",
-        "User-Agent": [
-          "azsdk-net-Storage.Files.DataLake/12.2.0-dev.20200413.1",
-          "(.NET Core 4.6.28325.01; Microsoft Windows 10.0.18362 )"
-        ],
-        "x-ms-client-request-id": "5fa62d82-d973-f069-dc5c-514a12825aee",
-        "x-ms-date": "Tue, 14 Apr 2020 00:01:52 GMT",
->>>>>>> b9bd85cb
-        "x-ms-return-client-request-id": "true",
-        "x-ms-version": "2019-12-12"
-      },
-      "RequestBody": null,
-      "StatusCode": 202,
-      "ResponseHeaders": {
-        "Content-Length": "0",
-<<<<<<< HEAD
-        "Date": "Fri, 03 Apr 2020 20:55:35 GMT",
-=======
-        "Date": "Tue, 14 Apr 2020 00:01:51 GMT",
->>>>>>> b9bd85cb
-        "Server": [
-          "Windows-Azure-Blob/1.0",
-          "Microsoft-HTTPAPI/2.0"
-        ],
-        "x-ms-client-request-id": "5fa62d82-d973-f069-dc5c-514a12825aee",
-<<<<<<< HEAD
-        "x-ms-request-id": "96219a81-f01e-0012-7dfa-093670000000",
-        "x-ms-version": "2019-12-12"
-=======
-        "x-ms-request-id": "728386cd-401e-004a-57ef-11ee2f000000",
-        "x-ms-version": "2019-07-07"
->>>>>>> b9bd85cb
-      },
-      "ResponseBody": []
-    },
-    {
-      "RequestUri": "http://seannsecanary.blob.core.windows.net/test-filesystem-1d2e9cad-ba30-24ac-255b-a5db52049e67?restype=container",
-      "RequestMethod": "PUT",
-      "RequestHeaders": {
-        "Authorization": "Sanitized",
-<<<<<<< HEAD
-        "traceparent": "00-e0b91dfca60eef40970185d6837708ed-10b3572027cd3d4d-00",
-        "User-Agent": [
-          "azsdk-net-Storage.Files.DataLake/12.1.0-dev.20200403.1",
-=======
-        "traceparent": "00-b4b1de7d463a7648902d00eb454e9abd-9bc70a7e13e45448-00",
-        "User-Agent": [
-          "azsdk-net-Storage.Files.DataLake/12.2.0-dev.20200413.1",
->>>>>>> b9bd85cb
-          "(.NET Core 4.6.28325.01; Microsoft Windows 10.0.18362 )"
-        ],
-        "x-ms-blob-public-access": "container",
-        "x-ms-client-request-id": "c81cce2c-e4a2-c8cd-8181-3a17338e9dd8",
-<<<<<<< HEAD
-        "x-ms-date": "Fri, 03 Apr 2020 20:55:37 GMT",
-=======
-        "x-ms-date": "Tue, 14 Apr 2020 00:01:52 GMT",
->>>>>>> b9bd85cb
-        "x-ms-return-client-request-id": "true",
-        "x-ms-version": "2019-12-12"
-      },
-      "RequestBody": null,
-      "StatusCode": 201,
-      "ResponseHeaders": {
-        "Content-Length": "0",
-<<<<<<< HEAD
-        "Date": "Fri, 03 Apr 2020 20:55:35 GMT",
-        "ETag": "\u00220x8D7D8115B897D7F\u0022",
-        "Last-Modified": "Fri, 03 Apr 2020 20:55:35 GMT",
-=======
-        "Date": "Tue, 14 Apr 2020 00:01:51 GMT",
-        "ETag": "\u00220x8D7E007091E9858\u0022",
-        "Last-Modified": "Tue, 14 Apr 2020 00:01:51 GMT",
->>>>>>> b9bd85cb
-        "Server": [
-          "Windows-Azure-Blob/1.0",
-          "Microsoft-HTTPAPI/2.0"
-        ],
-        "x-ms-client-request-id": "c81cce2c-e4a2-c8cd-8181-3a17338e9dd8",
-<<<<<<< HEAD
-        "x-ms-request-id": "96219a90-f01e-0012-0afa-093670000000",
-        "x-ms-version": "2019-12-12"
-=======
-        "x-ms-request-id": "be97aa6e-601e-0086-12ef-118119000000",
-        "x-ms-version": "2019-07-07"
->>>>>>> b9bd85cb
-      },
-      "ResponseBody": []
-    },
-    {
-      "RequestUri": "http://seannsecanary.dfs.core.windows.net/test-filesystem-1d2e9cad-ba30-24ac-255b-a5db52049e67/test-directory-623ee9bd-3278-0b37-9f2c-1447ebb3f554?resource=directory",
-      "RequestMethod": "PUT",
-      "RequestHeaders": {
-        "Authorization": "Sanitized",
-<<<<<<< HEAD
-        "traceparent": "00-6fa82dfffa7deb48976057052bc993d6-3107a5a057ebe54b-00",
-        "User-Agent": [
-          "azsdk-net-Storage.Files.DataLake/12.1.0-dev.20200403.1",
-          "(.NET Core 4.6.28325.01; Microsoft Windows 10.0.18362 )"
-        ],
-        "x-ms-client-request-id": "453bf64a-8c91-f90c-9610-2976d085dccd",
-        "x-ms-date": "Fri, 03 Apr 2020 20:55:37 GMT",
-=======
-        "traceparent": "00-0516b07a7c9d1041b51cc2de68a3867f-8c52229afa878a4e-00",
-        "User-Agent": [
-          "azsdk-net-Storage.Files.DataLake/12.2.0-dev.20200413.1",
-          "(.NET Core 4.6.28325.01; Microsoft Windows 10.0.18362 )"
-        ],
-        "x-ms-client-request-id": "453bf64a-8c91-f90c-9610-2976d085dccd",
-        "x-ms-date": "Tue, 14 Apr 2020 00:01:52 GMT",
->>>>>>> b9bd85cb
-        "x-ms-return-client-request-id": "true",
-        "x-ms-version": "2019-12-12"
-      },
-      "RequestBody": null,
-      "StatusCode": 201,
-      "ResponseHeaders": {
-        "Content-Length": "0",
-<<<<<<< HEAD
-        "Date": "Fri, 03 Apr 2020 20:55:35 GMT",
-        "ETag": "\u00220x8D7D8115B984FFE\u0022",
-        "Last-Modified": "Fri, 03 Apr 2020 20:55:35 GMT",
-=======
-        "Date": "Tue, 14 Apr 2020 00:01:51 GMT",
-        "ETag": "\u00220x8D7E007093AB4F5\u0022",
-        "Last-Modified": "Tue, 14 Apr 2020 00:01:52 GMT",
->>>>>>> b9bd85cb
-        "Server": [
-          "Windows-Azure-HDFS/1.0",
-          "Microsoft-HTTPAPI/2.0"
-        ],
-        "x-ms-client-request-id": "453bf64a-8c91-f90c-9610-2976d085dccd",
-<<<<<<< HEAD
-        "x-ms-request-id": "fa43fc02-201f-0097-66fa-091bad000000",
-        "x-ms-version": "2019-12-12"
-=======
-        "x-ms-request-id": "70ca2f58-d01f-002a-5bef-1192b0000000",
-        "x-ms-version": "2019-07-07"
->>>>>>> b9bd85cb
-      },
-      "ResponseBody": []
-    },
-    {
-      "RequestUri": "http://seannsecanary.dfs.core.windows.net/test-filesystem-1d2e9cad-ba30-24ac-255b-a5db52049e67/test-directory-12aae58b-19df-e6f0-2418-80378c02a4b8?resource=directory",
-      "RequestMethod": "PUT",
-      "RequestHeaders": {
-        "Authorization": "Sanitized",
-<<<<<<< HEAD
-        "traceparent": "00-3f53c059bf40204cb8ab111777bcb261-7588860d2e1bdf44-00",
-        "User-Agent": [
-          "azsdk-net-Storage.Files.DataLake/12.1.0-dev.20200403.1",
-          "(.NET Core 4.6.28325.01; Microsoft Windows 10.0.18362 )"
-        ],
-        "x-ms-client-request-id": "81a9d864-bc3b-319b-0555-21790cd46c93",
-        "x-ms-date": "Fri, 03 Apr 2020 20:55:37 GMT",
-=======
-        "traceparent": "00-55daaef0df403246b2c7d077efc6754f-b9b5b81d9e05df44-00",
-        "User-Agent": [
-          "azsdk-net-Storage.Files.DataLake/12.2.0-dev.20200413.1",
-          "(.NET Core 4.6.28325.01; Microsoft Windows 10.0.18362 )"
-        ],
-        "x-ms-client-request-id": "81a9d864-bc3b-319b-0555-21790cd46c93",
-        "x-ms-date": "Tue, 14 Apr 2020 00:01:52 GMT",
->>>>>>> b9bd85cb
-        "x-ms-return-client-request-id": "true",
-        "x-ms-version": "2019-12-12"
-      },
-      "RequestBody": null,
-      "StatusCode": 201,
-      "ResponseHeaders": {
-        "Content-Length": "0",
-<<<<<<< HEAD
-        "Date": "Fri, 03 Apr 2020 20:55:35 GMT",
-        "ETag": "\u00220x8D7D8115BA47A34\u0022",
-        "Last-Modified": "Fri, 03 Apr 2020 20:55:35 GMT",
-=======
-        "Date": "Tue, 14 Apr 2020 00:01:51 GMT",
-        "ETag": "\u00220x8D7E00709476F09\u0022",
-        "Last-Modified": "Tue, 14 Apr 2020 00:01:52 GMT",
->>>>>>> b9bd85cb
-        "Server": [
-          "Windows-Azure-HDFS/1.0",
-          "Microsoft-HTTPAPI/2.0"
-        ],
-        "x-ms-client-request-id": "81a9d864-bc3b-319b-0555-21790cd46c93",
-<<<<<<< HEAD
-        "x-ms-request-id": "fa43fc03-201f-0097-67fa-091bad000000",
-        "x-ms-version": "2019-12-12"
-=======
-        "x-ms-request-id": "70ca2f59-d01f-002a-5cef-1192b0000000",
-        "x-ms-version": "2019-07-07"
->>>>>>> b9bd85cb
-      },
-      "ResponseBody": []
-    },
-    {
-      "RequestUri": "http://seannsecanary.dfs.core.windows.net/test-filesystem-1d2e9cad-ba30-24ac-255b-a5db52049e67/test-directory-12aae58b-19df-e6f0-2418-80378c02a4b8?mode=legacy",
-      "RequestMethod": "PUT",
-      "RequestHeaders": {
-        "Authorization": "Sanitized",
-        "User-Agent": [
-<<<<<<< HEAD
-          "azsdk-net-Storage.Files.DataLake/12.1.0-dev.20200403.1",
-          "(.NET Core 4.6.28325.01; Microsoft Windows 10.0.18362 )"
-        ],
-        "x-ms-client-request-id": "b4d223c2-2259-a17d-fdcb-ef228f4ad340",
-        "x-ms-date": "Fri, 03 Apr 2020 20:55:37 GMT",
-        "x-ms-rename-source": "/test-filesystem-1d2e9cad-ba30-24ac-255b-a5db52049e67/test-directory-623ee9bd-3278-0b37-9f2c-1447ebb3f554",
-        "x-ms-return-client-request-id": "true",
-        "x-ms-source-if-unmodified-since": "Sat, 04 Apr 2020 20:55:36 GMT",
-        "x-ms-version": "2019-12-12"
-=======
-          "azsdk-net-Storage.Files.DataLake/12.2.0-dev.20200413.1",
-          "(.NET Core 4.6.28325.01; Microsoft Windows 10.0.18362 )"
-        ],
-        "x-ms-client-request-id": "b4d223c2-2259-a17d-fdcb-ef228f4ad340",
-        "x-ms-date": "Tue, 14 Apr 2020 00:01:52 GMT",
-        "x-ms-rename-source": "%2Ftest-filesystem-1d2e9cad-ba30-24ac-255b-a5db52049e67%2Ftest-directory-623ee9bd-3278-0b37-9f2c-1447ebb3f554=",
-        "x-ms-return-client-request-id": "true",
-        "x-ms-source-if-unmodified-since": "Wed, 15 Apr 2020 00:01:49 GMT",
-        "x-ms-version": "2019-07-07"
->>>>>>> b9bd85cb
-      },
-      "RequestBody": null,
-      "StatusCode": 201,
-      "ResponseHeaders": {
-        "Content-Length": "0",
-<<<<<<< HEAD
-        "Date": "Fri, 03 Apr 2020 20:55:35 GMT",
-=======
-        "Date": "Tue, 14 Apr 2020 00:01:51 GMT",
->>>>>>> b9bd85cb
-        "Server": [
-          "Windows-Azure-HDFS/1.0",
-          "Microsoft-HTTPAPI/2.0"
-        ],
-        "x-ms-client-request-id": "b4d223c2-2259-a17d-fdcb-ef228f4ad340",
-<<<<<<< HEAD
-        "x-ms-request-id": "fa43fc04-201f-0097-68fa-091bad000000",
-        "x-ms-version": "2019-12-12"
-=======
-        "x-ms-request-id": "70ca2f5a-d01f-002a-5def-1192b0000000",
-        "x-ms-version": "2019-07-07"
->>>>>>> b9bd85cb
-      },
-      "ResponseBody": []
-    },
-    {
-      "RequestUri": "http://seannsecanary.blob.core.windows.net/test-filesystem-1d2e9cad-ba30-24ac-255b-a5db52049e67/test-directory-12aae58b-19df-e6f0-2418-80378c02a4b8",
+      "RequestUri": "https://seannsecanary.dfs.core.windows.net/test-filesystem-16141a8f-8294-5dba-5535-9f3046fa976e/test-directory-77ab328e-a61b-0f09-c879-cf11d59dbdca?mode=legacy",
+      "RequestMethod": "PUT",
+      "RequestHeaders": {
+        "Authorization": "Sanitized",
+        "User-Agent": [
+          "azsdk-net-Storage.Files.DataLake/12.2.0-dev.20200430.1",
+          "(.NET Core 4.6.28325.01; Microsoft Windows 10.0.18362 )"
+        ],
+        "x-ms-client-request-id": "0f1bb941-24e1-e302-ffda-7119c2b76073",
+        "x-ms-date": "Fri, 01 May 2020 01:02:45 GMT",
+        "x-ms-rename-source": "%2Ftest-filesystem-16141a8f-8294-5dba-5535-9f3046fa976e%2Ftest-directory-09f19e9d-187a-e842-7ad5-1a6216b98649=",
+        "x-ms-return-client-request-id": "true",
+        "x-ms-source-if-match": "\u00220x8D7ED6B5C0CA487\u0022",
+        "x-ms-version": "2019-12-12"
+      },
+      "RequestBody": null,
+      "StatusCode": 201,
+      "ResponseHeaders": {
+        "Content-Length": "0",
+        "Date": "Fri, 01 May 2020 01:02:45 GMT",
+        "Server": [
+          "Windows-Azure-HDFS/1.0",
+          "Microsoft-HTTPAPI/2.0"
+        ],
+        "x-ms-client-request-id": "0f1bb941-24e1-e302-ffda-7119c2b76073",
+        "x-ms-request-id": "0657f3b1-401f-004a-4154-1fee2f000000",
+        "x-ms-version": "2019-12-12"
+      },
+      "ResponseBody": []
+    },
+    {
+      "RequestUri": "https://seannsecanary.blob.core.windows.net/test-filesystem-16141a8f-8294-5dba-5535-9f3046fa976e/test-directory-77ab328e-a61b-0f09-c879-cf11d59dbdca",
       "RequestMethod": "HEAD",
       "RequestHeaders": {
         "Authorization": "Sanitized",
         "User-Agent": [
-<<<<<<< HEAD
-          "azsdk-net-Storage.Files.DataLake/12.1.0-dev.20200403.1",
-          "(.NET Core 4.6.28325.01; Microsoft Windows 10.0.18362 )"
-        ],
-        "x-ms-client-request-id": "e9b64b1c-b802-493a-f277-3abcf7344cd8",
-        "x-ms-date": "Fri, 03 Apr 2020 20:55:37 GMT",
-=======
-          "azsdk-net-Storage.Files.DataLake/12.2.0-dev.20200413.1",
-          "(.NET Core 4.6.28325.01; Microsoft Windows 10.0.18362 )"
-        ],
-        "x-ms-client-request-id": "e9b64b1c-b802-493a-f277-3abcf7344cd8",
-        "x-ms-date": "Tue, 14 Apr 2020 00:01:52 GMT",
->>>>>>> b9bd85cb
+          "azsdk-net-Storage.Files.DataLake/12.2.0-dev.20200430.1",
+          "(.NET Core 4.6.28325.01; Microsoft Windows 10.0.18362 )"
+        ],
+        "x-ms-client-request-id": "25c2c892-3273-e802-26b9-3a36ace85abb",
+        "x-ms-date": "Fri, 01 May 2020 01:02:45 GMT",
         "x-ms-return-client-request-id": "true",
         "x-ms-version": "2019-12-12"
       },
@@ -884,15 +785,9 @@
         "Accept-Ranges": "bytes",
         "Content-Length": "0",
         "Content-Type": "application/octet-stream",
-<<<<<<< HEAD
-        "Date": "Fri, 03 Apr 2020 20:55:35 GMT",
-        "ETag": "\u00220x8D7D8115B984FFE\u0022",
-        "Last-Modified": "Fri, 03 Apr 2020 20:55:35 GMT",
-=======
-        "Date": "Tue, 14 Apr 2020 00:01:51 GMT",
-        "ETag": "\u00220x8D7E007093AB4F5\u0022",
-        "Last-Modified": "Tue, 14 Apr 2020 00:01:52 GMT",
->>>>>>> b9bd85cb
+        "Date": "Fri, 01 May 2020 01:02:45 GMT",
+        "ETag": "\u00220x8D7ED6B5C0CA487\u0022",
+        "Last-Modified": "Fri, 01 May 2020 01:02:45 GMT",
         "Server": [
           "Windows-Azure-Blob/1.0",
           "Microsoft-HTTPAPI/2.0"
@@ -900,47 +795,228 @@
         "x-ms-access-tier": "Hot",
         "x-ms-access-tier-inferred": "true",
         "x-ms-blob-type": "BlockBlob",
-        "x-ms-client-request-id": "e9b64b1c-b802-493a-f277-3abcf7344cd8",
-<<<<<<< HEAD
-        "x-ms-creation-time": "Fri, 03 Apr 2020 20:55:35 GMT",
+        "x-ms-client-request-id": "25c2c892-3273-e802-26b9-3a36ace85abb",
+        "x-ms-creation-time": "Fri, 01 May 2020 01:02:45 GMT",
         "x-ms-lease-state": "available",
         "x-ms-lease-status": "unlocked",
         "x-ms-meta-hdi_isfolder": "true",
-        "x-ms-request-id": "96219ac4-f01e-0012-38fa-093670000000",
-=======
-        "x-ms-creation-time": "Tue, 14 Apr 2020 00:01:52 GMT",
+        "x-ms-request-id": "4dbb028a-d01e-0077-1254-1f9834000000",
+        "x-ms-server-encrypted": "true",
+        "x-ms-version": "2019-12-12"
+      },
+      "ResponseBody": []
+    },
+    {
+      "RequestUri": "https://seannsecanary.blob.core.windows.net/test-filesystem-16141a8f-8294-5dba-5535-9f3046fa976e?restype=container",
+      "RequestMethod": "DELETE",
+      "RequestHeaders": {
+        "Authorization": "Sanitized",
+        "traceparent": "00-b16dcc28e55f4a43bf1dae26f7b3fde6-0475d84e3e9c4a4f-00",
+        "User-Agent": [
+          "azsdk-net-Storage.Files.DataLake/12.2.0-dev.20200430.1",
+          "(.NET Core 4.6.28325.01; Microsoft Windows 10.0.18362 )"
+        ],
+        "x-ms-client-request-id": "fa86181d-3af5-dd00-4c4e-a36c9c6dba1f",
+        "x-ms-date": "Fri, 01 May 2020 01:02:45 GMT",
+        "x-ms-return-client-request-id": "true",
+        "x-ms-version": "2019-12-12"
+      },
+      "RequestBody": null,
+      "StatusCode": 202,
+      "ResponseHeaders": {
+        "Content-Length": "0",
+        "Date": "Fri, 01 May 2020 01:02:45 GMT",
+        "Server": [
+          "Windows-Azure-Blob/1.0",
+          "Microsoft-HTTPAPI/2.0"
+        ],
+        "x-ms-client-request-id": "fa86181d-3af5-dd00-4c4e-a36c9c6dba1f",
+        "x-ms-request-id": "4dbb0292-d01e-0077-1654-1f9834000000",
+        "x-ms-version": "2019-12-12"
+      },
+      "ResponseBody": []
+    },
+    {
+      "RequestUri": "https://seannsecanary.blob.core.windows.net/test-filesystem-4f3b7805-a36c-4685-0557-10bf2b80f8d5?restype=container",
+      "RequestMethod": "PUT",
+      "RequestHeaders": {
+        "Authorization": "Sanitized",
+        "traceparent": "00-fd0834d4a36dab43860e7860f906d4b2-85277345f909b346-00",
+        "User-Agent": [
+          "azsdk-net-Storage.Files.DataLake/12.2.0-dev.20200430.1",
+          "(.NET Core 4.6.28325.01; Microsoft Windows 10.0.18362 )"
+        ],
+        "x-ms-blob-public-access": "container",
+        "x-ms-client-request-id": "777ce7f9-c315-7981-9340-f49e2940b2cb",
+        "x-ms-date": "Fri, 01 May 2020 01:02:45 GMT",
+        "x-ms-return-client-request-id": "true",
+        "x-ms-version": "2019-12-12"
+      },
+      "RequestBody": null,
+      "StatusCode": 201,
+      "ResponseHeaders": {
+        "Content-Length": "0",
+        "Date": "Fri, 01 May 2020 01:02:46 GMT",
+        "ETag": "\u00220x8D7ED6B5CCD92E8\u0022",
+        "Last-Modified": "Fri, 01 May 2020 01:02:47 GMT",
+        "Server": [
+          "Windows-Azure-Blob/1.0",
+          "Microsoft-HTTPAPI/2.0"
+        ],
+        "x-ms-client-request-id": "777ce7f9-c315-7981-9340-f49e2940b2cb",
+        "x-ms-request-id": "a7b6f6fd-e01e-0088-1454-1fa8a9000000",
+        "x-ms-version": "2019-12-12"
+      },
+      "ResponseBody": []
+    },
+    {
+      "RequestUri": "https://seannsecanary.dfs.core.windows.net/test-filesystem-4f3b7805-a36c-4685-0557-10bf2b80f8d5/test-directory-4fc6cd56-2654-a4bd-b300-cea5d6019cae?resource=directory",
+      "RequestMethod": "PUT",
+      "RequestHeaders": {
+        "Authorization": "Sanitized",
+        "traceparent": "00-bac73bb01ab8484999df11347f5d12e6-7d1ede24e3c16c4b-00",
+        "User-Agent": [
+          "azsdk-net-Storage.Files.DataLake/12.2.0-dev.20200430.1",
+          "(.NET Core 4.6.28325.01; Microsoft Windows 10.0.18362 )"
+        ],
+        "x-ms-client-request-id": "db2d0015-7f90-d351-29d8-c414f5dca291",
+        "x-ms-date": "Fri, 01 May 2020 01:02:46 GMT",
+        "x-ms-return-client-request-id": "true",
+        "x-ms-version": "2019-12-12"
+      },
+      "RequestBody": null,
+      "StatusCode": 201,
+      "ResponseHeaders": {
+        "Content-Length": "0",
+        "Date": "Fri, 01 May 2020 01:02:46 GMT",
+        "ETag": "\u00220x8D7ED6B5D0F51D8\u0022",
+        "Last-Modified": "Fri, 01 May 2020 01:02:47 GMT",
+        "Server": [
+          "Windows-Azure-HDFS/1.0",
+          "Microsoft-HTTPAPI/2.0"
+        ],
+        "x-ms-client-request-id": "db2d0015-7f90-d351-29d8-c414f5dca291",
+        "x-ms-request-id": "ada36fd5-701f-0051-6d54-1fd02c000000",
+        "x-ms-version": "2019-12-12"
+      },
+      "ResponseBody": []
+    },
+    {
+      "RequestUri": "https://seannsecanary.dfs.core.windows.net/test-filesystem-4f3b7805-a36c-4685-0557-10bf2b80f8d5/test-directory-bf1546a3-6e79-d6c7-0de2-84b5259a388b?resource=directory",
+      "RequestMethod": "PUT",
+      "RequestHeaders": {
+        "Authorization": "Sanitized",
+        "traceparent": "00-46cab31c8dbac94f992418761a49c59f-6ce774cd766e0548-00",
+        "User-Agent": [
+          "azsdk-net-Storage.Files.DataLake/12.2.0-dev.20200430.1",
+          "(.NET Core 4.6.28325.01; Microsoft Windows 10.0.18362 )"
+        ],
+        "x-ms-client-request-id": "267e70fc-5111-a6c7-3956-ceadfb9cae8f",
+        "x-ms-date": "Fri, 01 May 2020 01:02:46 GMT",
+        "x-ms-return-client-request-id": "true",
+        "x-ms-version": "2019-12-12"
+      },
+      "RequestBody": null,
+      "StatusCode": 201,
+      "ResponseHeaders": {
+        "Content-Length": "0",
+        "Date": "Fri, 01 May 2020 01:02:46 GMT",
+        "ETag": "\u00220x8D7ED6B5D1CDF3D\u0022",
+        "Last-Modified": "Fri, 01 May 2020 01:02:47 GMT",
+        "Server": [
+          "Windows-Azure-HDFS/1.0",
+          "Microsoft-HTTPAPI/2.0"
+        ],
+        "x-ms-client-request-id": "267e70fc-5111-a6c7-3956-ceadfb9cae8f",
+        "x-ms-request-id": "ada37000-701f-0051-1854-1fd02c000000",
+        "x-ms-version": "2019-12-12"
+      },
+      "ResponseBody": []
+    },
+    {
+      "RequestUri": "https://seannsecanary.dfs.core.windows.net/test-filesystem-4f3b7805-a36c-4685-0557-10bf2b80f8d5/test-directory-bf1546a3-6e79-d6c7-0de2-84b5259a388b?mode=legacy",
+      "RequestMethod": "PUT",
+      "RequestHeaders": {
+        "Authorization": "Sanitized",
+        "User-Agent": [
+          "azsdk-net-Storage.Files.DataLake/12.2.0-dev.20200430.1",
+          "(.NET Core 4.6.28325.01; Microsoft Windows 10.0.18362 )"
+        ],
+        "x-ms-client-request-id": "b4b994f4-121b-9d79-c6e9-9c7df16f0d7b",
+        "x-ms-date": "Fri, 01 May 2020 01:02:47 GMT",
+        "x-ms-rename-source": "%2Ftest-filesystem-4f3b7805-a36c-4685-0557-10bf2b80f8d5%2Ftest-directory-4fc6cd56-2654-a4bd-b300-cea5d6019cae=",
+        "x-ms-return-client-request-id": "true",
+        "x-ms-source-if-none-match": "\u0022garbage\u0022",
+        "x-ms-version": "2019-12-12"
+      },
+      "RequestBody": null,
+      "StatusCode": 201,
+      "ResponseHeaders": {
+        "Content-Length": "0",
+        "Date": "Fri, 01 May 2020 01:02:46 GMT",
+        "Server": [
+          "Windows-Azure-HDFS/1.0",
+          "Microsoft-HTTPAPI/2.0"
+        ],
+        "x-ms-client-request-id": "b4b994f4-121b-9d79-c6e9-9c7df16f0d7b",
+        "x-ms-request-id": "ada37016-701f-0051-2e54-1fd02c000000",
+        "x-ms-version": "2019-12-12"
+      },
+      "ResponseBody": []
+    },
+    {
+      "RequestUri": "https://seannsecanary.blob.core.windows.net/test-filesystem-4f3b7805-a36c-4685-0557-10bf2b80f8d5/test-directory-bf1546a3-6e79-d6c7-0de2-84b5259a388b",
+      "RequestMethod": "HEAD",
+      "RequestHeaders": {
+        "Authorization": "Sanitized",
+        "User-Agent": [
+          "azsdk-net-Storage.Files.DataLake/12.2.0-dev.20200430.1",
+          "(.NET Core 4.6.28325.01; Microsoft Windows 10.0.18362 )"
+        ],
+        "x-ms-client-request-id": "66b86c3c-f9e3-8d73-bf87-a162303ef0b8",
+        "x-ms-date": "Fri, 01 May 2020 01:02:47 GMT",
+        "x-ms-return-client-request-id": "true",
+        "x-ms-version": "2019-12-12"
+      },
+      "RequestBody": null,
+      "StatusCode": 200,
+      "ResponseHeaders": {
+        "Accept-Ranges": "bytes",
+        "Content-Length": "0",
+        "Content-Type": "application/octet-stream",
+        "Date": "Fri, 01 May 2020 01:02:47 GMT",
+        "ETag": "\u00220x8D7ED6B5D0F51D8\u0022",
+        "Last-Modified": "Fri, 01 May 2020 01:02:47 GMT",
+        "Server": [
+          "Windows-Azure-Blob/1.0",
+          "Microsoft-HTTPAPI/2.0"
+        ],
+        "x-ms-access-tier": "Hot",
+        "x-ms-access-tier-inferred": "true",
+        "x-ms-blob-type": "BlockBlob",
+        "x-ms-client-request-id": "66b86c3c-f9e3-8d73-bf87-a162303ef0b8",
+        "x-ms-creation-time": "Fri, 01 May 2020 01:02:47 GMT",
         "x-ms-lease-state": "available",
         "x-ms-lease-status": "unlocked",
         "x-ms-meta-hdi_isfolder": "true",
-        "x-ms-request-id": "be97aaba-601e-0086-4def-118119000000",
->>>>>>> b9bd85cb
+        "x-ms-request-id": "a7b6f779-e01e-0088-7654-1fa8a9000000",
         "x-ms-server-encrypted": "true",
         "x-ms-version": "2019-12-12"
       },
       "ResponseBody": []
     },
     {
-      "RequestUri": "http://seannsecanary.blob.core.windows.net/test-filesystem-1d2e9cad-ba30-24ac-255b-a5db52049e67?restype=container",
+      "RequestUri": "https://seannsecanary.blob.core.windows.net/test-filesystem-4f3b7805-a36c-4685-0557-10bf2b80f8d5?restype=container",
       "RequestMethod": "DELETE",
       "RequestHeaders": {
         "Authorization": "Sanitized",
-<<<<<<< HEAD
-        "traceparent": "00-f7633bd67256c947b7c61868ee2ed63d-ff456da38702c347-00",
-        "User-Agent": [
-          "azsdk-net-Storage.Files.DataLake/12.1.0-dev.20200403.1",
-          "(.NET Core 4.6.28325.01; Microsoft Windows 10.0.18362 )"
-        ],
-        "x-ms-client-request-id": "430504c5-e993-903d-2020-4abee318864e",
-        "x-ms-date": "Fri, 03 Apr 2020 20:55:37 GMT",
-=======
-        "traceparent": "00-50249ab3cce996468a58d3f5e48066e5-7824f27b38d47c48-00",
-        "User-Agent": [
-          "azsdk-net-Storage.Files.DataLake/12.2.0-dev.20200413.1",
-          "(.NET Core 4.6.28325.01; Microsoft Windows 10.0.18362 )"
-        ],
-        "x-ms-client-request-id": "430504c5-e993-903d-2020-4abee318864e",
-        "x-ms-date": "Tue, 14 Apr 2020 00:01:52 GMT",
->>>>>>> b9bd85cb
+        "traceparent": "00-ac3551ed1d630d4db52db1e815c4a57d-810072a65cc46147-00",
+        "User-Agent": [
+          "azsdk-net-Storage.Files.DataLake/12.2.0-dev.20200430.1",
+          "(.NET Core 4.6.28325.01; Microsoft Windows 10.0.18362 )"
+        ],
+        "x-ms-client-request-id": "8541ff96-a7b6-4b98-17fe-c3fee541ff75",
+        "x-ms-date": "Fri, 01 May 2020 01:02:47 GMT",
         "x-ms-return-client-request-id": "true",
         "x-ms-version": "2019-12-12"
       },
@@ -948,205 +1024,192 @@
       "StatusCode": 202,
       "ResponseHeaders": {
         "Content-Length": "0",
-<<<<<<< HEAD
-        "Date": "Fri, 03 Apr 2020 20:55:36 GMT",
-=======
-        "Date": "Tue, 14 Apr 2020 00:01:51 GMT",
->>>>>>> b9bd85cb
-        "Server": [
-          "Windows-Azure-Blob/1.0",
-          "Microsoft-HTTPAPI/2.0"
-        ],
-        "x-ms-client-request-id": "430504c5-e993-903d-2020-4abee318864e",
-<<<<<<< HEAD
-        "x-ms-request-id": "96219aca-f01e-0012-3efa-093670000000",
-        "x-ms-version": "2019-12-12"
-=======
-        "x-ms-request-id": "be97aad0-601e-0086-60ef-118119000000",
-        "x-ms-version": "2019-07-07"
->>>>>>> b9bd85cb
-      },
-      "ResponseBody": []
-    },
-    {
-      "RequestUri": "http://seannsecanary.blob.core.windows.net/test-filesystem-01788781-3590-213c-ab11-9bad85ae87e5?restype=container",
-      "RequestMethod": "PUT",
-      "RequestHeaders": {
-        "Authorization": "Sanitized",
-<<<<<<< HEAD
-        "traceparent": "00-97b08f2812f8734c867026d709803235-68e0440b25e9c74d-00",
-        "User-Agent": [
-          "azsdk-net-Storage.Files.DataLake/12.1.0-dev.20200403.1",
-=======
-        "traceparent": "00-8570a683f7cf3847b00aee7c6eaae4df-31685d529980b74c-00",
-        "User-Agent": [
-          "azsdk-net-Storage.Files.DataLake/12.2.0-dev.20200413.1",
->>>>>>> b9bd85cb
+        "Date": "Fri, 01 May 2020 01:02:47 GMT",
+        "Server": [
+          "Windows-Azure-Blob/1.0",
+          "Microsoft-HTTPAPI/2.0"
+        ],
+        "x-ms-client-request-id": "8541ff96-a7b6-4b98-17fe-c3fee541ff75",
+        "x-ms-request-id": "a7b6f780-e01e-0088-7a54-1fa8a9000000",
+        "x-ms-version": "2019-12-12"
+      },
+      "ResponseBody": []
+    },
+    {
+      "RequestUri": "https://seannsecanary.blob.core.windows.net/test-filesystem-7e0545ab-89fe-a58d-904a-7459f8f37949?restype=container",
+      "RequestMethod": "PUT",
+      "RequestHeaders": {
+        "Authorization": "Sanitized",
+        "traceparent": "00-aa2a0cfa098598438451697142ebc12f-14a278dd23ed4440-00",
+        "User-Agent": [
+          "azsdk-net-Storage.Files.DataLake/12.2.0-dev.20200430.1",
           "(.NET Core 4.6.28325.01; Microsoft Windows 10.0.18362 )"
         ],
         "x-ms-blob-public-access": "container",
-        "x-ms-client-request-id": "3b0ae4ce-e194-90fa-c7e3-98814e900a72",
-<<<<<<< HEAD
-        "x-ms-date": "Fri, 03 Apr 2020 20:55:37 GMT",
-=======
-        "x-ms-date": "Tue, 14 Apr 2020 00:01:52 GMT",
->>>>>>> b9bd85cb
-        "x-ms-return-client-request-id": "true",
-        "x-ms-version": "2019-12-12"
-      },
-      "RequestBody": null,
-      "StatusCode": 201,
-      "ResponseHeaders": {
-        "Content-Length": "0",
-<<<<<<< HEAD
-        "Date": "Fri, 03 Apr 2020 20:55:36 GMT",
-        "ETag": "\u00220x8D7D8115BDB55DC\u0022",
-        "Last-Modified": "Fri, 03 Apr 2020 20:55:36 GMT",
-=======
-        "Date": "Tue, 14 Apr 2020 00:01:52 GMT",
-        "ETag": "\u00220x8D7E007098C1984\u0022",
-        "Last-Modified": "Tue, 14 Apr 2020 00:01:52 GMT",
->>>>>>> b9bd85cb
-        "Server": [
-          "Windows-Azure-Blob/1.0",
-          "Microsoft-HTTPAPI/2.0"
-        ],
-        "x-ms-client-request-id": "3b0ae4ce-e194-90fa-c7e3-98814e900a72",
-<<<<<<< HEAD
-        "x-ms-request-id": "96219ad7-f01e-0012-47fa-093670000000",
-        "x-ms-version": "2019-12-12"
-=======
-        "x-ms-request-id": "bf0d8997-a01e-0099-0def-11321d000000",
-        "x-ms-version": "2019-07-07"
->>>>>>> b9bd85cb
-      },
-      "ResponseBody": []
-    },
-    {
-      "RequestUri": "http://seannsecanary.dfs.core.windows.net/test-filesystem-01788781-3590-213c-ab11-9bad85ae87e5/test-directory-34296499-9221-781f-436b-814085ad71c9?resource=directory",
-      "RequestMethod": "PUT",
-      "RequestHeaders": {
-        "Authorization": "Sanitized",
-<<<<<<< HEAD
-        "traceparent": "00-30dd91e7abc2444cb419643eba3106d5-a55b8ffa381e604e-00",
-        "User-Agent": [
-          "azsdk-net-Storage.Files.DataLake/12.1.0-dev.20200403.1",
-          "(.NET Core 4.6.28325.01; Microsoft Windows 10.0.18362 )"
-        ],
-        "x-ms-client-request-id": "4bf53d46-8cb8-3b14-c491-f82960ba0a19",
-        "x-ms-date": "Fri, 03 Apr 2020 20:55:37 GMT",
-=======
-        "traceparent": "00-675d0a547cebf043b773047d07004f07-ba82c85e9ed66e47-00",
-        "User-Agent": [
-          "azsdk-net-Storage.Files.DataLake/12.2.0-dev.20200413.1",
-          "(.NET Core 4.6.28325.01; Microsoft Windows 10.0.18362 )"
-        ],
-        "x-ms-client-request-id": "4bf53d46-8cb8-3b14-c491-f82960ba0a19",
-        "x-ms-date": "Tue, 14 Apr 2020 00:01:53 GMT",
->>>>>>> b9bd85cb
-        "x-ms-return-client-request-id": "true",
-        "x-ms-version": "2019-12-12"
-      },
-      "RequestBody": null,
-      "StatusCode": 201,
-      "ResponseHeaders": {
-        "Content-Length": "0",
-<<<<<<< HEAD
-        "Date": "Fri, 03 Apr 2020 20:55:36 GMT",
-        "ETag": "\u00220x8D7D8115BEA1029\u0022",
-        "Last-Modified": "Fri, 03 Apr 2020 20:55:36 GMT",
-=======
-        "Date": "Tue, 14 Apr 2020 00:01:52 GMT",
-        "ETag": "\u00220x8D7E00709AA3C60\u0022",
-        "Last-Modified": "Tue, 14 Apr 2020 00:01:52 GMT",
->>>>>>> b9bd85cb
-        "Server": [
-          "Windows-Azure-HDFS/1.0",
-          "Microsoft-HTTPAPI/2.0"
-        ],
-        "x-ms-client-request-id": "4bf53d46-8cb8-3b14-c491-f82960ba0a19",
-<<<<<<< HEAD
-        "x-ms-request-id": "fa43fc05-201f-0097-69fa-091bad000000",
-        "x-ms-version": "2019-12-12"
-=======
-        "x-ms-request-id": "119d7629-701f-009a-0cef-11d379000000",
-        "x-ms-version": "2019-07-07"
->>>>>>> b9bd85cb
-      },
-      "ResponseBody": []
-    },
-    {
-      "RequestUri": "http://seannsecanary.dfs.core.windows.net/test-filesystem-01788781-3590-213c-ab11-9bad85ae87e5/test-directory-e930cf72-68b2-4dce-1377-80ba67d40980?resource=directory",
-      "RequestMethod": "PUT",
-      "RequestHeaders": {
-        "Authorization": "Sanitized",
-<<<<<<< HEAD
-        "traceparent": "00-1ddf0effe108de4799b78608729f499e-8d47bbcb93b19348-00",
-        "User-Agent": [
-          "azsdk-net-Storage.Files.DataLake/12.1.0-dev.20200403.1",
-          "(.NET Core 4.6.28325.01; Microsoft Windows 10.0.18362 )"
-        ],
-        "x-ms-client-request-id": "9fd8115c-d591-dd3c-6ea7-37400b5ad4f0",
-        "x-ms-date": "Fri, 03 Apr 2020 20:55:37 GMT",
-=======
-        "traceparent": "00-ee42041f7ebb804ab44c316bf7b61e3a-9f8b691b5508ea4e-00",
-        "User-Agent": [
-          "azsdk-net-Storage.Files.DataLake/12.2.0-dev.20200413.1",
-          "(.NET Core 4.6.28325.01; Microsoft Windows 10.0.18362 )"
-        ],
-        "x-ms-client-request-id": "9fd8115c-d591-dd3c-6ea7-37400b5ad4f0",
-        "x-ms-date": "Tue, 14 Apr 2020 00:01:53 GMT",
->>>>>>> b9bd85cb
-        "x-ms-return-client-request-id": "true",
-        "x-ms-version": "2019-12-12"
-      },
-      "RequestBody": null,
-      "StatusCode": 201,
-      "ResponseHeaders": {
-        "Content-Length": "0",
-<<<<<<< HEAD
-        "Date": "Fri, 03 Apr 2020 20:55:36 GMT",
-        "ETag": "\u00220x8D7D8115BF642E8\u0022",
-        "Last-Modified": "Fri, 03 Apr 2020 20:55:36 GMT",
-=======
-        "Date": "Tue, 14 Apr 2020 00:01:52 GMT",
-        "ETag": "\u00220x8D7E00709B7671C\u0022",
-        "Last-Modified": "Tue, 14 Apr 2020 00:01:52 GMT",
->>>>>>> b9bd85cb
-        "Server": [
-          "Windows-Azure-HDFS/1.0",
-          "Microsoft-HTTPAPI/2.0"
-        ],
-        "x-ms-client-request-id": "9fd8115c-d591-dd3c-6ea7-37400b5ad4f0",
-<<<<<<< HEAD
-        "x-ms-request-id": "fa43fc06-201f-0097-6afa-091bad000000",
-        "x-ms-version": "2019-12-12"
-=======
-        "x-ms-request-id": "119d762a-701f-009a-0def-11d379000000",
-        "x-ms-version": "2019-07-07"
->>>>>>> b9bd85cb
-      },
-      "ResponseBody": []
-    },
-    {
-      "RequestUri": "http://seannsecanary.blob.core.windows.net/test-filesystem-01788781-3590-213c-ab11-9bad85ae87e5/test-directory-34296499-9221-781f-436b-814085ad71c9",
+        "x-ms-client-request-id": "ced48b8a-7470-0c87-719b-f46c323f5324",
+        "x-ms-date": "Fri, 01 May 2020 01:02:47 GMT",
+        "x-ms-return-client-request-id": "true",
+        "x-ms-version": "2019-12-12"
+      },
+      "RequestBody": null,
+      "StatusCode": 201,
+      "ResponseHeaders": {
+        "Content-Length": "0",
+        "Date": "Fri, 01 May 2020 01:02:48 GMT",
+        "ETag": "\u00220x8D7ED6B5DB08A42\u0022",
+        "Last-Modified": "Fri, 01 May 2020 01:02:48 GMT",
+        "Server": [
+          "Windows-Azure-Blob/1.0",
+          "Microsoft-HTTPAPI/2.0"
+        ],
+        "x-ms-client-request-id": "ced48b8a-7470-0c87-719b-f46c323f5324",
+        "x-ms-request-id": "93a665d7-b01e-0071-2d54-1fab8b000000",
+        "x-ms-version": "2019-12-12"
+      },
+      "ResponseBody": []
+    },
+    {
+      "RequestUri": "https://seannsecanary.dfs.core.windows.net/test-filesystem-7e0545ab-89fe-a58d-904a-7459f8f37949/test-directory-ca697a85-ce75-3f78-44ac-ec07d87cd2b2?resource=directory",
+      "RequestMethod": "PUT",
+      "RequestHeaders": {
+        "Authorization": "Sanitized",
+        "traceparent": "00-9ac3e49833236f4f9afff18e3e21914a-4cea85bdbc576948-00",
+        "User-Agent": [
+          "azsdk-net-Storage.Files.DataLake/12.2.0-dev.20200430.1",
+          "(.NET Core 4.6.28325.01; Microsoft Windows 10.0.18362 )"
+        ],
+        "x-ms-client-request-id": "598c8ca3-bf74-bb3a-1395-8ac3888034f5",
+        "x-ms-date": "Fri, 01 May 2020 01:02:48 GMT",
+        "x-ms-return-client-request-id": "true",
+        "x-ms-version": "2019-12-12"
+      },
+      "RequestBody": null,
+      "StatusCode": 201,
+      "ResponseHeaders": {
+        "Content-Length": "0",
+        "Date": "Fri, 01 May 2020 01:02:48 GMT",
+        "ETag": "\u00220x8D7ED6B5DF40F7E\u0022",
+        "Last-Modified": "Fri, 01 May 2020 01:02:48 GMT",
+        "Server": [
+          "Windows-Azure-HDFS/1.0",
+          "Microsoft-HTTPAPI/2.0"
+        ],
+        "x-ms-client-request-id": "598c8ca3-bf74-bb3a-1395-8ac3888034f5",
+        "x-ms-request-id": "ea2707a2-c01f-006b-7854-1fca54000000",
+        "x-ms-version": "2019-12-12"
+      },
+      "ResponseBody": []
+    },
+    {
+      "RequestUri": "https://seannsecanary.dfs.core.windows.net/test-filesystem-7e0545ab-89fe-a58d-904a-7459f8f37949/test-directory-6dab41c9-e670-da06-a04a-37b61016c7af?resource=directory",
+      "RequestMethod": "PUT",
+      "RequestHeaders": {
+        "Authorization": "Sanitized",
+        "traceparent": "00-e739eeffaa22964fb7c34e30e36d8e97-b91be5ec7323d444-00",
+        "User-Agent": [
+          "azsdk-net-Storage.Files.DataLake/12.2.0-dev.20200430.1",
+          "(.NET Core 4.6.28325.01; Microsoft Windows 10.0.18362 )"
+        ],
+        "x-ms-client-request-id": "3597c98a-b8e8-bce3-85b2-b8298884abfc",
+        "x-ms-date": "Fri, 01 May 2020 01:02:48 GMT",
+        "x-ms-return-client-request-id": "true",
+        "x-ms-version": "2019-12-12"
+      },
+      "RequestBody": null,
+      "StatusCode": 201,
+      "ResponseHeaders": {
+        "Content-Length": "0",
+        "Date": "Fri, 01 May 2020 01:02:48 GMT",
+        "ETag": "\u00220x8D7ED6B5E0163D2\u0022",
+        "Last-Modified": "Fri, 01 May 2020 01:02:49 GMT",
+        "Server": [
+          "Windows-Azure-HDFS/1.0",
+          "Microsoft-HTTPAPI/2.0"
+        ],
+        "x-ms-client-request-id": "3597c98a-b8e8-bce3-85b2-b8298884abfc",
+        "x-ms-request-id": "ea2707bc-c01f-006b-1254-1fca54000000",
+        "x-ms-version": "2019-12-12"
+      },
+      "ResponseBody": []
+    },
+    {
+      "RequestUri": "https://seannsecanary.blob.core.windows.net/test-filesystem-7e0545ab-89fe-a58d-904a-7459f8f37949/test-directory-ca697a85-ce75-3f78-44ac-ec07d87cd2b2?comp=lease",
+      "RequestMethod": "PUT",
+      "RequestHeaders": {
+        "Authorization": "Sanitized",
+        "traceparent": "00-58db481ccad820498d1009f963da536e-4603d9dca6507843-00",
+        "User-Agent": [
+          "azsdk-net-Storage.Files.DataLake/12.2.0-dev.20200430.1",
+          "(.NET Core 4.6.28325.01; Microsoft Windows 10.0.18362 )"
+        ],
+        "x-ms-client-request-id": "46ba5b67-a7d8-a3f5-c347-333ed4852e06",
+        "x-ms-date": "Fri, 01 May 2020 01:02:48 GMT",
+        "x-ms-lease-action": "acquire",
+        "x-ms-lease-duration": "-1",
+        "x-ms-proposed-lease-id": "ef3ddace-e71d-5005-02aa-e35d8e7eb98a",
+        "x-ms-return-client-request-id": "true",
+        "x-ms-version": "2019-12-12"
+      },
+      "RequestBody": null,
+      "StatusCode": 201,
+      "ResponseHeaders": {
+        "Content-Length": "0",
+        "Date": "Fri, 01 May 2020 01:02:49 GMT",
+        "ETag": "\u00220x8D7ED6B5DF40F7E\u0022",
+        "Last-Modified": "Fri, 01 May 2020 01:02:48 GMT",
+        "Server": [
+          "Windows-Azure-Blob/1.0",
+          "Microsoft-HTTPAPI/2.0"
+        ],
+        "x-ms-client-request-id": "46ba5b67-a7d8-a3f5-c347-333ed4852e06",
+        "x-ms-lease-id": "ef3ddace-e71d-5005-02aa-e35d8e7eb98a",
+        "x-ms-request-id": "93a665fc-b01e-0071-4354-1fab8b000000",
+        "x-ms-version": "2019-12-12"
+      },
+      "ResponseBody": []
+    },
+    {
+      "RequestUri": "https://seannsecanary.dfs.core.windows.net/test-filesystem-7e0545ab-89fe-a58d-904a-7459f8f37949/test-directory-6dab41c9-e670-da06-a04a-37b61016c7af?mode=legacy",
+      "RequestMethod": "PUT",
+      "RequestHeaders": {
+        "Authorization": "Sanitized",
+        "User-Agent": [
+          "azsdk-net-Storage.Files.DataLake/12.2.0-dev.20200430.1",
+          "(.NET Core 4.6.28325.01; Microsoft Windows 10.0.18362 )"
+        ],
+        "x-ms-client-request-id": "32f6de30-73c4-0bb1-2f89-83385e88f82f",
+        "x-ms-date": "Fri, 01 May 2020 01:02:49 GMT",
+        "x-ms-rename-source": "%2Ftest-filesystem-7e0545ab-89fe-a58d-904a-7459f8f37949%2Ftest-directory-ca697a85-ce75-3f78-44ac-ec07d87cd2b2=",
+        "x-ms-return-client-request-id": "true",
+        "x-ms-source-lease-id": "ef3ddace-e71d-5005-02aa-e35d8e7eb98a",
+        "x-ms-version": "2019-12-12"
+      },
+      "RequestBody": null,
+      "StatusCode": 201,
+      "ResponseHeaders": {
+        "Content-Length": "0",
+        "Date": "Fri, 01 May 2020 01:02:48 GMT",
+        "Server": [
+          "Windows-Azure-HDFS/1.0",
+          "Microsoft-HTTPAPI/2.0"
+        ],
+        "x-ms-client-request-id": "32f6de30-73c4-0bb1-2f89-83385e88f82f",
+        "x-ms-request-id": "ea27083a-c01f-006b-1054-1fca54000000",
+        "x-ms-version": "2019-12-12"
+      },
+      "ResponseBody": []
+    },
+    {
+      "RequestUri": "https://seannsecanary.blob.core.windows.net/test-filesystem-7e0545ab-89fe-a58d-904a-7459f8f37949/test-directory-6dab41c9-e670-da06-a04a-37b61016c7af",
       "RequestMethod": "HEAD",
       "RequestHeaders": {
         "Authorization": "Sanitized",
         "User-Agent": [
-<<<<<<< HEAD
-          "azsdk-net-Storage.Files.DataLake/12.1.0-dev.20200403.1",
-          "(.NET Core 4.6.28325.01; Microsoft Windows 10.0.18362 )"
-        ],
-        "x-ms-client-request-id": "555e8725-69fb-d5ee-551c-d910eecfb8f6",
-        "x-ms-date": "Fri, 03 Apr 2020 20:55:38 GMT",
-=======
-          "azsdk-net-Storage.Files.DataLake/12.2.0-dev.20200413.1",
-          "(.NET Core 4.6.28325.01; Microsoft Windows 10.0.18362 )"
-        ],
-        "x-ms-client-request-id": "555e8725-69fb-d5ee-551c-d910eecfb8f6",
-        "x-ms-date": "Tue, 14 Apr 2020 00:01:53 GMT",
->>>>>>> b9bd85cb
+          "azsdk-net-Storage.Files.DataLake/12.2.0-dev.20200430.1",
+          "(.NET Core 4.6.28325.01; Microsoft Windows 10.0.18362 )"
+        ],
+        "x-ms-client-request-id": "f60e44b6-fb8f-8542-7c6b-33cee145de8b",
+        "x-ms-date": "Fri, 01 May 2020 01:02:49 GMT",
         "x-ms-return-client-request-id": "true",
         "x-ms-version": "2019-12-12"
       },
@@ -1156,15 +1219,9 @@
         "Accept-Ranges": "bytes",
         "Content-Length": "0",
         "Content-Type": "application/octet-stream",
-<<<<<<< HEAD
-        "Date": "Fri, 03 Apr 2020 20:55:36 GMT",
-        "ETag": "\u00220x8D7D8115BEA1029\u0022",
-        "Last-Modified": "Fri, 03 Apr 2020 20:55:36 GMT",
-=======
-        "Date": "Tue, 14 Apr 2020 00:01:53 GMT",
-        "ETag": "\u00220x8D7E00709AA3C60\u0022",
-        "Last-Modified": "Tue, 14 Apr 2020 00:01:52 GMT",
->>>>>>> b9bd85cb
+        "Date": "Fri, 01 May 2020 01:02:49 GMT",
+        "ETag": "\u00220x8D7ED6B5DF40F7E\u0022",
+        "Last-Modified": "Fri, 01 May 2020 01:02:48 GMT",
         "Server": [
           "Windows-Azure-Blob/1.0",
           "Microsoft-HTTPAPI/2.0"
@@ -1172,862 +1229,30 @@
         "x-ms-access-tier": "Hot",
         "x-ms-access-tier-inferred": "true",
         "x-ms-blob-type": "BlockBlob",
-        "x-ms-client-request-id": "555e8725-69fb-d5ee-551c-d910eecfb8f6",
-<<<<<<< HEAD
-        "x-ms-creation-time": "Fri, 03 Apr 2020 20:55:36 GMT",
-        "x-ms-lease-state": "available",
-        "x-ms-lease-status": "unlocked",
-        "x-ms-meta-hdi_isfolder": "true",
-        "x-ms-request-id": "96219af5-f01e-0012-61fa-093670000000",
-=======
-        "x-ms-creation-time": "Tue, 14 Apr 2020 00:01:52 GMT",
-        "x-ms-lease-state": "available",
-        "x-ms-lease-status": "unlocked",
-        "x-ms-meta-hdi_isfolder": "true",
-        "x-ms-request-id": "bf0d89c8-a01e-0099-2fef-11321d000000",
->>>>>>> b9bd85cb
-        "x-ms-server-encrypted": "true",
-        "x-ms-version": "2019-12-12"
-      },
-      "ResponseBody": []
-    },
-    {
-      "RequestUri": "http://seannsecanary.dfs.core.windows.net/test-filesystem-01788781-3590-213c-ab11-9bad85ae87e5/test-directory-e930cf72-68b2-4dce-1377-80ba67d40980?mode=legacy",
-      "RequestMethod": "PUT",
-      "RequestHeaders": {
-        "Authorization": "Sanitized",
-        "User-Agent": [
-<<<<<<< HEAD
-          "azsdk-net-Storage.Files.DataLake/12.1.0-dev.20200403.1",
-          "(.NET Core 4.6.28325.01; Microsoft Windows 10.0.18362 )"
-        ],
-        "x-ms-client-request-id": "841b4cae-7efc-1ff5-89a7-78a3e8505eee",
-        "x-ms-date": "Fri, 03 Apr 2020 20:55:38 GMT",
-        "x-ms-rename-source": "/test-filesystem-01788781-3590-213c-ab11-9bad85ae87e5/test-directory-34296499-9221-781f-436b-814085ad71c9",
-        "x-ms-return-client-request-id": "true",
-        "x-ms-source-if-match": "\u00220x8D7D8115BEA1029\u0022",
-        "x-ms-version": "2019-12-12"
-=======
-          "azsdk-net-Storage.Files.DataLake/12.2.0-dev.20200413.1",
-          "(.NET Core 4.6.28325.01; Microsoft Windows 10.0.18362 )"
-        ],
-        "x-ms-client-request-id": "841b4cae-7efc-1ff5-89a7-78a3e8505eee",
-        "x-ms-date": "Tue, 14 Apr 2020 00:01:53 GMT",
-        "x-ms-rename-source": "%2Ftest-filesystem-01788781-3590-213c-ab11-9bad85ae87e5%2Ftest-directory-34296499-9221-781f-436b-814085ad71c9=",
-        "x-ms-return-client-request-id": "true",
-        "x-ms-source-if-match": "\u00220x8D7E00709AA3C60\u0022",
-        "x-ms-version": "2019-07-07"
->>>>>>> b9bd85cb
-      },
-      "RequestBody": null,
-      "StatusCode": 201,
-      "ResponseHeaders": {
-        "Content-Length": "0",
-<<<<<<< HEAD
-        "Date": "Fri, 03 Apr 2020 20:55:36 GMT",
-=======
-        "Date": "Tue, 14 Apr 2020 00:01:53 GMT",
->>>>>>> b9bd85cb
-        "Server": [
-          "Windows-Azure-HDFS/1.0",
-          "Microsoft-HTTPAPI/2.0"
-        ],
-        "x-ms-client-request-id": "841b4cae-7efc-1ff5-89a7-78a3e8505eee",
-<<<<<<< HEAD
-        "x-ms-request-id": "fa43fc07-201f-0097-6bfa-091bad000000",
-        "x-ms-version": "2019-12-12"
-=======
-        "x-ms-request-id": "119d762b-701f-009a-0eef-11d379000000",
-        "x-ms-version": "2019-07-07"
->>>>>>> b9bd85cb
-      },
-      "ResponseBody": []
-    },
-    {
-      "RequestUri": "http://seannsecanary.blob.core.windows.net/test-filesystem-01788781-3590-213c-ab11-9bad85ae87e5/test-directory-e930cf72-68b2-4dce-1377-80ba67d40980",
-      "RequestMethod": "HEAD",
-      "RequestHeaders": {
-        "Authorization": "Sanitized",
-        "User-Agent": [
-<<<<<<< HEAD
-          "azsdk-net-Storage.Files.DataLake/12.1.0-dev.20200403.1",
-          "(.NET Core 4.6.28325.01; Microsoft Windows 10.0.18362 )"
-        ],
-        "x-ms-client-request-id": "a16228cc-34b4-4ff9-f66a-52030a94b060",
-        "x-ms-date": "Fri, 03 Apr 2020 20:55:38 GMT",
-=======
-          "azsdk-net-Storage.Files.DataLake/12.2.0-dev.20200413.1",
-          "(.NET Core 4.6.28325.01; Microsoft Windows 10.0.18362 )"
-        ],
-        "x-ms-client-request-id": "a16228cc-34b4-4ff9-f66a-52030a94b060",
-        "x-ms-date": "Tue, 14 Apr 2020 00:01:54 GMT",
->>>>>>> b9bd85cb
-        "x-ms-return-client-request-id": "true",
-        "x-ms-version": "2019-12-12"
-      },
-      "RequestBody": null,
-      "StatusCode": 200,
-      "ResponseHeaders": {
-        "Accept-Ranges": "bytes",
-        "Content-Length": "0",
-        "Content-Type": "application/octet-stream",
-<<<<<<< HEAD
-        "Date": "Fri, 03 Apr 2020 20:55:36 GMT",
-        "ETag": "\u00220x8D7D8115BEA1029\u0022",
-        "Last-Modified": "Fri, 03 Apr 2020 20:55:36 GMT",
-=======
-        "Date": "Tue, 14 Apr 2020 00:01:53 GMT",
-        "ETag": "\u00220x8D7E00709AA3C60\u0022",
-        "Last-Modified": "Tue, 14 Apr 2020 00:01:52 GMT",
->>>>>>> b9bd85cb
-        "Server": [
-          "Windows-Azure-Blob/1.0",
-          "Microsoft-HTTPAPI/2.0"
-        ],
-        "x-ms-access-tier": "Hot",
-        "x-ms-access-tier-inferred": "true",
-        "x-ms-blob-type": "BlockBlob",
-        "x-ms-client-request-id": "a16228cc-34b4-4ff9-f66a-52030a94b060",
-<<<<<<< HEAD
-        "x-ms-creation-time": "Fri, 03 Apr 2020 20:55:36 GMT",
-        "x-ms-lease-state": "available",
-        "x-ms-lease-status": "unlocked",
-        "x-ms-meta-hdi_isfolder": "true",
-        "x-ms-request-id": "96219b0b-f01e-0012-72fa-093670000000",
-=======
-        "x-ms-creation-time": "Tue, 14 Apr 2020 00:01:52 GMT",
-        "x-ms-lease-state": "available",
-        "x-ms-lease-status": "unlocked",
-        "x-ms-meta-hdi_isfolder": "true",
-        "x-ms-request-id": "bf0d8a0e-a01e-0099-6aef-11321d000000",
->>>>>>> b9bd85cb
-        "x-ms-server-encrypted": "true",
-        "x-ms-version": "2019-12-12"
-      },
-      "ResponseBody": []
-    },
-    {
-      "RequestUri": "http://seannsecanary.blob.core.windows.net/test-filesystem-01788781-3590-213c-ab11-9bad85ae87e5?restype=container",
-      "RequestMethod": "DELETE",
-      "RequestHeaders": {
-        "Authorization": "Sanitized",
-<<<<<<< HEAD
-        "traceparent": "00-f9bee465af75bd479894848b37b60186-3216fd345072c44e-00",
-        "User-Agent": [
-          "azsdk-net-Storage.Files.DataLake/12.1.0-dev.20200403.1",
-          "(.NET Core 4.6.28325.01; Microsoft Windows 10.0.18362 )"
-        ],
-        "x-ms-client-request-id": "c0d7500e-bced-7e3a-a8f2-a9c9ca3d97ba",
-        "x-ms-date": "Fri, 03 Apr 2020 20:55:38 GMT",
-=======
-        "traceparent": "00-967edee93b3dab41a92684720d3486d1-b38bc9005b52194b-00",
-        "User-Agent": [
-          "azsdk-net-Storage.Files.DataLake/12.2.0-dev.20200413.1",
-          "(.NET Core 4.6.28325.01; Microsoft Windows 10.0.18362 )"
-        ],
-        "x-ms-client-request-id": "c0d7500e-bced-7e3a-a8f2-a9c9ca3d97ba",
-        "x-ms-date": "Tue, 14 Apr 2020 00:01:54 GMT",
->>>>>>> b9bd85cb
-        "x-ms-return-client-request-id": "true",
-        "x-ms-version": "2019-12-12"
-      },
-      "RequestBody": null,
-      "StatusCode": 202,
-      "ResponseHeaders": {
-        "Content-Length": "0",
-<<<<<<< HEAD
-        "Date": "Fri, 03 Apr 2020 20:55:36 GMT",
-=======
-        "Date": "Tue, 14 Apr 2020 00:01:53 GMT",
->>>>>>> b9bd85cb
-        "Server": [
-          "Windows-Azure-Blob/1.0",
-          "Microsoft-HTTPAPI/2.0"
-        ],
-        "x-ms-client-request-id": "c0d7500e-bced-7e3a-a8f2-a9c9ca3d97ba",
-<<<<<<< HEAD
-        "x-ms-request-id": "96219b0f-f01e-0012-76fa-093670000000",
-        "x-ms-version": "2019-12-12"
-=======
-        "x-ms-request-id": "bf0d8a19-a01e-0099-74ef-11321d000000",
-        "x-ms-version": "2019-07-07"
->>>>>>> b9bd85cb
-      },
-      "ResponseBody": []
-    },
-    {
-      "RequestUri": "http://seannsecanary.blob.core.windows.net/test-filesystem-95414413-fd56-1b3d-aad1-963affc27571?restype=container",
-      "RequestMethod": "PUT",
-      "RequestHeaders": {
-        "Authorization": "Sanitized",
-<<<<<<< HEAD
-        "traceparent": "00-bea8ebde5fec784e88cc5d4620ca73ac-5cae99706492364e-00",
-        "User-Agent": [
-          "azsdk-net-Storage.Files.DataLake/12.1.0-dev.20200403.1",
-=======
-        "traceparent": "00-bbdb49117f9d434a8c1ada8e60140f89-a729642f66a68d4a-00",
-        "User-Agent": [
-          "azsdk-net-Storage.Files.DataLake/12.2.0-dev.20200413.1",
->>>>>>> b9bd85cb
-          "(.NET Core 4.6.28325.01; Microsoft Windows 10.0.18362 )"
-        ],
-        "x-ms-blob-public-access": "container",
-        "x-ms-client-request-id": "95237be2-0144-1169-12bc-161c25ff7fe6",
-<<<<<<< HEAD
-        "x-ms-date": "Fri, 03 Apr 2020 20:55:38 GMT",
-=======
-        "x-ms-date": "Tue, 14 Apr 2020 00:01:54 GMT",
->>>>>>> b9bd85cb
-        "x-ms-return-client-request-id": "true",
-        "x-ms-version": "2019-12-12"
-      },
-      "RequestBody": null,
-      "StatusCode": 201,
-      "ResponseHeaders": {
-        "Content-Length": "0",
-<<<<<<< HEAD
-        "Date": "Fri, 03 Apr 2020 20:55:36 GMT",
-        "ETag": "\u00220x8D7D8115C3C4C24\u0022",
-        "Last-Modified": "Fri, 03 Apr 2020 20:55:36 GMT",
-=======
-        "Date": "Tue, 14 Apr 2020 00:01:53 GMT",
-        "ETag": "\u00220x8D7E0070A43B5CB\u0022",
-        "Last-Modified": "Tue, 14 Apr 2020 00:01:53 GMT",
->>>>>>> b9bd85cb
-        "Server": [
-          "Windows-Azure-Blob/1.0",
-          "Microsoft-HTTPAPI/2.0"
-        ],
-        "x-ms-client-request-id": "95237be2-0144-1169-12bc-161c25ff7fe6",
-<<<<<<< HEAD
-        "x-ms-request-id": "96219b1b-f01e-0012-80fa-093670000000",
-        "x-ms-version": "2019-12-12"
-=======
-        "x-ms-request-id": "ef8d93de-b01e-0071-7aef-11ab8b000000",
-        "x-ms-version": "2019-07-07"
->>>>>>> b9bd85cb
-      },
-      "ResponseBody": []
-    },
-    {
-      "RequestUri": "http://seannsecanary.dfs.core.windows.net/test-filesystem-95414413-fd56-1b3d-aad1-963affc27571/test-directory-37f5387d-dc49-23fd-d1cf-dd630a4514f5?resource=directory",
-      "RequestMethod": "PUT",
-      "RequestHeaders": {
-        "Authorization": "Sanitized",
-<<<<<<< HEAD
-        "traceparent": "00-4da799098835da40bc0b37a7151dc2d7-1dfa547ab18b7e43-00",
-        "User-Agent": [
-          "azsdk-net-Storage.Files.DataLake/12.1.0-dev.20200403.1",
-          "(.NET Core 4.6.28325.01; Microsoft Windows 10.0.18362 )"
-        ],
-        "x-ms-client-request-id": "ce7a0c73-8fbf-0683-7d00-c374230506cc",
-        "x-ms-date": "Fri, 03 Apr 2020 20:55:38 GMT",
-=======
-        "traceparent": "00-47ad28ed298bbe488c8420882d678dd1-0f11c1ba8230d740-00",
-        "User-Agent": [
-          "azsdk-net-Storage.Files.DataLake/12.2.0-dev.20200413.1",
-          "(.NET Core 4.6.28325.01; Microsoft Windows 10.0.18362 )"
-        ],
-        "x-ms-client-request-id": "ce7a0c73-8fbf-0683-7d00-c374230506cc",
-        "x-ms-date": "Tue, 14 Apr 2020 00:01:54 GMT",
->>>>>>> b9bd85cb
-        "x-ms-return-client-request-id": "true",
-        "x-ms-version": "2019-12-12"
-      },
-      "RequestBody": null,
-      "StatusCode": 201,
-      "ResponseHeaders": {
-        "Content-Length": "0",
-<<<<<<< HEAD
-        "Date": "Fri, 03 Apr 2020 20:55:36 GMT",
-        "ETag": "\u00220x8D7D8115C51E4CE\u0022",
-        "Last-Modified": "Fri, 03 Apr 2020 20:55:37 GMT",
-=======
-        "Date": "Tue, 14 Apr 2020 00:01:53 GMT",
-        "ETag": "\u00220x8D7E0070A6E334B\u0022",
-        "Last-Modified": "Tue, 14 Apr 2020 00:01:54 GMT",
->>>>>>> b9bd85cb
-        "Server": [
-          "Windows-Azure-HDFS/1.0",
-          "Microsoft-HTTPAPI/2.0"
-        ],
-        "x-ms-client-request-id": "ce7a0c73-8fbf-0683-7d00-c374230506cc",
-<<<<<<< HEAD
-        "x-ms-request-id": "fa43fc08-201f-0097-6cfa-091bad000000",
-        "x-ms-version": "2019-12-12"
-=======
-        "x-ms-request-id": "1606cae0-d01f-0093-76ef-1196aa000000",
-        "x-ms-version": "2019-07-07"
->>>>>>> b9bd85cb
-      },
-      "ResponseBody": []
-    },
-    {
-      "RequestUri": "http://seannsecanary.dfs.core.windows.net/test-filesystem-95414413-fd56-1b3d-aad1-963affc27571/test-directory-5c1120a7-fba7-9c47-0b23-0e6634fd4a7a?resource=directory",
-      "RequestMethod": "PUT",
-      "RequestHeaders": {
-        "Authorization": "Sanitized",
-<<<<<<< HEAD
-        "traceparent": "00-4f15cf8f56c7e24c8e92256816a9abe5-35ae1b3de982a647-00",
-        "User-Agent": [
-          "azsdk-net-Storage.Files.DataLake/12.1.0-dev.20200403.1",
-          "(.NET Core 4.6.28325.01; Microsoft Windows 10.0.18362 )"
-        ],
-        "x-ms-client-request-id": "b859dbdc-ef45-7710-c4dd-c39b801cd180",
-        "x-ms-date": "Fri, 03 Apr 2020 20:55:38 GMT",
-=======
-        "traceparent": "00-5239a8ba1da0fe4e813bb90f599f8711-3f49c1d112b97b40-00",
-        "User-Agent": [
-          "azsdk-net-Storage.Files.DataLake/12.2.0-dev.20200413.1",
-          "(.NET Core 4.6.28325.01; Microsoft Windows 10.0.18362 )"
-        ],
-        "x-ms-client-request-id": "b859dbdc-ef45-7710-c4dd-c39b801cd180",
-        "x-ms-date": "Tue, 14 Apr 2020 00:01:54 GMT",
->>>>>>> b9bd85cb
-        "x-ms-return-client-request-id": "true",
-        "x-ms-version": "2019-12-12"
-      },
-      "RequestBody": null,
-      "StatusCode": 201,
-      "ResponseHeaders": {
-        "Content-Length": "0",
-<<<<<<< HEAD
-        "Date": "Fri, 03 Apr 2020 20:55:37 GMT",
-        "ETag": "\u00220x8D7D8115C5E28D3\u0022",
-        "Last-Modified": "Fri, 03 Apr 2020 20:55:37 GMT",
-=======
-        "Date": "Tue, 14 Apr 2020 00:01:53 GMT",
-        "ETag": "\u00220x8D7E0070A7B2929\u0022",
-        "Last-Modified": "Tue, 14 Apr 2020 00:01:54 GMT",
->>>>>>> b9bd85cb
-        "Server": [
-          "Windows-Azure-HDFS/1.0",
-          "Microsoft-HTTPAPI/2.0"
-        ],
-        "x-ms-client-request-id": "b859dbdc-ef45-7710-c4dd-c39b801cd180",
-<<<<<<< HEAD
-        "x-ms-request-id": "fa43fc09-201f-0097-6dfa-091bad000000",
-        "x-ms-version": "2019-12-12"
-=======
-        "x-ms-request-id": "1606cae1-d01f-0093-77ef-1196aa000000",
-        "x-ms-version": "2019-07-07"
->>>>>>> b9bd85cb
-      },
-      "ResponseBody": []
-    },
-    {
-      "RequestUri": "http://seannsecanary.dfs.core.windows.net/test-filesystem-95414413-fd56-1b3d-aad1-963affc27571/test-directory-5c1120a7-fba7-9c47-0b23-0e6634fd4a7a?mode=legacy",
-      "RequestMethod": "PUT",
-      "RequestHeaders": {
-        "Authorization": "Sanitized",
-        "User-Agent": [
-<<<<<<< HEAD
-          "azsdk-net-Storage.Files.DataLake/12.1.0-dev.20200403.1",
-          "(.NET Core 4.6.28325.01; Microsoft Windows 10.0.18362 )"
-        ],
-        "x-ms-client-request-id": "588aeb74-91a3-9435-1479-38ed829afb29",
-        "x-ms-date": "Fri, 03 Apr 2020 20:55:38 GMT",
-        "x-ms-rename-source": "/test-filesystem-95414413-fd56-1b3d-aad1-963affc27571/test-directory-37f5387d-dc49-23fd-d1cf-dd630a4514f5",
-=======
-          "azsdk-net-Storage.Files.DataLake/12.2.0-dev.20200413.1",
-          "(.NET Core 4.6.28325.01; Microsoft Windows 10.0.18362 )"
-        ],
-        "x-ms-client-request-id": "588aeb74-91a3-9435-1479-38ed829afb29",
-        "x-ms-date": "Tue, 14 Apr 2020 00:01:54 GMT",
-        "x-ms-rename-source": "%2Ftest-filesystem-95414413-fd56-1b3d-aad1-963affc27571%2Ftest-directory-37f5387d-dc49-23fd-d1cf-dd630a4514f5=",
->>>>>>> b9bd85cb
-        "x-ms-return-client-request-id": "true",
-        "x-ms-source-if-none-match": "\u0022garbage\u0022",
-        "x-ms-version": "2019-12-12"
-      },
-      "RequestBody": null,
-      "StatusCode": 201,
-      "ResponseHeaders": {
-        "Content-Length": "0",
-<<<<<<< HEAD
-        "Date": "Fri, 03 Apr 2020 20:55:37 GMT",
-=======
-        "Date": "Tue, 14 Apr 2020 00:01:53 GMT",
->>>>>>> b9bd85cb
-        "Server": [
-          "Windows-Azure-HDFS/1.0",
-          "Microsoft-HTTPAPI/2.0"
-        ],
-        "x-ms-client-request-id": "588aeb74-91a3-9435-1479-38ed829afb29",
-<<<<<<< HEAD
-        "x-ms-request-id": "fa43fc0a-201f-0097-6efa-091bad000000",
-        "x-ms-version": "2019-12-12"
-=======
-        "x-ms-request-id": "1606cae2-d01f-0093-78ef-1196aa000000",
-        "x-ms-version": "2019-07-07"
->>>>>>> b9bd85cb
-      },
-      "ResponseBody": []
-    },
-    {
-      "RequestUri": "http://seannsecanary.blob.core.windows.net/test-filesystem-95414413-fd56-1b3d-aad1-963affc27571/test-directory-5c1120a7-fba7-9c47-0b23-0e6634fd4a7a",
-      "RequestMethod": "HEAD",
-      "RequestHeaders": {
-        "Authorization": "Sanitized",
-        "User-Agent": [
-<<<<<<< HEAD
-          "azsdk-net-Storage.Files.DataLake/12.1.0-dev.20200403.1",
-          "(.NET Core 4.6.28325.01; Microsoft Windows 10.0.18362 )"
-        ],
-        "x-ms-client-request-id": "9427705d-7991-24dc-125b-e99bcf13de50",
-        "x-ms-date": "Fri, 03 Apr 2020 20:55:38 GMT",
-=======
-          "azsdk-net-Storage.Files.DataLake/12.2.0-dev.20200413.1",
-          "(.NET Core 4.6.28325.01; Microsoft Windows 10.0.18362 )"
-        ],
-        "x-ms-client-request-id": "9427705d-7991-24dc-125b-e99bcf13de50",
-        "x-ms-date": "Tue, 14 Apr 2020 00:01:54 GMT",
->>>>>>> b9bd85cb
-        "x-ms-return-client-request-id": "true",
-        "x-ms-version": "2019-12-12"
-      },
-      "RequestBody": null,
-      "StatusCode": 200,
-      "ResponseHeaders": {
-        "Accept-Ranges": "bytes",
-        "Content-Length": "0",
-        "Content-Type": "application/octet-stream",
-<<<<<<< HEAD
-        "Date": "Fri, 03 Apr 2020 20:55:37 GMT",
-        "ETag": "\u00220x8D7D8115C51E4CE\u0022",
-        "Last-Modified": "Fri, 03 Apr 2020 20:55:37 GMT",
-=======
-        "Date": "Tue, 14 Apr 2020 00:01:54 GMT",
-        "ETag": "\u00220x8D7E0070A6E334B\u0022",
-        "Last-Modified": "Tue, 14 Apr 2020 00:01:54 GMT",
->>>>>>> b9bd85cb
-        "Server": [
-          "Windows-Azure-Blob/1.0",
-          "Microsoft-HTTPAPI/2.0"
-        ],
-        "x-ms-access-tier": "Hot",
-        "x-ms-access-tier-inferred": "true",
-        "x-ms-blob-type": "BlockBlob",
-        "x-ms-client-request-id": "9427705d-7991-24dc-125b-e99bcf13de50",
-<<<<<<< HEAD
-        "x-ms-creation-time": "Fri, 03 Apr 2020 20:55:37 GMT",
-        "x-ms-lease-state": "available",
-        "x-ms-lease-status": "unlocked",
-        "x-ms-meta-hdi_isfolder": "true",
-        "x-ms-request-id": "96219b50-f01e-0012-2cfa-093670000000",
-=======
-        "x-ms-creation-time": "Tue, 14 Apr 2020 00:01:54 GMT",
-        "x-ms-lease-state": "available",
-        "x-ms-lease-status": "unlocked",
-        "x-ms-meta-hdi_isfolder": "true",
-        "x-ms-request-id": "ef8d946c-b01e-0071-77ef-11ab8b000000",
->>>>>>> b9bd85cb
-        "x-ms-server-encrypted": "true",
-        "x-ms-version": "2019-12-12"
-      },
-      "ResponseBody": []
-    },
-    {
-      "RequestUri": "http://seannsecanary.blob.core.windows.net/test-filesystem-95414413-fd56-1b3d-aad1-963affc27571?restype=container",
-      "RequestMethod": "DELETE",
-      "RequestHeaders": {
-        "Authorization": "Sanitized",
-<<<<<<< HEAD
-        "traceparent": "00-5270c061bd656f45af8f6f01fc7ce82c-1ef65dec74836a4f-00",
-        "User-Agent": [
-          "azsdk-net-Storage.Files.DataLake/12.1.0-dev.20200403.1",
-          "(.NET Core 4.6.28325.01; Microsoft Windows 10.0.18362 )"
-        ],
-        "x-ms-client-request-id": "128f1df7-6772-0698-aac3-c26cc67203c6",
-        "x-ms-date": "Fri, 03 Apr 2020 20:55:38 GMT",
-=======
-        "traceparent": "00-65520843deab1c4cb814de4665a00f45-17449e036fb5e24e-00",
-        "User-Agent": [
-          "azsdk-net-Storage.Files.DataLake/12.2.0-dev.20200413.1",
-          "(.NET Core 4.6.28325.01; Microsoft Windows 10.0.18362 )"
-        ],
-        "x-ms-client-request-id": "128f1df7-6772-0698-aac3-c26cc67203c6",
-        "x-ms-date": "Tue, 14 Apr 2020 00:01:54 GMT",
->>>>>>> b9bd85cb
-        "x-ms-return-client-request-id": "true",
-        "x-ms-version": "2019-12-12"
-      },
-      "RequestBody": null,
-      "StatusCode": 202,
-      "ResponseHeaders": {
-        "Content-Length": "0",
-<<<<<<< HEAD
-        "Date": "Fri, 03 Apr 2020 20:55:37 GMT",
-=======
-        "Date": "Tue, 14 Apr 2020 00:01:54 GMT",
->>>>>>> b9bd85cb
-        "Server": [
-          "Windows-Azure-Blob/1.0",
-          "Microsoft-HTTPAPI/2.0"
-        ],
-        "x-ms-client-request-id": "128f1df7-6772-0698-aac3-c26cc67203c6",
-<<<<<<< HEAD
-        "x-ms-request-id": "96219b59-f01e-0012-35fa-093670000000",
-        "x-ms-version": "2019-12-12"
-=======
-        "x-ms-request-id": "ef8d947a-b01e-0071-04ef-11ab8b000000",
-        "x-ms-version": "2019-07-07"
->>>>>>> b9bd85cb
-      },
-      "ResponseBody": []
-    },
-    {
-      "RequestUri": "http://seannsecanary.blob.core.windows.net/test-filesystem-ee137e19-13e5-b25a-e463-b6d9fb30628b?restype=container",
-      "RequestMethod": "PUT",
-      "RequestHeaders": {
-        "Authorization": "Sanitized",
-<<<<<<< HEAD
-        "traceparent": "00-7ceec0e8694cc84fb51df482dbc3fb6c-2c2d3fb37039b245-00",
-        "User-Agent": [
-          "azsdk-net-Storage.Files.DataLake/12.1.0-dev.20200403.1",
-=======
-        "traceparent": "00-654670c3cd70f340947006443868b877-3aab7bb67b58e548-00",
-        "User-Agent": [
-          "azsdk-net-Storage.Files.DataLake/12.2.0-dev.20200413.1",
->>>>>>> b9bd85cb
-          "(.NET Core 4.6.28325.01; Microsoft Windows 10.0.18362 )"
-        ],
-        "x-ms-blob-public-access": "container",
-        "x-ms-client-request-id": "4493b7b4-cc72-e373-c2dd-2d0fb0be0a7a",
-<<<<<<< HEAD
-        "x-ms-date": "Fri, 03 Apr 2020 20:55:38 GMT",
-=======
-        "x-ms-date": "Tue, 14 Apr 2020 00:01:55 GMT",
->>>>>>> b9bd85cb
-        "x-ms-return-client-request-id": "true",
-        "x-ms-version": "2019-12-12"
-      },
-      "RequestBody": null,
-      "StatusCode": 201,
-      "ResponseHeaders": {
-        "Content-Length": "0",
-<<<<<<< HEAD
-        "Date": "Fri, 03 Apr 2020 20:55:37 GMT",
-        "ETag": "\u00220x8D7D8115C9551BE\u0022",
-        "Last-Modified": "Fri, 03 Apr 2020 20:55:37 GMT",
-=======
-        "Date": "Tue, 14 Apr 2020 00:01:54 GMT",
-        "ETag": "\u00220x8D7E0070AD6AE62\u0022",
-        "Last-Modified": "Tue, 14 Apr 2020 00:01:54 GMT",
->>>>>>> b9bd85cb
-        "Server": [
-          "Windows-Azure-Blob/1.0",
-          "Microsoft-HTTPAPI/2.0"
-        ],
-        "x-ms-client-request-id": "4493b7b4-cc72-e373-c2dd-2d0fb0be0a7a",
-<<<<<<< HEAD
-        "x-ms-request-id": "96219b63-f01e-0012-3efa-093670000000",
-        "x-ms-version": "2019-12-12"
-=======
-        "x-ms-request-id": "edcb6161-b01e-0085-36ef-11607d000000",
-        "x-ms-version": "2019-07-07"
->>>>>>> b9bd85cb
-      },
-      "ResponseBody": []
-    },
-    {
-      "RequestUri": "http://seannsecanary.dfs.core.windows.net/test-filesystem-ee137e19-13e5-b25a-e463-b6d9fb30628b/test-directory-35ca3661-50cd-4c42-a1e0-9a164f5dc9c5?resource=directory",
-      "RequestMethod": "PUT",
-      "RequestHeaders": {
-        "Authorization": "Sanitized",
-<<<<<<< HEAD
-        "traceparent": "00-1288ee889678cc4f8d951524d2ef1a0d-6961c0ebfeb6564a-00",
-        "User-Agent": [
-          "azsdk-net-Storage.Files.DataLake/12.1.0-dev.20200403.1",
-          "(.NET Core 4.6.28325.01; Microsoft Windows 10.0.18362 )"
-        ],
-        "x-ms-client-request-id": "b29b4ac4-c754-639e-7446-a292315c9465",
-        "x-ms-date": "Fri, 03 Apr 2020 20:55:39 GMT",
-=======
-        "traceparent": "00-aa63c9cdb4c7fd4b98166231a96a224d-3c7c2a2db4b59643-00",
-        "User-Agent": [
-          "azsdk-net-Storage.Files.DataLake/12.2.0-dev.20200413.1",
-          "(.NET Core 4.6.28325.01; Microsoft Windows 10.0.18362 )"
-        ],
-        "x-ms-client-request-id": "b29b4ac4-c754-639e-7446-a292315c9465",
-        "x-ms-date": "Tue, 14 Apr 2020 00:01:55 GMT",
->>>>>>> b9bd85cb
-        "x-ms-return-client-request-id": "true",
-        "x-ms-version": "2019-12-12"
-      },
-      "RequestBody": null,
-      "StatusCode": 201,
-      "ResponseHeaders": {
-        "Content-Length": "0",
-<<<<<<< HEAD
-        "Date": "Fri, 03 Apr 2020 20:55:37 GMT",
-        "ETag": "\u00220x8D7D8115CA5A9B8\u0022",
-        "Last-Modified": "Fri, 03 Apr 2020 20:55:37 GMT",
-=======
-        "Date": "Tue, 14 Apr 2020 00:01:54 GMT",
-        "ETag": "\u00220x8D7E0070B30DB59\u0022",
-        "Last-Modified": "Tue, 14 Apr 2020 00:01:55 GMT",
->>>>>>> b9bd85cb
-        "Server": [
-          "Windows-Azure-HDFS/1.0",
-          "Microsoft-HTTPAPI/2.0"
-        ],
-        "x-ms-client-request-id": "b29b4ac4-c754-639e-7446-a292315c9465",
-<<<<<<< HEAD
-        "x-ms-request-id": "fa43fc0c-201f-0097-70fa-091bad000000",
-        "x-ms-version": "2019-12-12"
-=======
-        "x-ms-request-id": "4a433266-b01f-0013-6fef-1169ac000000",
-        "x-ms-version": "2019-07-07"
->>>>>>> b9bd85cb
-      },
-      "ResponseBody": []
-    },
-    {
-      "RequestUri": "http://seannsecanary.dfs.core.windows.net/test-filesystem-ee137e19-13e5-b25a-e463-b6d9fb30628b/test-directory-66a96813-c698-43dd-1df6-170c619caed3?resource=directory",
-      "RequestMethod": "PUT",
-      "RequestHeaders": {
-        "Authorization": "Sanitized",
-<<<<<<< HEAD
-        "traceparent": "00-96e1377c030f824198304a01cd9494e2-2b34c9a846a6cf4f-00",
-        "User-Agent": [
-          "azsdk-net-Storage.Files.DataLake/12.1.0-dev.20200403.1",
-          "(.NET Core 4.6.28325.01; Microsoft Windows 10.0.18362 )"
-        ],
-        "x-ms-client-request-id": "3692892c-1d24-fdfc-6c58-955daf9102d8",
-        "x-ms-date": "Fri, 03 Apr 2020 20:55:39 GMT",
-=======
-        "traceparent": "00-cf8f59f40d37744dbc4a7459fce921cd-3d6dd1c956358f40-00",
-        "User-Agent": [
-          "azsdk-net-Storage.Files.DataLake/12.2.0-dev.20200413.1",
-          "(.NET Core 4.6.28325.01; Microsoft Windows 10.0.18362 )"
-        ],
-        "x-ms-client-request-id": "3692892c-1d24-fdfc-6c58-955daf9102d8",
-        "x-ms-date": "Tue, 14 Apr 2020 00:01:55 GMT",
->>>>>>> b9bd85cb
-        "x-ms-return-client-request-id": "true",
-        "x-ms-version": "2019-12-12"
-      },
-      "RequestBody": null,
-      "StatusCode": 201,
-      "ResponseHeaders": {
-        "Content-Length": "0",
-<<<<<<< HEAD
-        "Date": "Fri, 03 Apr 2020 20:55:37 GMT",
-        "ETag": "\u00220x8D7D8115CB4047D\u0022",
-        "Last-Modified": "Fri, 03 Apr 2020 20:55:37 GMT",
-=======
-        "Date": "Tue, 14 Apr 2020 00:01:54 GMT",
-        "ETag": "\u00220x8D7E0070B3CF9D0\u0022",
-        "Last-Modified": "Tue, 14 Apr 2020 00:01:55 GMT",
->>>>>>> b9bd85cb
-        "Server": [
-          "Windows-Azure-HDFS/1.0",
-          "Microsoft-HTTPAPI/2.0"
-        ],
-        "x-ms-client-request-id": "3692892c-1d24-fdfc-6c58-955daf9102d8",
-<<<<<<< HEAD
-        "x-ms-request-id": "fa43fc0e-201f-0097-72fa-091bad000000",
-        "x-ms-version": "2019-12-12"
-=======
-        "x-ms-request-id": "4a433267-b01f-0013-70ef-1169ac000000",
-        "x-ms-version": "2019-07-07"
->>>>>>> b9bd85cb
-      },
-      "ResponseBody": []
-    },
-    {
-      "RequestUri": "http://seannsecanary.blob.core.windows.net/test-filesystem-ee137e19-13e5-b25a-e463-b6d9fb30628b/test-directory-35ca3661-50cd-4c42-a1e0-9a164f5dc9c5?comp=lease",
-      "RequestMethod": "PUT",
-      "RequestHeaders": {
-        "Authorization": "Sanitized",
-<<<<<<< HEAD
-        "traceparent": "00-cae274233e118543980b25fbda60a7ce-04aa134f1b4a9c47-00",
-        "User-Agent": [
-          "azsdk-net-Storage.Files.DataLake/12.1.0-dev.20200403.1",
-          "(.NET Core 4.6.28325.01; Microsoft Windows 10.0.18362 )"
-        ],
-        "x-ms-client-request-id": "abbef7c0-764f-9cb7-e595-3e19632607e6",
-        "x-ms-date": "Fri, 03 Apr 2020 20:55:39 GMT",
-=======
-        "traceparent": "00-11acec9816f91d4e8ea73e8d01ade7ff-ad8a809c393d6245-00",
-        "User-Agent": [
-          "azsdk-net-Storage.Files.DataLake/12.2.0-dev.20200413.1",
-          "(.NET Core 4.6.28325.01; Microsoft Windows 10.0.18362 )"
-        ],
-        "x-ms-client-request-id": "abbef7c0-764f-9cb7-e595-3e19632607e6",
-        "x-ms-date": "Tue, 14 Apr 2020 00:01:55 GMT",
->>>>>>> b9bd85cb
-        "x-ms-lease-action": "acquire",
-        "x-ms-lease-duration": "-1",
-        "x-ms-proposed-lease-id": "2c36cf98-8f09-fda4-f70a-b9d6f686c897",
-        "x-ms-return-client-request-id": "true",
-        "x-ms-version": "2019-12-12"
-      },
-      "RequestBody": null,
-      "StatusCode": 201,
-      "ResponseHeaders": {
-        "Content-Length": "0",
-<<<<<<< HEAD
-        "Date": "Fri, 03 Apr 2020 20:55:37 GMT",
-        "ETag": "\u00220x8D7D8115CA5A9B8\u0022",
-        "Last-Modified": "Fri, 03 Apr 2020 20:55:37 GMT",
-=======
-        "Date": "Tue, 14 Apr 2020 00:01:54 GMT",
-        "ETag": "\u00220x8D7E0070B30DB59\u0022",
-        "Last-Modified": "Tue, 14 Apr 2020 00:01:55 GMT",
->>>>>>> b9bd85cb
-        "Server": [
-          "Windows-Azure-Blob/1.0",
-          "Microsoft-HTTPAPI/2.0"
-        ],
-        "x-ms-client-request-id": "abbef7c0-764f-9cb7-e595-3e19632607e6",
-        "x-ms-lease-id": "2c36cf98-8f09-fda4-f70a-b9d6f686c897",
-<<<<<<< HEAD
-        "x-ms-request-id": "96219b73-f01e-0012-4bfa-093670000000",
-        "x-ms-version": "2019-12-12"
-=======
-        "x-ms-request-id": "edcb61ae-b01e-0085-73ef-11607d000000",
-        "x-ms-version": "2019-07-07"
->>>>>>> b9bd85cb
-      },
-      "ResponseBody": []
-    },
-    {
-      "RequestUri": "http://seannsecanary.dfs.core.windows.net/test-filesystem-ee137e19-13e5-b25a-e463-b6d9fb30628b/test-directory-66a96813-c698-43dd-1df6-170c619caed3?mode=legacy",
-      "RequestMethod": "PUT",
-      "RequestHeaders": {
-        "Authorization": "Sanitized",
-        "User-Agent": [
-<<<<<<< HEAD
-          "azsdk-net-Storage.Files.DataLake/12.1.0-dev.20200403.1",
-          "(.NET Core 4.6.28325.01; Microsoft Windows 10.0.18362 )"
-        ],
-        "x-ms-client-request-id": "fe169f1c-1cc7-dd48-9e44-f1733994dce2",
-        "x-ms-date": "Fri, 03 Apr 2020 20:55:39 GMT",
-        "x-ms-rename-source": "/test-filesystem-ee137e19-13e5-b25a-e463-b6d9fb30628b/test-directory-35ca3661-50cd-4c42-a1e0-9a164f5dc9c5",
-=======
-          "azsdk-net-Storage.Files.DataLake/12.2.0-dev.20200413.1",
-          "(.NET Core 4.6.28325.01; Microsoft Windows 10.0.18362 )"
-        ],
-        "x-ms-client-request-id": "fe169f1c-1cc7-dd48-9e44-f1733994dce2",
-        "x-ms-date": "Tue, 14 Apr 2020 00:01:56 GMT",
-        "x-ms-rename-source": "%2Ftest-filesystem-ee137e19-13e5-b25a-e463-b6d9fb30628b%2Ftest-directory-35ca3661-50cd-4c42-a1e0-9a164f5dc9c5=",
->>>>>>> b9bd85cb
-        "x-ms-return-client-request-id": "true",
-        "x-ms-source-lease-id": "2c36cf98-8f09-fda4-f70a-b9d6f686c897",
-        "x-ms-version": "2019-12-12"
-      },
-      "RequestBody": null,
-      "StatusCode": 201,
-      "ResponseHeaders": {
-        "Content-Length": "0",
-<<<<<<< HEAD
-        "Date": "Fri, 03 Apr 2020 20:55:37 GMT",
-=======
-        "Date": "Tue, 14 Apr 2020 00:01:55 GMT",
->>>>>>> b9bd85cb
-        "Server": [
-          "Windows-Azure-HDFS/1.0",
-          "Microsoft-HTTPAPI/2.0"
-        ],
-        "x-ms-client-request-id": "fe169f1c-1cc7-dd48-9e44-f1733994dce2",
-<<<<<<< HEAD
-        "x-ms-request-id": "fa43fc1f-201f-0097-73fa-091bad000000",
-        "x-ms-version": "2019-12-12"
-=======
-        "x-ms-request-id": "4a433268-b01f-0013-71ef-1169ac000000",
-        "x-ms-version": "2019-07-07"
->>>>>>> b9bd85cb
-      },
-      "ResponseBody": []
-    },
-    {
-      "RequestUri": "http://seannsecanary.blob.core.windows.net/test-filesystem-ee137e19-13e5-b25a-e463-b6d9fb30628b/test-directory-66a96813-c698-43dd-1df6-170c619caed3",
-      "RequestMethod": "HEAD",
-      "RequestHeaders": {
-        "Authorization": "Sanitized",
-        "User-Agent": [
-<<<<<<< HEAD
-          "azsdk-net-Storage.Files.DataLake/12.1.0-dev.20200403.1",
-          "(.NET Core 4.6.28325.01; Microsoft Windows 10.0.18362 )"
-        ],
-        "x-ms-client-request-id": "c4fd5a1a-0810-731e-b42d-ba6c385be68d",
-        "x-ms-date": "Fri, 03 Apr 2020 20:55:39 GMT",
-=======
-          "azsdk-net-Storage.Files.DataLake/12.2.0-dev.20200413.1",
-          "(.NET Core 4.6.28325.01; Microsoft Windows 10.0.18362 )"
-        ],
-        "x-ms-client-request-id": "c4fd5a1a-0810-731e-b42d-ba6c385be68d",
-        "x-ms-date": "Tue, 14 Apr 2020 00:01:56 GMT",
->>>>>>> b9bd85cb
-        "x-ms-return-client-request-id": "true",
-        "x-ms-version": "2019-12-12"
-      },
-      "RequestBody": null,
-      "StatusCode": 200,
-      "ResponseHeaders": {
-        "Accept-Ranges": "bytes",
-        "Content-Length": "0",
-        "Content-Type": "application/octet-stream",
-<<<<<<< HEAD
-        "Date": "Fri, 03 Apr 2020 20:55:37 GMT",
-        "ETag": "\u00220x8D7D8115CA5A9B8\u0022",
-        "Last-Modified": "Fri, 03 Apr 2020 20:55:37 GMT",
-=======
-        "Date": "Tue, 14 Apr 2020 00:01:55 GMT",
-        "ETag": "\u00220x8D7E0070B30DB59\u0022",
-        "Last-Modified": "Tue, 14 Apr 2020 00:01:55 GMT",
->>>>>>> b9bd85cb
-        "Server": [
-          "Windows-Azure-Blob/1.0",
-          "Microsoft-HTTPAPI/2.0"
-        ],
-        "x-ms-access-tier": "Hot",
-        "x-ms-access-tier-inferred": "true",
-        "x-ms-blob-type": "BlockBlob",
-        "x-ms-client-request-id": "c4fd5a1a-0810-731e-b42d-ba6c385be68d",
-<<<<<<< HEAD
-        "x-ms-creation-time": "Fri, 03 Apr 2020 20:55:37 GMT",
-=======
-        "x-ms-creation-time": "Tue, 14 Apr 2020 00:01:55 GMT",
->>>>>>> b9bd85cb
+        "x-ms-client-request-id": "f60e44b6-fb8f-8542-7c6b-33cee145de8b",
+        "x-ms-creation-time": "Fri, 01 May 2020 01:02:48 GMT",
         "x-ms-lease-duration": "infinite",
         "x-ms-lease-state": "leased",
         "x-ms-lease-status": "locked",
         "x-ms-meta-hdi_isfolder": "true",
-<<<<<<< HEAD
-        "x-ms-request-id": "96219b81-f01e-0012-58fa-093670000000",
-=======
-        "x-ms-request-id": "edcb61c1-b01e-0085-02ef-11607d000000",
->>>>>>> b9bd85cb
+        "x-ms-request-id": "93a6661a-b01e-0071-5654-1fab8b000000",
         "x-ms-server-encrypted": "true",
         "x-ms-version": "2019-12-12"
       },
       "ResponseBody": []
     },
     {
-      "RequestUri": "http://seannsecanary.blob.core.windows.net/test-filesystem-ee137e19-13e5-b25a-e463-b6d9fb30628b?restype=container",
+      "RequestUri": "https://seannsecanary.blob.core.windows.net/test-filesystem-7e0545ab-89fe-a58d-904a-7459f8f37949?restype=container",
       "RequestMethod": "DELETE",
       "RequestHeaders": {
         "Authorization": "Sanitized",
-<<<<<<< HEAD
-        "traceparent": "00-ad3b5db53be4c94fae74773ee6c897c4-5f0dfb71513f6741-00",
-        "User-Agent": [
-          "azsdk-net-Storage.Files.DataLake/12.1.0-dev.20200403.1",
-          "(.NET Core 4.6.28325.01; Microsoft Windows 10.0.18362 )"
-        ],
-        "x-ms-client-request-id": "df59469f-1896-45d2-9265-cfdbdafc5ccd",
-        "x-ms-date": "Fri, 03 Apr 2020 20:55:39 GMT",
-=======
-        "traceparent": "00-6a6e5d3c00be7941a2e5e010a979238d-1b3c3dd69b375748-00",
-        "User-Agent": [
-          "azsdk-net-Storage.Files.DataLake/12.2.0-dev.20200413.1",
-          "(.NET Core 4.6.28325.01; Microsoft Windows 10.0.18362 )"
-        ],
-        "x-ms-client-request-id": "df59469f-1896-45d2-9265-cfdbdafc5ccd",
-        "x-ms-date": "Tue, 14 Apr 2020 00:01:56 GMT",
->>>>>>> b9bd85cb
+        "traceparent": "00-7eb8f949c0fae94e822617cb48bd3441-1bc6e2b73f846a4d-00",
+        "User-Agent": [
+          "azsdk-net-Storage.Files.DataLake/12.2.0-dev.20200430.1",
+          "(.NET Core 4.6.28325.01; Microsoft Windows 10.0.18362 )"
+        ],
+        "x-ms-client-request-id": "19818706-0179-7c9f-7ec0-1532e2df2098",
+        "x-ms-date": "Fri, 01 May 2020 01:02:49 GMT",
         "x-ms-return-client-request-id": "true",
         "x-ms-version": "2019-12-12"
       },
@@ -2035,34 +1260,21 @@
       "StatusCode": 202,
       "ResponseHeaders": {
         "Content-Length": "0",
-<<<<<<< HEAD
-        "Date": "Fri, 03 Apr 2020 20:55:37 GMT",
-=======
-        "Date": "Tue, 14 Apr 2020 00:01:55 GMT",
->>>>>>> b9bd85cb
-        "Server": [
-          "Windows-Azure-Blob/1.0",
-          "Microsoft-HTTPAPI/2.0"
-        ],
-        "x-ms-client-request-id": "df59469f-1896-45d2-9265-cfdbdafc5ccd",
-<<<<<<< HEAD
-        "x-ms-request-id": "96219b8d-f01e-0012-64fa-093670000000",
-        "x-ms-version": "2019-12-12"
-=======
-        "x-ms-request-id": "edcb61cf-b01e-0085-0fef-11607d000000",
-        "x-ms-version": "2019-07-07"
->>>>>>> b9bd85cb
+        "Date": "Fri, 01 May 2020 01:02:49 GMT",
+        "Server": [
+          "Windows-Azure-Blob/1.0",
+          "Microsoft-HTTPAPI/2.0"
+        ],
+        "x-ms-client-request-id": "19818706-0179-7c9f-7ec0-1532e2df2098",
+        "x-ms-request-id": "93a66623-b01e-0071-5b54-1fab8b000000",
+        "x-ms-version": "2019-12-12"
       },
       "ResponseBody": []
     }
   ],
   "Variables": {
-<<<<<<< HEAD
-    "DateTimeOffsetNow": "2020-04-03T13:55:36.0491774-07:00",
-=======
-    "DateTimeOffsetNow": "2020-04-13T17:01:49.3568822-07:00",
->>>>>>> b9bd85cb
-    "RandomSeed": "2089481693",
-    "Storage_TestConfigHierarchicalNamespace": "NamespaceTenant\nseannsecanary\nU2FuaXRpemVk\nhttp://seannsecanary.blob.core.windows.net\nhttp://seannsecanary.file.core.windows.net\nhttp://seannsecanary.queue.core.windows.net\nhttp://seannsecanary.table.core.windows.net\n\n\n\n\nhttp://seannsecanary-secondary.blob.core.windows.net\nhttp://seannsecanary-secondary.file.core.windows.net\nhttp://seannsecanary-secondary.queue.core.windows.net\nhttp://seannsecanary-secondary.table.core.windows.net\n68390a19-a643-458b-b726-408abf67b4fc\nSanitized\n72f988bf-86f1-41af-91ab-2d7cd011db47\nhttps://login.microsoftonline.com/\nCloud\nBlobEndpoint=http://seannsecanary.blob.core.windows.net/;QueueEndpoint=http://seannsecanary.queue.core.windows.net/;FileEndpoint=http://seannsecanary.file.core.windows.net/;BlobSecondaryEndpoint=http://seannsecanary-secondary.blob.core.windows.net/;QueueSecondaryEndpoint=http://seannsecanary-secondary.queue.core.windows.net/;FileSecondaryEndpoint=http://seannsecanary-secondary.file.core.windows.net/;AccountName=seannsecanary;AccountKey=Sanitized\n"
+    "DateTimeOffsetNow": "2020-04-30T18:02:39.6201843-07:00",
+    "RandomSeed": "469145744",
+    "Storage_TestConfigHierarchicalNamespace": "NamespaceTenant\nseannsecanary\nU2FuaXRpemVk\nhttps://seannsecanary.blob.core.windows.net\nhttps://seannsecanary.file.core.windows.net\nhttps://seannsecanary.queue.core.windows.net\nhttps://seannsecanary.table.core.windows.net\n\n\n\n\nhttps://seannsecanary-secondary.blob.core.windows.net\nhttps://seannsecanary-secondary.file.core.windows.net\nhttps://seannsecanary-secondary.queue.core.windows.net\nhttps://seannsecanary-secondary.table.core.windows.net\n68390a19-a643-458b-b726-408abf67b4fc\nSanitized\n72f988bf-86f1-41af-91ab-2d7cd011db47\nhttps://login.microsoftonline.com/\nCloud\nBlobEndpoint=https://seannsecanary.blob.core.windows.net/;QueueEndpoint=https://seannsecanary.queue.core.windows.net/;FileEndpoint=https://seannsecanary.file.core.windows.net/;BlobSecondaryEndpoint=https://seannsecanary-secondary.blob.core.windows.net/;QueueSecondaryEndpoint=https://seannsecanary-secondary.queue.core.windows.net/;FileSecondaryEndpoint=https://seannsecanary-secondary.file.core.windows.net/;AccountName=seannsecanary;AccountKey=Sanitized\n"
   }
 }
--- conflicted
+++ resolved
@@ -1,27 +1,17 @@
 {
   "Entries": [
     {
-      "RequestUri": "http://seannsecanary.blob.core.windows.net/test-filesystem-c206d395-f72e-f4e9-9868-15296f55ba6f?restype=container",
+      "RequestUri": "http://seannsecanary.blob.core.windows.net/test-filesystem-6458e600-e258-f011-3f1f-1b9758e681bd?restype=container",
       "RequestMethod": "PUT",
       "RequestHeaders": {
         "Authorization": "Sanitized",
-<<<<<<< HEAD
-        "traceparent": "00-d305f6b33dd6064e89b04e6805c77afc-4fdfb4154765474f-00",
+        "traceparent": "00-34eb57f31423ad4d9d56b0eeea16175a-5b2cc9f28dd5774d-00",
         "User-Agent": [
           "azsdk-net-Storage.Files.DataLake/12.1.0-dev.20200403.1",
           "(.NET Core 4.6.28325.01; Microsoft Windows 10.0.18362 )"
         ],
-        "x-ms-client-request-id": "eb7ab57f-867e-e36e-7d74-9dbfd95bdc74",
-        "x-ms-date": "Fri, 03 Apr 2020 21:04:29 GMT",
-=======
-        "traceparent": "00-81a80889bdb47a41bac15accab2c055c-c6650a4d941a5f44-00",
-        "User-Agent": [
-          "azsdk-net-Storage.Files.DataLake/12.1.0-dev.20200321.1",
-          "(.NET Core 4.6.28325.01; Microsoft Windows 10.0.18362 )"
-        ],
-        "x-ms-client-request-id": "eb7ab57f-867e-e36e-7d74-9dbfd95bdc74",
-        "x-ms-date": "Sat, 21 Mar 2020 16:43:13 GMT",
->>>>>>> bb257be6
+        "x-ms-client-request-id": "fc3ec82a-cb54-914c-054b-6a3567fa8d2c",
+        "x-ms-date": "Sat, 04 Apr 2020 01:56:09 GMT",
         "x-ms-return-client-request-id": "true",
         "x-ms-version": "2019-12-12"
       },
@@ -29,52 +19,31 @@
       "StatusCode": 201,
       "ResponseHeaders": {
         "Content-Length": "0",
-<<<<<<< HEAD
-        "Date": "Fri, 03 Apr 2020 21:04:27 GMT",
-        "ETag": "\u00220x8D7D81298E26064\u0022",
-        "Last-Modified": "Fri, 03 Apr 2020 21:04:28 GMT",
-=======
-        "Date": "Sat, 21 Mar 2020 16:43:12 GMT",
-        "ETag": "\u00220x8D7CDB6F2914F49\u0022",
-        "Last-Modified": "Sat, 21 Mar 2020 16:43:13 GMT",
->>>>>>> bb257be6
+        "Date": "Sat, 04 Apr 2020 01:56:08 GMT",
+        "ETag": "\u00220x8D7D83B5827E5BF\u0022",
+        "Last-Modified": "Sat, 04 Apr 2020 01:56:08 GMT",
         "Server": [
           "Windows-Azure-Blob/1.0",
           "Microsoft-HTTPAPI/2.0"
         ],
-        "x-ms-client-request-id": "eb7ab57f-867e-e36e-7d74-9dbfd95bdc74",
-<<<<<<< HEAD
-        "x-ms-request-id": "9622923b-f01e-0012-7cfb-093670000000",
+        "x-ms-client-request-id": "fc3ec82a-cb54-914c-054b-6a3567fa8d2c",
+        "x-ms-request-id": "42c9f70c-901e-002b-6a24-0acd6c000000",
         "x-ms-version": "2019-12-12"
-=======
-        "x-ms-request-id": "baabee60-001e-00a3-779f-ff1a9a000000",
-        "x-ms-version": "2019-07-07"
->>>>>>> bb257be6
       },
       "ResponseBody": []
     },
     {
-      "RequestUri": "http://seannsecanary.blob.core.windows.net/test-filesystem-c206d395-f72e-f4e9-9868-15296f55ba6f?restype=container",
+      "RequestUri": "http://seannsecanary.blob.core.windows.net/test-filesystem-6458e600-e258-f011-3f1f-1b9758e681bd?restype=container",
       "RequestMethod": "DELETE",
       "RequestHeaders": {
         "Authorization": "Sanitized",
-<<<<<<< HEAD
-        "traceparent": "00-48a106d7c5a028498e0e72748cf4aedf-94ef0e412d62b34b-00",
+        "traceparent": "00-004388e518f5be4aa364e4a9b0504df5-22a08d79e0fe0b46-00",
         "User-Agent": [
           "azsdk-net-Storage.Files.DataLake/12.1.0-dev.20200403.1",
           "(.NET Core 4.6.28325.01; Microsoft Windows 10.0.18362 )"
         ],
-        "x-ms-client-request-id": "b9aaccc2-cedb-b7f1-755b-3a12d0c118be",
-        "x-ms-date": "Fri, 03 Apr 2020 21:04:29 GMT",
-=======
-        "traceparent": "00-2ce4894b32c224419b1eec72084c7c3d-fd2a40d5d8e50c43-00",
-        "User-Agent": [
-          "azsdk-net-Storage.Files.DataLake/12.1.0-dev.20200321.1",
-          "(.NET Core 4.6.28325.01; Microsoft Windows 10.0.18362 )"
-        ],
-        "x-ms-client-request-id": "b9aaccc2-cedb-b7f1-755b-3a12d0c118be",
-        "x-ms-date": "Sat, 21 Mar 2020 16:43:13 GMT",
->>>>>>> bb257be6
+        "x-ms-client-request-id": "8f6dd9df-85a7-4f68-0a21-80019b174801",
+        "x-ms-date": "Sat, 04 Apr 2020 01:56:09 GMT",
         "x-ms-return-client-request-id": "true",
         "x-ms-version": "2019-12-12"
       },
@@ -82,65 +51,50 @@
       "StatusCode": 202,
       "ResponseHeaders": {
         "Content-Length": "0",
-<<<<<<< HEAD
-        "Date": "Fri, 03 Apr 2020 21:04:27 GMT",
-=======
-        "Date": "Sat, 21 Mar 2020 16:43:12 GMT",
->>>>>>> bb257be6
+        "Date": "Sat, 04 Apr 2020 01:56:08 GMT",
         "Server": [
           "Windows-Azure-Blob/1.0",
           "Microsoft-HTTPAPI/2.0"
         ],
-        "x-ms-client-request-id": "b9aaccc2-cedb-b7f1-755b-3a12d0c118be",
-<<<<<<< HEAD
-        "x-ms-request-id": "96229249-f01e-0012-09fb-093670000000",
+        "x-ms-client-request-id": "8f6dd9df-85a7-4f68-0a21-80019b174801",
+        "x-ms-request-id": "42c9f71d-901e-002b-7824-0acd6c000000",
         "x-ms-version": "2019-12-12"
-=======
-        "x-ms-request-id": "baabee9d-001e-00a3-279f-ff1a9a000000",
-        "x-ms-version": "2019-07-07"
->>>>>>> bb257be6
       },
       "ResponseBody": []
     },
     {
-      "RequestUri": "http://seannse.blob.core.windows.net/test-filesystem-c206d395-f72e-f4e9-9868-15296f55ba6f?restype=container",
+      "RequestUri": "http://seannsecanary.blob.core.windows.net/test-filesystem-6458e600-e258-f011-3f1f-1b9758e681bd?restype=container",
       "RequestMethod": "DELETE",
       "RequestHeaders": {
         "Authorization": "Sanitized",
-        "traceparent": "00-ae4f79cf5e201c4ead0b725a2c2f714e-b07879abc8e68d43-00",
+        "traceparent": "00-f7734d31e6de3441852f17b24b6f7285-ec2591fdfefdbb47-00",
         "User-Agent": [
-          "azsdk-net-Storage.Files.DataLake/12.1.0-dev.20200321.1",
+          "azsdk-net-Storage.Files.DataLake/12.1.0-dev.20200403.1",
           "(.NET Core 4.6.28325.01; Microsoft Windows 10.0.18362 )"
         ],
-        "x-ms-client-request-id": "0cfddb32-22b0-ad99-5b96-5507db835790",
-        "x-ms-date": "Sat, 21 Mar 2020 16:43:13 GMT",
+        "x-ms-client-request-id": "8d569039-fd8d-e584-a3cd-c99e2d755f82",
+        "x-ms-date": "Sat, 04 Apr 2020 01:56:09 GMT",
         "x-ms-return-client-request-id": "true",
-        "x-ms-version": "2019-07-07"
+        "x-ms-version": "2019-12-12"
       },
       "RequestBody": null,
-      "StatusCode": 404,
+      "StatusCode": 202,
       "ResponseHeaders": {
-        "Content-Length": "215",
-        "Content-Type": "application/xml",
-        "Date": "Sat, 21 Mar 2020 16:43:12 GMT",
+        "Content-Length": "0",
+        "Date": "Sat, 04 Apr 2020 01:56:08 GMT",
         "Server": [
           "Windows-Azure-Blob/1.0",
           "Microsoft-HTTPAPI/2.0"
         ],
-        "x-ms-client-request-id": "0cfddb32-22b0-ad99-5b96-5507db835790",
-        "x-ms-error-code": "BlobNotFound",
-        "x-ms-request-id": "baabeeb8-001e-00a3-3e9f-ff1a9a000000",
-        "x-ms-version": "2019-07-07"
+        "x-ms-client-request-id": "8d569039-fd8d-e584-a3cd-c99e2d755f82",
+        "x-ms-request-id": "42c9f72b-901e-002b-0424-0acd6c000000",
+        "x-ms-version": "2019-12-12"
       },
-      "ResponseBody": [
-        "\uFEFF\u003C?xml version=\u00221.0\u0022 encoding=\u0022utf-8\u0022?\u003E\u003CError\u003E\u003CCode\u003EBlobNotFound\u003C/Code\u003E\u003CMessage\u003EThe specified blob does not exist.\n",
-        "RequestId:baabeeb8-001e-00a3-3e9f-ff1a9a000000\n",
-        "Time:2020-03-21T16:43:13.4906752Z\u003C/Message\u003E\u003C/Error\u003E"
-      ]
+      "ResponseBody": []
     }
   ],
   "Variables": {
-    "RandomSeed": "1465126712",
+    "RandomSeed": "409308048",
     "Storage_TestConfigHierarchicalNamespace": "NamespaceTenant\nseannsecanary\nU2FuaXRpemVk\nhttp://seannsecanary.blob.core.windows.net\nhttp://seannsecanary.file.core.windows.net\nhttp://seannsecanary.queue.core.windows.net\nhttp://seannsecanary.table.core.windows.net\n\n\n\n\nhttp://seannsecanary-secondary.blob.core.windows.net\nhttp://seannsecanary-secondary.file.core.windows.net\nhttp://seannsecanary-secondary.queue.core.windows.net\nhttp://seannsecanary-secondary.table.core.windows.net\n68390a19-a643-458b-b726-408abf67b4fc\nSanitized\n72f988bf-86f1-41af-91ab-2d7cd011db47\nhttps://login.microsoftonline.com/\nCloud\nBlobEndpoint=http://seannsecanary.blob.core.windows.net/;QueueEndpoint=http://seannsecanary.queue.core.windows.net/;FileEndpoint=http://seannsecanary.file.core.windows.net/;BlobSecondaryEndpoint=http://seannsecanary-secondary.blob.core.windows.net/;QueueSecondaryEndpoint=http://seannsecanary-secondary.queue.core.windows.net/;FileSecondaryEndpoint=http://seannsecanary-secondary.file.core.windows.net/;AccountName=seannsecanary;AccountKey=Sanitized\n"
   }
 }
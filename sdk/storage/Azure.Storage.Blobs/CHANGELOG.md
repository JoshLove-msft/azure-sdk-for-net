# Release History

<<<<<<< HEAD
## 12.5.0-preview.2 (2020-06)
- Added support for service version 2019-12-12.
- Added support for Blob Tags.
- Added support for Blob Version.
- Added support for Blob Container Soft Delete.
- Added support for Object Replication Service.
- Added support for Append Seal.
- Added support for Jumbo Blobs.
- Added support for setting Access Tier on Blob Snapshots and Versions.
- Fixed bug where BlobBaseClient.DownloadTo() was throwing an exception when downloading blobs of size 0.
- Fixed bug where BlobBaseClient.DownloadTo() was not disposing the network stream.
- Fixed bug where all BlobModelFactory.BlobProperties() parameters were required.
=======
## 12.5.0-preview.5 (Unreleased)


## 12.5.0-preview.4 (2020-06)
- This preview contains bug fixes to improve quality.
>>>>>>> fa0e5341

## 12.5.0-preview.1 (2020-06)
- This preview adds support for client-side encryption, compatible with data uploaded in previous major versions.

## 12.4.4 (2020-06)
- This release contains bug fixes to improve quality.

## 12.4.3 (2020-06)
- Fixed bug where copy from URL did not handle non-ASCII characters correctly
- Fixed bug where download could hang indefinietly on .NET Framework

## 12.4.2 (2020-05)
- Fixed bug where blob, file and directory names were not URL encoded.
- Fixed bug where BlobBaseClient.DownloadAsync() could download data incorrectly if intermittent network failure occurs.

## 12.4.1 (2020-04)
- Fixed bug where BlobContainerClient.DeleteIfExistsAsync() would throw an exception if hierarchical namespace was enabled, and the underlying container didn't exist.
- Fixed bug where BlobBaseClient.DownloadAsync() would throw an exception when download an empty Blob.
- Fixed bug where BlockBlobClient.CommitBlockListAsync() would throw an exception when commiting previously committed blocks.

## 12.4.0 (2020-03)
- Fixed bug in BlobBaseClient.Download() and BlobClient.Upload() where TransferOptions.MaximumTransferLength was ignored.

## 12.3.0 (2020-02)
- Added support for service version 2019-07-07.
- Added support for Encryption Scopes.
- Modified BlockBlobClient.Upload() and .UploadAsync() to support parallel and multi-part uploads.
- Fixed issue where SAS didn't work with signed identifiers.
- Sanitized header values in exceptions.

## 12.2.0 (2020-01)
 - Added Exists API to BlobBaseClient and BlobContainerClient
 - Fixed issue where SAS content headers were not URL encoded when using BlobSasBuilder.
 - Fixed progress reporting issue for parallel uploads
 - Fixed bug where using SAS connection string from portal would throw an exception if it included
   table endpoint.

## 12.1.0
- Added check to enforce TokenCredential is used only over HTTPS
- Support using SAS token from connection string
- Fixed issue where AccountName on BlobUriBuilder would not be populated
  for non-IP style Uris.

## 12.0.0 (2019-11)
- Renamed a number of operations and models to better align with other client
  libraries and the .NET Framework Design Guidelines
- Parallel upload/download performance improvements

## 12.0.0-preview.4 (2019-10)
- Added support for Customer Provided Key server side encryption
- Verification of echoed client request IDs
- Support for geo-redundant read from secondary location on failure
- Added CreateIfNotExists and DeleteIfNotExists convenience methods for Blobs
- Added convenient resource Name properties on all clients

## 12.0.0-preview.3 (2019-09)
- New Storage features for service version 2019-02-02 (including Customer
  Provided Key, expanded Set Tier support, the ability to set rehydration
  priority, etc.)
- Parallel upload/download
- Added BlobUriBuilder for addressing Azure Storage resources

For more information, please visit: https://aka.ms/azure-sdk-preview3-net.

## 12.0.0-preview.2 (2019-08)
- Distributed Tracing
- Bug fixes

## 12.0.0-preview.1 (2019-07)
This preview is the first release of a ground-up rewrite of our client
libraries to ensure consistency, idiomatic design, productivity, and an
excellent developer experience.  It was created following the Azure SDK Design
Guidelines for .NET at https://azuresdkspecs.z5.web.core.windows.net/DotNetSpec.html.

For more information, please visit: https://aka.ms/azure-sdk-preview1-net.<|MERGE_RESOLUTION|>--- conflicted
+++ resolved
@@ -1,7 +1,6 @@
 # Release History
 
-<<<<<<< HEAD
-## 12.5.0-preview.2 (2020-06)
+## 12.5.0-preview.5 (Unreleased)
 - Added support for service version 2019-12-12.
 - Added support for Blob Tags.
 - Added support for Blob Version.
@@ -13,13 +12,9 @@
 - Fixed bug where BlobBaseClient.DownloadTo() was throwing an exception when downloading blobs of size 0.
 - Fixed bug where BlobBaseClient.DownloadTo() was not disposing the network stream.
 - Fixed bug where all BlobModelFactory.BlobProperties() parameters were required.
-=======
-## 12.5.0-preview.5 (Unreleased)
-
 
 ## 12.5.0-preview.4 (2020-06)
 - This preview contains bug fixes to improve quality.
->>>>>>> fa0e5341
 
 ## 12.5.0-preview.1 (2020-06)
 - This preview adds support for client-side encryption, compatible with data uploaded in previous major versions.

// Copyright (c) Microsoft Corporation. All rights reserved.
// Licensed under the MIT License.

// <auto-generated/>

#nullable disable

using System;
using System.ClientModel.Primitives;
using System.Collections.Generic;
using System.Text;
using System.Text.Json;
using Azure.Core;
<<<<<<< HEAD
using Azure.ResourceManager;
=======
using Azure.ResourceManager.Storage;
>>>>>>> a7fd44e1

namespace Azure.ResourceManager.Storage.Models
{
    public partial class ManagementPolicySnapShot : IUtf8JsonSerializable, IJsonModel<ManagementPolicySnapShot>
    {
        void IUtf8JsonSerializable.Write(Utf8JsonWriter writer) => ((IJsonModel<ManagementPolicySnapShot>)this).Write(writer, new ModelReaderWriterOptions("W"));

        void IJsonModel<ManagementPolicySnapShot>.Write(Utf8JsonWriter writer, ModelReaderWriterOptions options)
        {
            var format = options.Format == "W" ? ((IPersistableModel<ManagementPolicySnapShot>)this).GetFormatFromOptions(options) : options.Format;
            if (format != "J")
            {
                throw new FormatException($"The model {nameof(ManagementPolicySnapShot)} does not support '{format}' format.");
            }

            writer.WriteStartObject();
            if (Optional.IsDefined(TierToCool))
            {
                writer.WritePropertyName("tierToCool"u8);
                writer.WriteObjectValue(TierToCool);
            }
            if (Optional.IsDefined(TierToArchive))
            {
                writer.WritePropertyName("tierToArchive"u8);
                writer.WriteObjectValue(TierToArchive);
            }
            if (Optional.IsDefined(TierToCold))
            {
                writer.WritePropertyName("tierToCold"u8);
                writer.WriteObjectValue(TierToCold);
            }
            if (Optional.IsDefined(TierToHot))
            {
                writer.WritePropertyName("tierToHot"u8);
                writer.WriteObjectValue(TierToHot);
            }
            if (Optional.IsDefined(Delete))
            {
                writer.WritePropertyName("delete"u8);
                writer.WriteObjectValue(Delete);
            }
            if (options.Format != "W" && _serializedAdditionalRawData != null)
            {
                foreach (var item in _serializedAdditionalRawData)
                {
                    writer.WritePropertyName(item.Key);
#if NET6_0_OR_GREATER
				writer.WriteRawValue(item.Value);
#else
                    using (JsonDocument document = JsonDocument.Parse(item.Value))
                    {
                        JsonSerializer.Serialize(writer, document.RootElement);
                    }
#endif
                }
            }
            writer.WriteEndObject();
        }

        ManagementPolicySnapShot IJsonModel<ManagementPolicySnapShot>.Create(ref Utf8JsonReader reader, ModelReaderWriterOptions options)
        {
            var format = options.Format == "W" ? ((IPersistableModel<ManagementPolicySnapShot>)this).GetFormatFromOptions(options) : options.Format;
            if (format != "J")
            {
                throw new FormatException($"The model {nameof(ManagementPolicySnapShot)} does not support '{format}' format.");
            }

            using JsonDocument document = JsonDocument.ParseValue(ref reader);
            return DeserializeManagementPolicySnapShot(document.RootElement, options);
        }

        internal static ManagementPolicySnapShot DeserializeManagementPolicySnapShot(JsonElement element, ModelReaderWriterOptions options = null)
        {
            options ??= new ModelReaderWriterOptions("W");

            if (element.ValueKind == JsonValueKind.Null)
            {
                return null;
            }
            DateAfterCreation tierToCool = default;
            DateAfterCreation tierToArchive = default;
            DateAfterCreation tierToCold = default;
            DateAfterCreation tierToHot = default;
            DateAfterCreation delete = default;
            IDictionary<string, BinaryData> serializedAdditionalRawData = default;
            Dictionary<string, BinaryData> additionalPropertiesDictionary = new Dictionary<string, BinaryData>();
            foreach (var property in element.EnumerateObject())
            {
                if (property.NameEquals("tierToCool"u8))
                {
                    if (property.Value.ValueKind == JsonValueKind.Null)
                    {
                        continue;
                    }
                    tierToCool = DateAfterCreation.DeserializeDateAfterCreation(property.Value);
                    continue;
                }
                if (property.NameEquals("tierToArchive"u8))
                {
                    if (property.Value.ValueKind == JsonValueKind.Null)
                    {
                        continue;
                    }
                    tierToArchive = DateAfterCreation.DeserializeDateAfterCreation(property.Value);
                    continue;
                }
                if (property.NameEquals("tierToCold"u8))
                {
                    if (property.Value.ValueKind == JsonValueKind.Null)
                    {
                        continue;
                    }
                    tierToCold = DateAfterCreation.DeserializeDateAfterCreation(property.Value);
                    continue;
                }
                if (property.NameEquals("tierToHot"u8))
                {
                    if (property.Value.ValueKind == JsonValueKind.Null)
                    {
                        continue;
                    }
                    tierToHot = DateAfterCreation.DeserializeDateAfterCreation(property.Value);
                    continue;
                }
                if (property.NameEquals("delete"u8))
                {
                    if (property.Value.ValueKind == JsonValueKind.Null)
                    {
                        continue;
                    }
                    delete = DateAfterCreation.DeserializeDateAfterCreation(property.Value);
                    continue;
                }
                if (options.Format != "W")
                {
                    additionalPropertiesDictionary.Add(property.Name, BinaryData.FromString(property.Value.GetRawText()));
                }
            }
            serializedAdditionalRawData = additionalPropertiesDictionary;
            return new ManagementPolicySnapShot(
                tierToCool,
                tierToArchive,
                tierToCold,
                tierToHot,
                delete,
                serializedAdditionalRawData);
        }

        private BinaryData SerializeBicep(ModelReaderWriterOptions options)
        {
            StringBuilder builder = new StringBuilder();
            BicepModelReaderWriterOptions bicepOptions = options as BicepModelReaderWriterOptions;
            IDictionary<string, string> propertyOverrides = null;
            bool hasObjectOverride = bicepOptions != null && bicepOptions.ParameterOverrides.TryGetValue(this, out propertyOverrides);
            bool hasPropertyOverride = false;
            string propertyOverride = null;

            builder.AppendLine("{");

            hasPropertyOverride = hasObjectOverride && propertyOverrides.TryGetValue(nameof(TierToCool), out propertyOverride);
            if (Optional.IsDefined(TierToCool) || hasPropertyOverride)
            {
                builder.Append("  tierToCool: ");
                if (hasPropertyOverride)
                {
                    builder.AppendLine($"{propertyOverride}");
                }
                else
                {
                    AppendChildObject(builder, TierToCool, options, 2, false, "  tierToCool: ");
                }
            }

            hasPropertyOverride = hasObjectOverride && propertyOverrides.TryGetValue(nameof(TierToArchive), out propertyOverride);
            if (Optional.IsDefined(TierToArchive) || hasPropertyOverride)
            {
                builder.Append("  tierToArchive: ");
                if (hasPropertyOverride)
                {
                    builder.AppendLine($"{propertyOverride}");
                }
                else
                {
                    AppendChildObject(builder, TierToArchive, options, 2, false, "  tierToArchive: ");
                }
            }

            hasPropertyOverride = hasObjectOverride && propertyOverrides.TryGetValue(nameof(TierToCold), out propertyOverride);
            if (Optional.IsDefined(TierToCold) || hasPropertyOverride)
            {
                builder.Append("  tierToCold: ");
                if (hasPropertyOverride)
                {
                    builder.AppendLine($"{propertyOverride}");
                }
                else
                {
                    AppendChildObject(builder, TierToCold, options, 2, false, "  tierToCold: ");
                }
            }

            hasPropertyOverride = hasObjectOverride && propertyOverrides.TryGetValue(nameof(TierToHot), out propertyOverride);
            if (Optional.IsDefined(TierToHot) || hasPropertyOverride)
            {
                builder.Append("  tierToHot: ");
                if (hasPropertyOverride)
                {
                    builder.AppendLine($"{propertyOverride}");
                }
                else
                {
                    AppendChildObject(builder, TierToHot, options, 2, false, "  tierToHot: ");
                }
            }

            hasPropertyOverride = hasObjectOverride && propertyOverrides.TryGetValue(nameof(Delete), out propertyOverride);
            if (Optional.IsDefined(Delete) || hasPropertyOverride)
            {
                builder.Append("  delete: ");
                if (hasPropertyOverride)
                {
                    builder.AppendLine($"{propertyOverride}");
                }
                else
                {
                    AppendChildObject(builder, Delete, options, 2, false, "  delete: ");
                }
            }

            builder.AppendLine("}");
            return BinaryData.FromString(builder.ToString());
        }

        private void AppendChildObject(StringBuilder stringBuilder, object childObject, ModelReaderWriterOptions options, int spaces, bool indentFirstLine, string formattedPropertyName)
        {
            string indent = new string(' ', spaces);
            int emptyObjectLength = 2 + spaces + Environment.NewLine.Length + Environment.NewLine.Length;
            int length = stringBuilder.Length;
            bool inMultilineString = false;

            BinaryData data = ModelReaderWriter.Write(childObject, options);
            string[] lines = data.ToString().Split(Environment.NewLine.ToCharArray(), StringSplitOptions.RemoveEmptyEntries);
            for (int i = 0; i < lines.Length; i++)
            {
                string line = lines[i];
                if (inMultilineString)
                {
                    if (line.Contains("'''"))
                    {
                        inMultilineString = false;
                    }
                    stringBuilder.AppendLine(line);
                    continue;
                }
                if (line.Contains("'''"))
                {
                    inMultilineString = true;
                    stringBuilder.AppendLine($"{indent}{line}");
                    continue;
                }
                if (i == 0 && !indentFirstLine)
                {
                    stringBuilder.AppendLine($"{line}");
                }
                else
                {
                    stringBuilder.AppendLine($"{indent}{line}");
                }
            }
            if (stringBuilder.Length == length + emptyObjectLength)
            {
                stringBuilder.Length = stringBuilder.Length - emptyObjectLength - formattedPropertyName.Length;
            }
        }

        BinaryData IPersistableModel<ManagementPolicySnapShot>.Write(ModelReaderWriterOptions options)
        {
            var format = options.Format == "W" ? ((IPersistableModel<ManagementPolicySnapShot>)this).GetFormatFromOptions(options) : options.Format;

            switch (format)
            {
                case "J":
                    return ModelReaderWriter.Write(this, options);
                case "bicep":
                    return SerializeBicep(options);
                default:
                    throw new FormatException($"The model {nameof(ManagementPolicySnapShot)} does not support '{options.Format}' format.");
            }
        }

        ManagementPolicySnapShot IPersistableModel<ManagementPolicySnapShot>.Create(BinaryData data, ModelReaderWriterOptions options)
        {
            var format = options.Format == "W" ? ((IPersistableModel<ManagementPolicySnapShot>)this).GetFormatFromOptions(options) : options.Format;

            switch (format)
            {
                case "J":
                    {
                        using JsonDocument document = JsonDocument.Parse(data);
                        return DeserializeManagementPolicySnapShot(document.RootElement, options);
                    }
                case "bicep":
                    throw new InvalidOperationException("Bicep deserialization is not supported for this type.");
                default:
                    throw new FormatException($"The model {nameof(ManagementPolicySnapShot)} does not support '{options.Format}' format.");
            }
        }

        string IPersistableModel<ManagementPolicySnapShot>.GetFormatFromOptions(ModelReaderWriterOptions options) => "J";
    }
}<|MERGE_RESOLUTION|>--- conflicted
+++ resolved
@@ -8,14 +8,9 @@
 using System;
 using System.ClientModel.Primitives;
 using System.Collections.Generic;
-using System.Text;
 using System.Text.Json;
 using Azure.Core;
-<<<<<<< HEAD
-using Azure.ResourceManager;
-=======
 using Azure.ResourceManager.Storage;
->>>>>>> a7fd44e1
 
 namespace Azure.ResourceManager.Storage.Models
 {
@@ -110,7 +105,7 @@
                     {
                         continue;
                     }
-                    tierToCool = DateAfterCreation.DeserializeDateAfterCreation(property.Value);
+                    tierToCool = DateAfterCreation.DeserializeDateAfterCreation(property.Value, options);
                     continue;
                 }
                 if (property.NameEquals("tierToArchive"u8))
@@ -119,7 +114,7 @@
                     {
                         continue;
                     }
-                    tierToArchive = DateAfterCreation.DeserializeDateAfterCreation(property.Value);
+                    tierToArchive = DateAfterCreation.DeserializeDateAfterCreation(property.Value, options);
                     continue;
                 }
                 if (property.NameEquals("tierToCold"u8))
@@ -128,7 +123,7 @@
                     {
                         continue;
                     }
-                    tierToCold = DateAfterCreation.DeserializeDateAfterCreation(property.Value);
+                    tierToCold = DateAfterCreation.DeserializeDateAfterCreation(property.Value, options);
                     continue;
                 }
                 if (property.NameEquals("tierToHot"u8))
@@ -137,7 +132,7 @@
                     {
                         continue;
                     }
-                    tierToHot = DateAfterCreation.DeserializeDateAfterCreation(property.Value);
+                    tierToHot = DateAfterCreation.DeserializeDateAfterCreation(property.Value, options);
                     continue;
                 }
                 if (property.NameEquals("delete"u8))
@@ -146,7 +141,7 @@
                     {
                         continue;
                     }
-                    delete = DateAfterCreation.DeserializeDateAfterCreation(property.Value);
+                    delete = DateAfterCreation.DeserializeDateAfterCreation(property.Value, options);
                     continue;
                 }
                 if (options.Format != "W")
@@ -164,133 +159,6 @@
                 serializedAdditionalRawData);
         }
 
-        private BinaryData SerializeBicep(ModelReaderWriterOptions options)
-        {
-            StringBuilder builder = new StringBuilder();
-            BicepModelReaderWriterOptions bicepOptions = options as BicepModelReaderWriterOptions;
-            IDictionary<string, string> propertyOverrides = null;
-            bool hasObjectOverride = bicepOptions != null && bicepOptions.ParameterOverrides.TryGetValue(this, out propertyOverrides);
-            bool hasPropertyOverride = false;
-            string propertyOverride = null;
-
-            builder.AppendLine("{");
-
-            hasPropertyOverride = hasObjectOverride && propertyOverrides.TryGetValue(nameof(TierToCool), out propertyOverride);
-            if (Optional.IsDefined(TierToCool) || hasPropertyOverride)
-            {
-                builder.Append("  tierToCool: ");
-                if (hasPropertyOverride)
-                {
-                    builder.AppendLine($"{propertyOverride}");
-                }
-                else
-                {
-                    AppendChildObject(builder, TierToCool, options, 2, false, "  tierToCool: ");
-                }
-            }
-
-            hasPropertyOverride = hasObjectOverride && propertyOverrides.TryGetValue(nameof(TierToArchive), out propertyOverride);
-            if (Optional.IsDefined(TierToArchive) || hasPropertyOverride)
-            {
-                builder.Append("  tierToArchive: ");
-                if (hasPropertyOverride)
-                {
-                    builder.AppendLine($"{propertyOverride}");
-                }
-                else
-                {
-                    AppendChildObject(builder, TierToArchive, options, 2, false, "  tierToArchive: ");
-                }
-            }
-
-            hasPropertyOverride = hasObjectOverride && propertyOverrides.TryGetValue(nameof(TierToCold), out propertyOverride);
-            if (Optional.IsDefined(TierToCold) || hasPropertyOverride)
-            {
-                builder.Append("  tierToCold: ");
-                if (hasPropertyOverride)
-                {
-                    builder.AppendLine($"{propertyOverride}");
-                }
-                else
-                {
-                    AppendChildObject(builder, TierToCold, options, 2, false, "  tierToCold: ");
-                }
-            }
-
-            hasPropertyOverride = hasObjectOverride && propertyOverrides.TryGetValue(nameof(TierToHot), out propertyOverride);
-            if (Optional.IsDefined(TierToHot) || hasPropertyOverride)
-            {
-                builder.Append("  tierToHot: ");
-                if (hasPropertyOverride)
-                {
-                    builder.AppendLine($"{propertyOverride}");
-                }
-                else
-                {
-                    AppendChildObject(builder, TierToHot, options, 2, false, "  tierToHot: ");
-                }
-            }
-
-            hasPropertyOverride = hasObjectOverride && propertyOverrides.TryGetValue(nameof(Delete), out propertyOverride);
-            if (Optional.IsDefined(Delete) || hasPropertyOverride)
-            {
-                builder.Append("  delete: ");
-                if (hasPropertyOverride)
-                {
-                    builder.AppendLine($"{propertyOverride}");
-                }
-                else
-                {
-                    AppendChildObject(builder, Delete, options, 2, false, "  delete: ");
-                }
-            }
-
-            builder.AppendLine("}");
-            return BinaryData.FromString(builder.ToString());
-        }
-
-        private void AppendChildObject(StringBuilder stringBuilder, object childObject, ModelReaderWriterOptions options, int spaces, bool indentFirstLine, string formattedPropertyName)
-        {
-            string indent = new string(' ', spaces);
-            int emptyObjectLength = 2 + spaces + Environment.NewLine.Length + Environment.NewLine.Length;
-            int length = stringBuilder.Length;
-            bool inMultilineString = false;
-
-            BinaryData data = ModelReaderWriter.Write(childObject, options);
-            string[] lines = data.ToString().Split(Environment.NewLine.ToCharArray(), StringSplitOptions.RemoveEmptyEntries);
-            for (int i = 0; i < lines.Length; i++)
-            {
-                string line = lines[i];
-                if (inMultilineString)
-                {
-                    if (line.Contains("'''"))
-                    {
-                        inMultilineString = false;
-                    }
-                    stringBuilder.AppendLine(line);
-                    continue;
-                }
-                if (line.Contains("'''"))
-                {
-                    inMultilineString = true;
-                    stringBuilder.AppendLine($"{indent}{line}");
-                    continue;
-                }
-                if (i == 0 && !indentFirstLine)
-                {
-                    stringBuilder.AppendLine($"{line}");
-                }
-                else
-                {
-                    stringBuilder.AppendLine($"{indent}{line}");
-                }
-            }
-            if (stringBuilder.Length == length + emptyObjectLength)
-            {
-                stringBuilder.Length = stringBuilder.Length - emptyObjectLength - formattedPropertyName.Length;
-            }
-        }
-
         BinaryData IPersistableModel<ManagementPolicySnapShot>.Write(ModelReaderWriterOptions options)
         {
             var format = options.Format == "W" ? ((IPersistableModel<ManagementPolicySnapShot>)this).GetFormatFromOptions(options) : options.Format;
@@ -299,8 +167,6 @@
             {
                 case "J":
                     return ModelReaderWriter.Write(this, options);
-                case "bicep":
-                    return SerializeBicep(options);
                 default:
                     throw new FormatException($"The model {nameof(ManagementPolicySnapShot)} does not support '{options.Format}' format.");
             }
@@ -317,8 +183,6 @@
                         using JsonDocument document = JsonDocument.Parse(data);
                         return DeserializeManagementPolicySnapShot(document.RootElement, options);
                     }
-                case "bicep":
-                    throw new InvalidOperationException("Bicep deserialization is not supported for this type.");
                 default:
                     throw new FormatException($"The model {nameof(ManagementPolicySnapShot)} does not support '{options.Format}' format.");
             }

--- conflicted
+++ resolved
@@ -8,14 +8,9 @@
 using System;
 using System.ClientModel.Primitives;
 using System.Collections.Generic;
-using System.Text;
 using System.Text.Json;
 using Azure.Core;
-<<<<<<< HEAD
-using Azure.ResourceManager;
-=======
 using Azure.ResourceManager.Storage;
->>>>>>> a7fd44e1
 
 namespace Azure.ResourceManager.Storage.Models
 {
@@ -116,7 +111,7 @@
                     {
                         continue;
                     }
-                    tierToCool = DateAfterModification.DeserializeDateAfterModification(property.Value);
+                    tierToCool = DateAfterModification.DeserializeDateAfterModification(property.Value, options);
                     continue;
                 }
                 if (property.NameEquals("tierToArchive"u8))
@@ -125,7 +120,7 @@
                     {
                         continue;
                     }
-                    tierToArchive = DateAfterModification.DeserializeDateAfterModification(property.Value);
+                    tierToArchive = DateAfterModification.DeserializeDateAfterModification(property.Value, options);
                     continue;
                 }
                 if (property.NameEquals("tierToCold"u8))
@@ -134,7 +129,7 @@
                     {
                         continue;
                     }
-                    tierToCold = DateAfterModification.DeserializeDateAfterModification(property.Value);
+                    tierToCold = DateAfterModification.DeserializeDateAfterModification(property.Value, options);
                     continue;
                 }
                 if (property.NameEquals("tierToHot"u8))
@@ -143,7 +138,7 @@
                     {
                         continue;
                     }
-                    tierToHot = DateAfterModification.DeserializeDateAfterModification(property.Value);
+                    tierToHot = DateAfterModification.DeserializeDateAfterModification(property.Value, options);
                     continue;
                 }
                 if (property.NameEquals("delete"u8))
@@ -152,7 +147,7 @@
                     {
                         continue;
                     }
-                    delete = DateAfterModification.DeserializeDateAfterModification(property.Value);
+                    delete = DateAfterModification.DeserializeDateAfterModification(property.Value, options);
                     continue;
                 }
                 if (property.NameEquals("enableAutoTierToHotFromCool"u8))
@@ -180,148 +175,6 @@
                 serializedAdditionalRawData);
         }
 
-        private BinaryData SerializeBicep(ModelReaderWriterOptions options)
-        {
-            StringBuilder builder = new StringBuilder();
-            BicepModelReaderWriterOptions bicepOptions = options as BicepModelReaderWriterOptions;
-            IDictionary<string, string> propertyOverrides = null;
-            bool hasObjectOverride = bicepOptions != null && bicepOptions.ParameterOverrides.TryGetValue(this, out propertyOverrides);
-            bool hasPropertyOverride = false;
-            string propertyOverride = null;
-
-            builder.AppendLine("{");
-
-            hasPropertyOverride = hasObjectOverride && propertyOverrides.TryGetValue(nameof(TierToCool), out propertyOverride);
-            if (Optional.IsDefined(TierToCool) || hasPropertyOverride)
-            {
-                builder.Append("  tierToCool: ");
-                if (hasPropertyOverride)
-                {
-                    builder.AppendLine($"{propertyOverride}");
-                }
-                else
-                {
-                    AppendChildObject(builder, TierToCool, options, 2, false, "  tierToCool: ");
-                }
-            }
-
-            hasPropertyOverride = hasObjectOverride && propertyOverrides.TryGetValue(nameof(TierToArchive), out propertyOverride);
-            if (Optional.IsDefined(TierToArchive) || hasPropertyOverride)
-            {
-                builder.Append("  tierToArchive: ");
-                if (hasPropertyOverride)
-                {
-                    builder.AppendLine($"{propertyOverride}");
-                }
-                else
-                {
-                    AppendChildObject(builder, TierToArchive, options, 2, false, "  tierToArchive: ");
-                }
-            }
-
-            hasPropertyOverride = hasObjectOverride && propertyOverrides.TryGetValue(nameof(TierToCold), out propertyOverride);
-            if (Optional.IsDefined(TierToCold) || hasPropertyOverride)
-            {
-                builder.Append("  tierToCold: ");
-                if (hasPropertyOverride)
-                {
-                    builder.AppendLine($"{propertyOverride}");
-                }
-                else
-                {
-                    AppendChildObject(builder, TierToCold, options, 2, false, "  tierToCold: ");
-                }
-            }
-
-            hasPropertyOverride = hasObjectOverride && propertyOverrides.TryGetValue(nameof(TierToHot), out propertyOverride);
-            if (Optional.IsDefined(TierToHot) || hasPropertyOverride)
-            {
-                builder.Append("  tierToHot: ");
-                if (hasPropertyOverride)
-                {
-                    builder.AppendLine($"{propertyOverride}");
-                }
-                else
-                {
-                    AppendChildObject(builder, TierToHot, options, 2, false, "  tierToHot: ");
-                }
-            }
-
-            hasPropertyOverride = hasObjectOverride && propertyOverrides.TryGetValue(nameof(Delete), out propertyOverride);
-            if (Optional.IsDefined(Delete) || hasPropertyOverride)
-            {
-                builder.Append("  delete: ");
-                if (hasPropertyOverride)
-                {
-                    builder.AppendLine($"{propertyOverride}");
-                }
-                else
-                {
-                    AppendChildObject(builder, Delete, options, 2, false, "  delete: ");
-                }
-            }
-
-            hasPropertyOverride = hasObjectOverride && propertyOverrides.TryGetValue(nameof(EnableAutoTierToHotFromCool), out propertyOverride);
-            if (Optional.IsDefined(EnableAutoTierToHotFromCool) || hasPropertyOverride)
-            {
-                builder.Append("  enableAutoTierToHotFromCool: ");
-                if (hasPropertyOverride)
-                {
-                    builder.AppendLine($"{propertyOverride}");
-                }
-                else
-                {
-                    var boolValue = EnableAutoTierToHotFromCool.Value == true ? "true" : "false";
-                    builder.AppendLine($"{boolValue}");
-                }
-            }
-
-            builder.AppendLine("}");
-            return BinaryData.FromString(builder.ToString());
-        }
-
-        private void AppendChildObject(StringBuilder stringBuilder, object childObject, ModelReaderWriterOptions options, int spaces, bool indentFirstLine, string formattedPropertyName)
-        {
-            string indent = new string(' ', spaces);
-            int emptyObjectLength = 2 + spaces + Environment.NewLine.Length + Environment.NewLine.Length;
-            int length = stringBuilder.Length;
-            bool inMultilineString = false;
-
-            BinaryData data = ModelReaderWriter.Write(childObject, options);
-            string[] lines = data.ToString().Split(Environment.NewLine.ToCharArray(), StringSplitOptions.RemoveEmptyEntries);
-            for (int i = 0; i < lines.Length; i++)
-            {
-                string line = lines[i];
-                if (inMultilineString)
-                {
-                    if (line.Contains("'''"))
-                    {
-                        inMultilineString = false;
-                    }
-                    stringBuilder.AppendLine(line);
-                    continue;
-                }
-                if (line.Contains("'''"))
-                {
-                    inMultilineString = true;
-                    stringBuilder.AppendLine($"{indent}{line}");
-                    continue;
-                }
-                if (i == 0 && !indentFirstLine)
-                {
-                    stringBuilder.AppendLine($"{line}");
-                }
-                else
-                {
-                    stringBuilder.AppendLine($"{indent}{line}");
-                }
-            }
-            if (stringBuilder.Length == length + emptyObjectLength)
-            {
-                stringBuilder.Length = stringBuilder.Length - emptyObjectLength - formattedPropertyName.Length;
-            }
-        }
-
         BinaryData IPersistableModel<ManagementPolicyBaseBlob>.Write(ModelReaderWriterOptions options)
         {
             var format = options.Format == "W" ? ((IPersistableModel<ManagementPolicyBaseBlob>)this).GetFormatFromOptions(options) : options.Format;
@@ -330,8 +183,6 @@
             {
                 case "J":
                     return ModelReaderWriter.Write(this, options);
-                case "bicep":
-                    return SerializeBicep(options);
                 default:
                     throw new FormatException($"The model {nameof(ManagementPolicyBaseBlob)} does not support '{options.Format}' format.");
             }
@@ -348,8 +199,6 @@
                         using JsonDocument document = JsonDocument.Parse(data);
                         return DeserializeManagementPolicyBaseBlob(document.RootElement, options);
                     }
-                case "bicep":
-                    throw new InvalidOperationException("Bicep deserialization is not supported for this type.");
                 default:
                     throw new FormatException($"The model {nameof(ManagementPolicyBaseBlob)} does not support '{options.Format}' format.");
             }

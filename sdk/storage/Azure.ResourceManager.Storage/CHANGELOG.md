--- conflicted
+++ resolved
@@ -1,21 +1,15 @@
 # Release History
 
-<<<<<<< HEAD
-## 1.2.0-beta.3 (Unreleased)
-=======
 ## 1.3.0-beta.1 (Unreleased)
->>>>>>> 5235895a
-
-### Features Added
-
-### Breaking Changes
-
-### Bugs Fixed
-
-### Other Changes
-
-<<<<<<< HEAD
-=======
+
+### Features Added
+
+### Breaking Changes
+
+### Bugs Fixed
+
+### Other Changes
+
 ## 1.2.0 (2023-11-21)
 
 ### Features Added
@@ -26,7 +20,6 @@
 
 - Upgraded dependent `Azure.ResourceManager` to 1.9.0.
 
->>>>>>> 5235895a
 ## 1.2.0-beta.2 (2023-08-14)
 
 ### Features Added

--- conflicted
+++ resolved
@@ -67,11 +67,7 @@
 
             #region Snippet:Azure_Communication_JobRouter_Tests_Samples_Crud_GetJobQueues_Async
 
-<<<<<<< HEAD
-            AsyncPageable<RouterQueue> jobQueues = routerAdministrationClient.GetQueuesAsync();
-=======
             AsyncPageable<RouterQueue> jobQueues = routerAdministrationClient.GetQueuesAsync(cancellationToken: default);
->>>>>>> 5235895a
             await foreach (Page<RouterQueue> asPage in jobQueues.AsPages(pageSizeHint: 10))
             {
                 foreach (RouterQueue? policy in asPage.Values)

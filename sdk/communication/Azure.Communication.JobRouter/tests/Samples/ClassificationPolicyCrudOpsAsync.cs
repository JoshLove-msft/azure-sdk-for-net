--- conflicted
+++ resolved
@@ -83,11 +83,7 @@
 
             #region Snippet:Azure_Communication_JobRouter_Tests_Samples_Crud_GetClassificationPolicies_Async
 
-<<<<<<< HEAD
-            AsyncPageable<ClassificationPolicy> classificationPolicies = routerAdministrationClient.GetClassificationPoliciesAsync();
-=======
             AsyncPageable<ClassificationPolicy> classificationPolicies = routerAdministrationClient.GetClassificationPoliciesAsync(cancellationToken: default);
->>>>>>> 5235895a
             await foreach (Page<ClassificationPolicy> asPage in classificationPolicies.AsPages(pageSizeHint: 10))
             {
                 foreach (ClassificationPolicy? policy in asPage.Values)

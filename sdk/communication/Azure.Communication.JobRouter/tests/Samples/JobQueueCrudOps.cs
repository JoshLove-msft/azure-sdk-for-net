﻿// Copyright (c) Microsoft Corporation. All rights reserved.
// Licensed under the MIT License.

using System;
using System.Text.Json;
using Azure.Communication.JobRouter.Tests.Infrastructure;
using Azure.Core;
using Azure.Core.TestFramework;
using NUnit.Framework;

namespace Azure.Communication.JobRouter.Tests.Samples
{
    public class JobQueueCrudOps : SamplesBase<RouterTestEnvironment>
    {
        [Test]
        public void JobQueueCrud()
        {
            // create a client
            JobRouterAdministrationClient routerAdministrationClient = new JobRouterAdministrationClient("<< CONNECTION STRING >>");
            JobRouterClient routerClient = new JobRouterClient("<< CONNECTION STRING >>");

            string distributionPolicyId = "distribution-policy-id";
            Response<DistributionPolicy> distributionPolicy = routerAdministrationClient.CreateDistributionPolicy(
                options: new CreateDistributionPolicyOptions(distributionPolicyId, TimeSpan.FromMinutes(5), new LongestIdleMode()));

            #region Snippet:Azure_Communication_JobRouter_Tests_Samples_Crud_CreateJobQueue

            // set `distributionPolicyId` to an existing distribution policy
            string jobQueueId = "job-queue-id";

            Response<RouterQueue> jobQueue = routerAdministrationClient.CreateQueue(
                options: new CreateQueueOptions(jobQueueId, distributionPolicyId) // this is optional
                {
                    Name = "My job queue"
                });

            Console.WriteLine($"Job queue successfully create with id: {jobQueue.Value.Id}");

            #endregion Snippet:Azure_Communication_JobRouter_Tests_Samples_Crud_CreateJobQueue

            #region Snippet:Azure_Communication_JobRouter_Tests_Samples_Crud_GetJobQueue

            Response<RouterQueue> queriedJobQueue = routerAdministrationClient.GetQueue(jobQueueId);

            Console.WriteLine($"Successfully fetched queue with id: {queriedJobQueue.Value.Id}");

            #endregion Snippet:Azure_Communication_JobRouter_Tests_Samples_Crud_GetJobQueue

            #region Snippet:Azure_Communication_JobRouter_Tests_Samples_Crud_GetJobQueueStat

            Response<RouterQueueStatistics> queueStatistics = routerClient.GetQueueStatistics(jobQueueId);

            Console.WriteLine($"Queue statistics successfully retrieved for queue: {JsonSerializer.Serialize(queueStatistics.Value)}");

            #endregion Snippet:Azure_Communication_JobRouter_Tests_Samples_Crud_GetJobQueueStat

            #region Snippet:Azure_Communication_JobRouter_Tests_Samples_Crud_UpdateGetJobQueue

            Response<RouterQueue> updatedJobQueue = routerAdministrationClient.UpdateQueue(new RouterQueue(jobQueueId)
            {
                Labels = { ["Additional-Queue-Label"] = new RouterValue("ChatQueue") }
            });

            #endregion Snippet:Azure_Communication_JobRouter_Tests_Samples_Crud_UpdateGetJobQueue

            #region Snippet:Azure_Communication_JobRouter_Tests_Samples_Crud_GetJobQueues

<<<<<<< HEAD
            Pageable<RouterQueue> jobQueues = routerAdministrationClient.GetQueues();
=======
            Pageable<RouterQueue> jobQueues = routerAdministrationClient.GetQueues(cancellationToken: default);
>>>>>>> 5235895a
            foreach (Page<RouterQueue> asPage in jobQueues.AsPages(pageSizeHint: 10))
            {
                foreach (RouterQueue? policy in asPage.Values)
                {
                    Console.WriteLine($"Listing job queue with id: {policy.Id}");
                }
            }

            #endregion Snippet:Azure_Communication_JobRouter_Tests_Samples_Crud_GetJobQueues

            #region Snippet:Azure_Communication_JobRouter_Tests_Samples_Crud_DeleteJobQueue

            _ = routerAdministrationClient.DeleteQueue(jobQueueId);

            #endregion Snippet:Azure_Communication_JobRouter_Tests_Samples_Crud_DeleteJobQueue
        }
    }
}<|MERGE_RESOLUTION|>--- conflicted
+++ resolved
@@ -65,11 +65,7 @@
 
             #region Snippet:Azure_Communication_JobRouter_Tests_Samples_Crud_GetJobQueues
 
-<<<<<<< HEAD
-            Pageable<RouterQueue> jobQueues = routerAdministrationClient.GetQueues();
-=======
             Pageable<RouterQueue> jobQueues = routerAdministrationClient.GetQueues(cancellationToken: default);
->>>>>>> 5235895a
             foreach (Page<RouterQueue> asPage in jobQueues.AsPages(pageSizeHint: 10))
             {
                 foreach (RouterQueue? policy in asPage.Values)

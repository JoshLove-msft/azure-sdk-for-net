﻿// Copyright (c) Microsoft Corporation. All rights reserved.
// Licensed under the MIT License.

using System;
using System.Threading.Tasks;
using Azure.Communication.JobRouter.Tests.Infrastructure;
using Azure.Core;
using Azure.Core.TestFramework;
using NUnit.Framework;

namespace Azure.Communication.JobRouter.Tests.Samples
{
    public class DistributionPolicyCrudOpsAsync : SamplesBase<RouterTestEnvironment>
    {
        [Test]
        public async Task DistributionPolicyCrud()
        {
            // create a client
            JobRouterAdministrationClient routerAdministrationClient = new JobRouterAdministrationClient("<< CONNECTION STRING >>");

            #region Snippet:Azure_Communication_JobRouter_Tests_Samples_Crud_CreateDistributionPolicy_Async

            string distributionPolicyId = "my-distribution-policy";

            Response<DistributionPolicy> distributionPolicy = await routerAdministrationClient.CreateDistributionPolicyAsync(
                new CreateDistributionPolicyOptions(
                    distributionPolicyId: distributionPolicyId,
                    offerExpiresAfter: TimeSpan.FromMinutes(1),
                    mode: new LongestIdleMode())
                {
                    Name = "My distribution policy"
                }
            );

            Console.WriteLine($"Distribution Policy successfully created with id: {distributionPolicy.Value.Id}");

            #endregion Snippet:Azure_Communication_JobRouter_Tests_Samples_Crud_CreateDistributionPolicy_Async

            #region Snippet:Azure_Communication_JobRouter_Tests_Samples_Crud_GetDistributionPolicy_Async

            Response<DistributionPolicy> queriedDistributionPolicy = await routerAdministrationClient.GetDistributionPolicyAsync(distributionPolicyId);

            Console.WriteLine($"Successfully fetched distribution policy with id: {queriedDistributionPolicy.Value.Id}");

            #endregion Snippet:Azure_Communication_JobRouter_Tests_Samples_Crud_GetDistributionPolicy_Async

            #region Snippet:Azure_Communication_JobRouter_Tests_Samples_Crud_UpdateDistributionPolicy_Async

            Response<DistributionPolicy> updatedDistributionPolicy = await routerAdministrationClient.UpdateDistributionPolicyAsync(
                new DistributionPolicy(distributionPolicyId)
                {
                    // you can update one or more properties of distribution policy
                    Mode = new RoundRobinMode(),
                });

            Console.WriteLine($"Distribution policy successfully update with new distribution mode. Mode Type: {updatedDistributionPolicy.Value.Mode.Kind}");

            #endregion Snippet:Azure_Communication_JobRouter_Tests_Samples_Crud_UpdateDistributionPolicy_Async

            #region Snippet:Azure_Communication_JobRouter_Tests_Samples_Crud_GetDistributionPolicies_Async

<<<<<<< HEAD
            AsyncPageable<DistributionPolicy> distributionPolicies = routerAdministrationClient.GetDistributionPoliciesAsync();
=======
            AsyncPageable<DistributionPolicy> distributionPolicies = routerAdministrationClient.GetDistributionPoliciesAsync(cancellationToken: default);
>>>>>>> 5235895a
            await foreach (Page<DistributionPolicy> asPage in distributionPolicies.AsPages(pageSizeHint: 10))
            {
                foreach (DistributionPolicy? policy in asPage.Values)
                {
                    Console.WriteLine($"Listing distribution policy with id: {policy.Id}");
                }
            }

            #endregion Snippet:Azure_Communication_JobRouter_Tests_Samples_Crud_GetDistributionPolicies_Async

            #region Snippet:Azure_Communication_JobRouter_Tests_Samples_Crud_DeleteDistributionPolicy_Async

            _ = await routerAdministrationClient.DeleteDistributionPolicyAsync(distributionPolicyId);

            #endregion Snippet:Azure_Communication_JobRouter_Tests_Samples_Crud_DeleteDistributionPolicy_Async
        }
    }
}<|MERGE_RESOLUTION|>--- conflicted
+++ resolved
@@ -59,11 +59,7 @@
 
             #region Snippet:Azure_Communication_JobRouter_Tests_Samples_Crud_GetDistributionPolicies_Async
 
-<<<<<<< HEAD
-            AsyncPageable<DistributionPolicy> distributionPolicies = routerAdministrationClient.GetDistributionPoliciesAsync();
-=======
             AsyncPageable<DistributionPolicy> distributionPolicies = routerAdministrationClient.GetDistributionPoliciesAsync(cancellationToken: default);
->>>>>>> 5235895a
             await foreach (Page<DistributionPolicy> asPage in distributionPolicies.AsPages(pageSizeHint: 10))
             {
                 foreach (DistributionPolicy? policy in asPage.Values)

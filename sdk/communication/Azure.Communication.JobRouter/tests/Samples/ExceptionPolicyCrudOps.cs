﻿// Copyright (c) Microsoft Corporation. All rights reserved.
// Licensed under the MIT License.

using System;
using System.Collections.Generic;
using System.Linq;
using Azure.Communication.JobRouter.Tests.Infrastructure;
using Azure.Core;
using Azure.Core.TestFramework;
using NUnit.Framework;

namespace Azure.Communication.JobRouter.Tests.Samples
{
    public class ExceptionPolicyCrudOps : SamplesBase<RouterTestEnvironment>
    {
        [Test]
        public void DistributionPolicyCrud()
        {
            // create a client
            JobRouterAdministrationClient routerClient = new JobRouterAdministrationClient("<< CONNECTION STRING >>");

            #region Snippet:Azure_Communication_JobRouter_Tests_Samples_Crud_CreateExceptionPolicy

            string exceptionPolicyId = "my-exception-policy";

            // we are going to create 2 rules:
            // 1. EscalateJobOnQueueOverFlowTrigger: triggers when queue has more than 10 jobs already en-queued,
            //                                         then reclassifies job adding additional labels on the job.
            // 2. EscalateJobOnWaitTimeExceededTrigger: triggers when job has waited in the queue for more than 10 minutes,
            //                                            then reclassifies job adding additional labels on the job

            // define exception trigger for queue over flow
            var queueLengthExceptionTrigger = new QueueLengthExceptionTrigger(10);

            // define exception actions that needs to be executed when trigger condition is satisfied
            var escalateJobOnQueueOverFlow = new ReclassifyExceptionAction
            {
                ClassificationPolicyId = "escalation-on-q-over-flow",
                LabelsToUpsert =
                {
                    ["EscalateJob"] = new RouterValue(true),
                    ["EscalationReasonCode"] = new RouterValue("QueueOverFlow")
                }
            };

            // define second exception trigger for wait time
            WaitTimeExceptionTrigger waitTimeExceptionTrigger = new WaitTimeExceptionTrigger(TimeSpan.FromMinutes(10));

            // define exception actions that needs to be executed when trigger condition is satisfied

            ReclassifyExceptionAction escalateJobOnWaitTimeExceeded = new()
            {
                ClassificationPolicyId = "escalation-on-wait-time-exceeded",
                LabelsToUpsert =
                {
                    ["EscalateJob"] = new RouterValue(true),
                    ["EscalationReasonCode"] = new RouterValue("WaitTimeExceeded")
                }
            };

            // define exception rule
            var exceptionRule = new List<ExceptionRule>
            {
                new(id: "EscalateJobOnQueueOverFlowTrigger",
                    trigger: queueLengthExceptionTrigger,
                    actions: new List<ExceptionAction> { escalateJobOnQueueOverFlow }),
                new(id: "EscalateJobOnWaitTimeExceededTrigger",
                    trigger: waitTimeExceptionTrigger,
                    actions: new List<ExceptionAction> { escalateJobOnWaitTimeExceeded })
            };

            Response<ExceptionPolicy> exceptionPolicy = routerClient.CreateExceptionPolicy(
                new CreateExceptionPolicyOptions(
                        exceptionPolicyId: exceptionPolicyId,
                        exceptionRules: exceptionRule)
                {
                    Name = "My exception policy"
                }
            );

            Console.WriteLine($"Exception Policy successfully created with id: {exceptionPolicy.Value.Id}");

            #endregion Snippet:Azure_Communication_JobRouter_Tests_Samples_Crud_CreateExceptionPolicy

            #region Snippet:Azure_Communication_JobRouter_Tests_Samples_Crud_GetExceptionPolicy

            Response<ExceptionPolicy> queriedExceptionPolicy = routerClient.GetExceptionPolicy(exceptionPolicyId);

            Console.WriteLine($"Successfully fetched exception policy with id: {queriedExceptionPolicy.Value.Id}");

            #endregion Snippet:Azure_Communication_JobRouter_Tests_Samples_Crud_GetExceptionPolicy

            #region Snippet:Azure_Communication_JobRouter_Tests_Samples_Crud_UpdateExceptionPolicy

            // we are going to
            // 1. Add an exception rule: EscalateJobOnWaitTimeExceededTrigger2Min: triggers when job has waited in the queue for more than 2 minutes,
            //                                                                       then reclassifies job adding additional labels on the job
            // 2. Modify an existing rule: EscalateJobOnQueueOverFlowTrigger: change 'threshold' to 100
            // 3. Delete an exception rule: EscalateJobOnWaitTimeExceededTrigger to be deleted

            // let's define the new rule to be added
            // define exception trigger
            WaitTimeExceptionTrigger escalateJobOnWaitTimeExceed2 = new WaitTimeExceptionTrigger(TimeSpan.FromMinutes(2));

            // define exception action
            var escalateJobOnWaitTimeExceeded2 = new ReclassifyExceptionAction
            {
                ClassificationPolicyId = "escalation-on-wait-time-exceeded",
                LabelsToUpsert =
                {
                    ["EscalateJob"] = new RouterValue(true),
                    ["EscalationReasonCode"] = new RouterValue("WaitTimeExceeded2Min")
                }
            };

            Response<ExceptionPolicy> updateExceptionPolicy = routerClient.UpdateExceptionPolicy(
                new ExceptionPolicy(exceptionPolicyId)
                {
                    // you can update one or more properties of exception policy - here we are adding one additional exception rule
                    Name = "My updated exception policy",
                    ExceptionRules =
                    {
                        // adding new rule
                        new ExceptionRule(id: "EscalateJobOnWaitTimeExceededTrigger2Min",
                            trigger: escalateJobOnWaitTimeExceed2,
                            actions: new List<ExceptionAction> { escalateJobOnWaitTimeExceeded2 }),
                        // modifying existing rule
                        new ExceptionRule(id: "EscalateJobOnQueueOverFlowTrigger",
                            trigger: new QueueLengthExceptionTrigger(100),
                            actions: new List<ExceptionAction> { escalateJobOnQueueOverFlow })
                    }
                });

            Console.WriteLine($"Exception policy successfully updated with id: {updateExceptionPolicy.Value.Id}");
            Console.WriteLine($"Exception policy now has 2 exception rules: {updateExceptionPolicy.Value.ExceptionRules.Count}");
            Console.WriteLine($"`EscalateJobOnWaitTimeExceededTrigger` rule has been successfully deleted: {updateExceptionPolicy.Value.ExceptionRules.All(r => r.Id != "EscalateJobOnWaitTimeExceededTrigger")}");
            Console.WriteLine($"`EscalateJobOnWaitTimeExceededTrigger2Min` rule has been successfully added: {updateExceptionPolicy.Value.ExceptionRules.Any(r => r.Id == "EscalateJobOnWaitTimeExceededTrigger2Min")}");

            #endregion Snippet:Azure_Communication_JobRouter_Tests_Samples_Crud_UpdateExceptionPolicy

            #region Snippet:Azure_Communication_JobRouter_Tests_Samples_Crud_GetExceptionPolicies

<<<<<<< HEAD
            Pageable<ExceptionPolicy> exceptionPolicies = routerClient.GetExceptionPolicies();
=======
            Pageable<ExceptionPolicy> exceptionPolicies = routerClient.GetExceptionPolicies(cancellationToken: default);
>>>>>>> 5235895a
            foreach (Page<ExceptionPolicy> asPage in exceptionPolicies.AsPages(pageSizeHint: 10))
            {
                foreach (ExceptionPolicy? policy in asPage.Values)
                {
                    Console.WriteLine($"Listing exception policy with id: {policy.Id}");
                }
            }

            #endregion Snippet:Azure_Communication_JobRouter_Tests_Samples_Crud_GetExceptionPolicies

            #region Snippet:Azure_Communication_JobRouter_Tests_Samples_Crud_DeleteExceptionPolicy

            _ = routerClient.DeleteExceptionPolicy(exceptionPolicyId);

            #endregion Snippet:Azure_Communication_JobRouter_Tests_Samples_Crud_DeleteExceptionPolicy
        }
    }
}<|MERGE_RESOLUTION|>--- conflicted
+++ resolved
@@ -140,11 +140,7 @@
 
             #region Snippet:Azure_Communication_JobRouter_Tests_Samples_Crud_GetExceptionPolicies
 
-<<<<<<< HEAD
-            Pageable<ExceptionPolicy> exceptionPolicies = routerClient.GetExceptionPolicies();
-=======
             Pageable<ExceptionPolicy> exceptionPolicies = routerClient.GetExceptionPolicies(cancellationToken: default);
->>>>>>> 5235895a
             foreach (Page<ExceptionPolicy> asPage in exceptionPolicies.AsPages(pageSizeHint: 10))
             {
                 foreach (ExceptionPolicy? policy in asPage.Values)

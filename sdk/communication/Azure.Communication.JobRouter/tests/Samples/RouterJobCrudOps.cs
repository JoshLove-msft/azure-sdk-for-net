﻿// Copyright (c) Microsoft Corporation. All rights reserved.
// Licensed under the MIT License.

using System;
using System.Linq;
using System.Threading;
using System.Threading.Tasks;
using Azure.Communication.JobRouter.Tests.Infrastructure;
using Azure.Core;
using Azure.Core.TestFramework;
using NUnit.Framework;

namespace Azure.Communication.JobRouter.Tests.Samples
{
    public class RouterJobCrudOps : SamplesBase<RouterTestEnvironment>
    {
        [Test]
        public void RouterCrudOps()
        {
            // create a client
            JobRouterClient routerClient = new JobRouterClient("<< CONNECTION STRING >>");
            JobRouterAdministrationClient routerAdministrationClient = new JobRouterAdministrationClient("<< CONNECTION STRING >>");

            #region Snippet:Azure_Communication_JobRouter_Tests_Samples_Crud_CreateRouterJob
            // We need to create a distribution policy + queue as a pre-requisite to start creating job
            // We are going to create a distribution policy with a simple longest idle distribution mode
            Response<DistributionPolicy> distributionPolicy =
                routerAdministrationClient.CreateDistributionPolicy(new CreateDistributionPolicyOptions("distribution-policy-id", TimeSpan.FromMinutes(5), new LongestIdleMode()));

            Response<RouterQueue> jobQueue = routerAdministrationClient.CreateQueue(new CreateQueueOptions("job-queue-id", distributionPolicy.Value.Id));

            string jobId = "router-job-id";

            Response<RouterJob> job = routerClient.CreateJob(
                options: new CreateJobOptions(
                    jobId: jobId,
                    channelId: "general",
                    queueId: jobQueue.Value.Id)
                {
                    Priority = 10,
                    ChannelReference = "12345",
                });

            Console.WriteLine($"Job has been successfully created with status: {job.Value.Status}"); // "Queued"

            // Alternatively, a job can also be created while specifying a classification policy
            // As a pre-requisite, we would need to create a classification policy first
            Response<ClassificationPolicy> classificationPolicy = routerAdministrationClient.CreateClassificationPolicy(
                new CreateClassificationPolicyOptions("classification-policy-id")
                {
                    QueueSelectorAttachments =
                    {
                        new StaticQueueSelectorAttachment(new RouterQueueSelector("Id", LabelOperator.Equal,
                            new RouterValue(jobQueue.Value.Id))),
                    },
                    PrioritizationRule = new StaticRouterRule(new RouterValue(10))
                });

            string jobWithCpId = "job-with-cp-id";

            Response<RouterJob> jobWithCp = routerClient.CreateJobWithClassificationPolicy(
                options: new CreateJobWithClassificationPolicyOptions(
                        jobId: jobWithCpId,
                        channelId: "general",
                        classificationPolicyId: classificationPolicy.Value.Id)  // this is optional
                {
                    ChannelReference = "12345",
                });

            Console.WriteLine($"Job has been successfully created with status: {jobWithCp.Value.Status}"); // "PendingClassification"

            #endregion Snippet:Azure_Communication_JobRouter_Tests_Samples_Crud_CreateRouterJob

            #region Snippet:Azure_Communication_JobRouter_Tests_Samples_Crud_GetRouterJob

            Response<RouterJob> queriedJob = routerClient.GetJob(jobId);

            Console.WriteLine($"Successfully retrieved job with id: {queriedJob.Value.Id}"); // "router-job-id"

            #endregion Snippet:Azure_Communication_JobRouter_Tests_Samples_Crud_GetRouterJob

            #region Snippet:Azure_Communication_JobRouter_Tests_Samples_Crud_GetRouterJobPosition

            Response<RouterJobPositionDetails> jobPositionDetails = routerClient.GetQueuePosition(jobId);

            Console.WriteLine($"Job position for id `{jobPositionDetails.Value.JobId}` successfully retrieved. JobPosition: {jobPositionDetails.Value.Position}");

            #endregion Snippet:Azure_Communication_JobRouter_Tests_Samples_Crud_GetRouterJobPosition

            #region Snippet:Azure_Communication_JobRouter_Tests_Samples_Crud_UpdateRouterJob

            Response<RouterJob> updatedJob = routerClient.UpdateJob(new RouterJob(jobId)
                {
                    // one or more job properties can be updated
                    ChannelReference = "45678",
                });

            Console.WriteLine($"Job has been successfully updated. Current value of channelReference: {updatedJob.Value.ChannelReference}"); // "45678"

            #endregion Snippet:Azure_Communication_JobRouter_Tests_Samples_Crud_UpdateRouterJob

            #region Snippet:Azure_Communication_JobRouter_Tests_Samples_Crud_ReclassifyRouterJob

            Response reclassifyJob = routerClient.ReclassifyJob(jobWithCpId, CancellationToken.None);

            #endregion Snippet:Azure_Communication_JobRouter_Tests_Samples_Crud_ReclassifyRouterJob

            #region Snippet:Azure_Communication_JobRouter_Tests_Samples_Crud_AcceptJobOffer

            // in order for the jobs to be router to a worker, we would need to create a worker with the appropriate queue and channel association
            Response<RouterWorker> worker = routerClient.CreateWorker(
                options: new CreateWorkerOptions(workerId: "router-worker-id", capacity: 100)
                {
                    AvailableForOffers = true, // if a worker is not registered, no offer will be issued
                    Channels = { new RouterChannel("general", 100) },
                    Queues = { jobQueue.Value.Id }
                });

            // now that we have a registered worker, we can expect offer to be sent to the worker
            // this is an asynchronous process, so we might need to wait for a while

            while (routerClient.GetWorker(worker.Value.Id).Value.Offers.All(offer => offer.JobId != jobId))
            {
                Task.Delay(TimeSpan.FromSeconds(1));
            }

            Response<RouterWorker> queriedWorker = routerClient.GetWorker(worker.Value.Id);

            RouterJobOffer? issuedOffer = queriedWorker.Value.Offers.First<RouterJobOffer>(offer => offer.JobId == jobId);

            Console.WriteLine($"Worker has been successfully issued to worker with offerId: {issuedOffer.OfferId} and offer expiry time: {issuedOffer.ExpiresAt}");

            // now we accept the offer

            Response<AcceptJobOfferResult> acceptedJobOffer = routerClient.AcceptJobOffer(worker.Value.Id, issuedOffer.OfferId);

            // job has been assigned to the worker

            queriedJob = routerClient.GetJob(jobId);

            Console.WriteLine($"Job has been successfully assigned to worker. Current job status: {queriedJob.Value.Status}"); // "Assigned"
            Console.WriteLine($"Job has been successfully assigned with a worker with assignment id: {acceptedJobOffer.Value.AssignmentId}");

            #endregion Snippet:Azure_Communication_JobRouter_Tests_Samples_Crud_AcceptJobOffer

            #region Snippet:Azure_Communication_JobRouter_Tests_Samples_Crud_DeclineJobOffer

            // A worker can also choose to decline an offer

            Response declineOffer = routerClient.DeclineJobOffer(new DeclineJobOfferOptions(worker.Value.Id, issuedOffer.OfferId));

            #endregion Snippet:Azure_Communication_JobRouter_Tests_Samples_Crud_DeclineJobOffer

            #region Snippet:Azure_Communication_JobRouter_Tests_Samples_Crud_CompleteRouterJob

            // Once a worker completes the job, it needs to mark the job as completed

            Response completedJobResult = routerClient.CompleteJob(new CompleteJobOptions(jobId, acceptedJobOffer.Value.AssignmentId));

            queriedJob = routerClient.GetJob(jobId);
            Console.WriteLine($"Job has been successfully completed. Current status: {queriedJob.Value.Status}"); // "Completed"

            #endregion Snippet:Azure_Communication_JobRouter_Tests_Samples_Crud_CompleteRouterJob

            #region Snippet:Azure_Communication_JobRouter_Tests_Samples_Crud_CloseRouterJob

            Response closeJobResult = routerClient.CloseJob(new CloseJobOptions(jobId, acceptedJobOffer.Value.AssignmentId));

            queriedJob = routerClient.GetJob(jobId);
            Console.WriteLine($"Job has been successfully closed. Current status: {queriedJob.Value.Status}"); // "Closed"

            #endregion Snippet:Azure_Communication_JobRouter_Tests_Samples_Crud_CloseRouterJob

            #region Snippet:Azure_Communication_JobRouter_Tests_Samples_Crud_GetRouterJobs

<<<<<<< HEAD
            Pageable<RouterJob> routerJobs = routerClient.GetJobs();
=======
            Pageable<RouterJob> routerJobs = routerClient.GetJobs(null, null);
>>>>>>> 5235895a
            foreach (Page<RouterJob> asPage in routerJobs.AsPages(pageSizeHint: 10))
            {
                foreach (RouterJob? _job in asPage.Values)
                {
                    Console.WriteLine($"Listing router job with id: {_job.Id}");
                }
            }

            #endregion Snippet:Azure_Communication_JobRouter_Tests_Samples_Crud_GetRouterJobs

            #region Snippet:Azure_Communication_JobRouter_Tests_Samples_Crud_DeleteRouterJob

            _ = routerClient.DeleteJob(jobId);

            #endregion Snippet:Azure_Communication_JobRouter_Tests_Samples_Crud_DeleteRouterJob
        }
    }
}<|MERGE_RESOLUTION|>--- conflicted
+++ resolved
@@ -173,11 +173,7 @@
 
             #region Snippet:Azure_Communication_JobRouter_Tests_Samples_Crud_GetRouterJobs
 
-<<<<<<< HEAD
-            Pageable<RouterJob> routerJobs = routerClient.GetJobs();
-=======
             Pageable<RouterJob> routerJobs = routerClient.GetJobs(null, null);
->>>>>>> 5235895a
             foreach (Page<RouterJob> asPage in routerJobs.AsPages(pageSizeHint: 10))
             {
                 foreach (RouterJob? _job in asPage.Values)

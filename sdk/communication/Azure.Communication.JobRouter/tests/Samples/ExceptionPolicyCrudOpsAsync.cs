﻿// Copyright (c) Microsoft Corporation. All rights reserved.
// Licensed under the MIT License.

using System;
using System.Collections.Generic;
using System.Linq;
using System.Threading.Tasks;
using Azure.Communication.JobRouter.Tests.Infrastructure;
using Azure.Core;
using Azure.Core.TestFramework;
using NUnit.Framework;

namespace Azure.Communication.JobRouter.Tests.Samples
{
    public class ExceptionPolicyCrudOpsAsync : SamplesBase<RouterTestEnvironment>
    {
        [Test]
        public async Task DistributionPolicyCrud()
        {
            // create a client
            JobRouterAdministrationClient routerClient = new JobRouterAdministrationClient("<< CONNECTION STRING >>");

            #region Snippet:Azure_Communication_JobRouter_Tests_Samples_Crud_CreateExceptionPolicy_Async

            string exceptionPolicyId = "my-exception-policy";

            // we are going to create 2 rules:
            // 1. EscalateJobOnQueueOverFlowTrigger: triggers when queue has more than 10 jobs already en-queued,
            //                                         then reclassifies job adding additional labels on the job.
            // 2. EscalateJobOnWaitTimeExceededTrigger: triggers when job has waited in the queue for more than 10 minutes,
            //                                            then reclassifies job adding additional labels on the job

            // define exception trigger for queue over flow
            var queueLengthExceptionTrigger = new QueueLengthExceptionTrigger(10);

            // define exception actions that needs to be executed when trigger condition is satisfied
            ReclassifyExceptionAction escalateJobOnQueueOverFlow = new ReclassifyExceptionAction
            {
                ClassificationPolicyId = "escalation-on-q-over-flow",
                LabelsToUpsert =
                {
                    ["EscalateJob"] = new RouterValue(true),
                    ["EscalationReasonCode"] = new RouterValue("QueueOverFlow")
                }
            };

            // define second exception trigger for wait time
            WaitTimeExceptionTrigger waitTimeExceptionTrigger = new WaitTimeExceptionTrigger(TimeSpan.FromMinutes(10));

            // define exception actions that needs to be executed when trigger condition is satisfied

            var escalateJobOnWaitTimeExceeded = new ReclassifyExceptionAction
            {
                ClassificationPolicyId = "escalation-on-wait-time-exceeded",
                LabelsToUpsert =
                {
                    ["EscalateJob"] = new RouterValue(true),
                    ["EscalationReasonCode"] = new RouterValue("WaitTimeExceeded")
                }
            };

            // define exception rule
            List<ExceptionRule> exceptionRule = new()
            {
                new ExceptionRule(id: "EscalateJobOnQueueOverFlowTrigger",
                    trigger: queueLengthExceptionTrigger,
                    actions: new List<ExceptionAction> { escalateJobOnQueueOverFlow }),
                new ExceptionRule(id: "EscalateJobOnWaitTimeExceededTrigger",
                    trigger: waitTimeExceptionTrigger,
                    actions: new List<ExceptionAction> { escalateJobOnWaitTimeExceeded })
            };

            Response<ExceptionPolicy> exceptionPolicy = await routerClient.CreateExceptionPolicyAsync(
                new CreateExceptionPolicyOptions(
                        exceptionPolicyId: exceptionPolicyId,
                        exceptionRules: exceptionRule) // this is optional
                {
                    Name = "My exception policy"
                }
            );

            Console.WriteLine($"Exception Policy successfully created with id: {exceptionPolicy.Value.Id}");

            #endregion Snippet:Azure_Communication_JobRouter_Tests_Samples_Crud_CreateExceptionPolicy_Async

            #region Snippet:Azure_Communication_JobRouter_Tests_Samples_Crud_GetExceptionPolicy_Async

            Response<ExceptionPolicy> queriedExceptionPolicy = await routerClient.GetExceptionPolicyAsync(exceptionPolicyId);

            Console.WriteLine($"Successfully fetched exception policy with id: {queriedExceptionPolicy.Value.Id}");

            #endregion Snippet:Azure_Communication_JobRouter_Tests_Samples_Crud_GetExceptionPolicy_Async

            #region Snippet:Azure_Communication_JobRouter_Tests_Samples_Crud_UpdateExceptionPolicy_Async

            // we are going to
            // 1. Add an exception rule: EscalateJobOnWaitTimeExceededTrigger2Min: triggers when job has waited in the queue for more than 2 minutes,
            //                                                                       then reclassifies job adding additional labels on the job
            // 2. Modify an existing rule: EscalateJobOnQueueOverFlowTrigger: change 'threshold' to 100
            // 3. Delete an exception rule: EscalateJobOnWaitTimeExceededTrigger to be deleted

            // let's define the new rule to be added
            // define exception trigger
            var escalateJobOnWaitTimeExceed2 = new WaitTimeExceptionTrigger(TimeSpan.FromMinutes(2));

            // define exception action
            var escalateJobOnWaitTimeExceeded2 = new ReclassifyExceptionAction
            {
                ClassificationPolicyId = "escalation-on-wait-time-exceeded",
                LabelsToUpsert =
                {
                    ["EscalateJob"] = new RouterValue(true),
                    ["EscalationReasonCode"] = new RouterValue("WaitTimeExceeded2Min")
                }
            };

            Response<ExceptionPolicy> updateExceptionPolicy = await routerClient.UpdateExceptionPolicyAsync(
                new ExceptionPolicy(exceptionPolicyId)
                {
                    // you can update one or more properties of exception policy - here we are adding one additional exception rule
                    Name = "My updated exception policy",
                    ExceptionRules =
                    {
                        // adding new rule
                        new ExceptionRule(id: "EscalateJobOnWaitTimeExceededTrigger2Min",
                            trigger: escalateJobOnWaitTimeExceed2,
                            actions: new List<ExceptionAction> { escalateJobOnWaitTimeExceeded2 }),
                        // modifying existing rule
                        new ExceptionRule(id: "EscalateJobOnQueueOverFlowTrigger",
                            trigger: new QueueLengthExceptionTrigger(100),
                            actions: new List<ExceptionAction> { escalateJobOnQueueOverFlow })
                    }
                });

            Console.WriteLine($"Exception policy successfully updated with id: {updateExceptionPolicy.Value.Id}");
            Console.WriteLine($"Exception policy now has 2 exception rules: {updateExceptionPolicy.Value.ExceptionRules.Count}");
            Console.WriteLine($"`EscalateJobOnWaitTimeExceededTrigger` rule has been successfully deleted: {updateExceptionPolicy.Value.ExceptionRules.All(r => r.Id == "EscalateJobOnWaitTimeExceededTrigger")}");
            Console.WriteLine($"`EscalateJobOnWaitTimeExceededTrigger2Min` rule has been successfully added: {updateExceptionPolicy.Value.ExceptionRules.Any(r => r.Id == "EscalateJobOnWaitTimeExceededTrigger2Min")}");

            #endregion Snippet:Azure_Communication_JobRouter_Tests_Samples_Crud_UpdateExceptionPolicy_Async

            #region Snippet:Azure_Communication_JobRouter_Tests_Samples_Crud_GetExceptionPolicies_Async

<<<<<<< HEAD
            AsyncPageable<ExceptionPolicy> exceptionPolicies = routerClient.GetExceptionPoliciesAsync();
=======
            AsyncPageable<ExceptionPolicy> exceptionPolicies = routerClient.GetExceptionPoliciesAsync(cancellationToken: default);
>>>>>>> 5235895a
            await foreach (Page<ExceptionPolicy> asPage in exceptionPolicies.AsPages(pageSizeHint: 10))
            {
                foreach (ExceptionPolicy? policy in asPage.Values)
                {
                    Console.WriteLine($"Listing exception policy with id: {policy.Id}");
                }
            }

            #endregion Snippet:Azure_Communication_JobRouter_Tests_Samples_Crud_GetExceptionPolicies_Async

            #region Snippet:Azure_Communication_JobRouter_Tests_Samples_Crud_DeleteExceptionPolicy_Async

            _ = await routerClient.DeleteExceptionPolicyAsync(exceptionPolicyId);

            #endregion Snippet:Azure_Communication_JobRouter_Tests_Samples_Crud_DeleteExceptionPolicy_Async
        }
    }
}<|MERGE_RESOLUTION|>--- conflicted
+++ resolved
@@ -141,11 +141,7 @@
 
             #region Snippet:Azure_Communication_JobRouter_Tests_Samples_Crud_GetExceptionPolicies_Async
 
-<<<<<<< HEAD
-            AsyncPageable<ExceptionPolicy> exceptionPolicies = routerClient.GetExceptionPoliciesAsync();
-=======
             AsyncPageable<ExceptionPolicy> exceptionPolicies = routerClient.GetExceptionPoliciesAsync(cancellationToken: default);
->>>>>>> 5235895a
             await foreach (Page<ExceptionPolicy> asPage in exceptionPolicies.AsPages(pageSizeHint: 10))
             {
                 foreach (ExceptionPolicy? policy in asPage.Values)

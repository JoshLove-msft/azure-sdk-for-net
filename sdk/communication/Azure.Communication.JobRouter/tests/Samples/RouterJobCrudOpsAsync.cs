--- conflicted
+++ resolved
@@ -174,11 +174,7 @@
 
             #region Snippet:Azure_Communication_JobRouter_Tests_Samples_Crud_GetRouterJobs_Async
 
-<<<<<<< HEAD
-            AsyncPageable<RouterJob> routerJobs = routerClient.GetJobsAsync();
-=======
             AsyncPageable<RouterJob> routerJobs = routerClient.GetJobsAsync(null, null);
->>>>>>> 5235895a
             await foreach (Page<RouterJob> asPage in routerJobs.AsPages(pageSizeHint: 10))
             {
                 foreach (RouterJob? _job in asPage.Values)

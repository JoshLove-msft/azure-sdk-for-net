// Copyright (c) Microsoft Corporation. All rights reserved.
// Licensed under the MIT License.
using System;
using System.Collections.Generic;
using System.Linq;
using System.Text.Json;
using Azure.Core;

namespace Azure.Communication.JobRouter
{
    public partial class RouterQueue : IUtf8JsonSerializable
    {
<<<<<<< HEAD
        /// <summary> Initializes a new instance of RouterQueue. </summary>
        /// <param name="queueId"> Id of the policy. </param>
=======
        /// <summary> Initializes a new instance of a queue. </summary>
        /// <param name="queueId"> Id of a queue. </param>
>>>>>>> 5235895a
        /// <exception cref="ArgumentNullException"> <paramref name="queueId"/> is null. </exception>
        public RouterQueue(string queueId)
        {
            Argument.AssertNotNullOrWhiteSpace(queueId, nameof(queueId));

            Id = queueId;
        }

        [CodeGenMember("Labels")]
        internal IDictionary<string, object> _labels
        {
            get
            {
                return Labels != null && Labels.Count != 0
                    ? Labels?.ToDictionary(x => x.Key, x => x.Value?.Value)
                    : new ChangeTrackingDictionary<string, object>();
            }
            set
            {
                if (value != null && value.Count != 0)
                {
                    foreach (var label in value)
                    {
                        Labels[label.Key] = new RouterValue(label.Value);
                    }
                }
            }
        }

        /// <summary>
        /// A set of key/value pairs that are identifying attributes used by the rules engines to make decisions. Values must be primitive values - number, string, boolean.
        /// </summary>
        public IDictionary<string, RouterValue> Labels { get; } = new Dictionary<string, RouterValue>();

<<<<<<< HEAD
        /// <summary> The name of this queue. </summary>
        public string Name { get; set; }

        /// <summary> The ID of the distribution policy that will determine how a job is distributed to workers. </summary>
        public string DistributionPolicyId { get; set; }

        /// <summary> (Optional) The ID of the exception policy that determines various job escalation rules. </summary>
        public string ExceptionPolicyId { get; set; }

        [CodeGenMember("Etag")]
        internal string _etag
        {
            get
            {
                return ETag.ToString();
            }
            set
            {
                ETag = new ETag(value);
            }
        }

        /// <summary> Concurrency Token. </summary>
        public ETag ETag { get; internal set; }
=======
        /// <summary> Friendly name of this queue. </summary>
        public string Name { get; set; }

        /// <summary> Id of a distribution policy that will determine how a job is distributed to workers. </summary>
        public string DistributionPolicyId { get; set; }

        /// <summary> Id of an exception policy that determines various job escalation rules. </summary>
        public string ExceptionPolicyId { get; set; }
>>>>>>> 5235895a

        [CodeGenMember("Etag")]
        internal string _etag
        {
            get
            {
                return ETag.ToString();
            }
            set
            {
                ETag = new ETag(value);
            }
        }

        /// <summary> The entity tag for this resource. </summary>
        public ETag ETag { get; internal set; }

        /// <summary> Initializes a new instance of a queue. </summary>
        internal RouterQueue()
        {
            _labels = new ChangeTrackingDictionary<string, object>();
        }

        void IUtf8JsonSerializable.Write(Utf8JsonWriter writer)
        {
            writer.WriteStartObject();
            if (Optional.IsDefined(Name))
            {
                writer.WritePropertyName("name"u8);
                writer.WriteStringValue(Name);
            }
            if (Optional.IsDefined(DistributionPolicyId))
            {
                writer.WritePropertyName("distributionPolicyId"u8);
                writer.WriteStringValue(DistributionPolicyId);
            }
            if (Optional.IsCollectionDefined(_labels))
            {
                writer.WritePropertyName("labels"u8);
                writer.WriteStartObject();
                foreach (var item in _labels)
                {
                    writer.WritePropertyName(item.Key);
                    if (item.Value == null)
                    {
                        writer.WriteNullValue();
                        continue;
                    }
                    writer.WriteObjectValue(item.Value);
                }
                writer.WriteEndObject();
            }
            if (Optional.IsDefined(ExceptionPolicyId))
            {
                writer.WritePropertyName("exceptionPolicyId"u8);
                writer.WriteStringValue(ExceptionPolicyId);
            }
            if (Optional.IsDefined(ETag))
            {
                writer.WritePropertyName("etag"u8);
                writer.WriteStringValue(ETag.ToString());
            }
            writer.WriteEndObject();
        }

        /// <summary> Convert into a Utf8JsonRequestContent. </summary>
        internal virtual RequestContent ToRequestContent()
        {
            var content = new Utf8JsonRequestContent();
            content.JsonWriter.WriteObjectValue(this);
            return content;
        }
    }
}<|MERGE_RESOLUTION|>--- conflicted
+++ resolved
@@ -10,13 +10,8 @@
 {
     public partial class RouterQueue : IUtf8JsonSerializable
     {
-<<<<<<< HEAD
-        /// <summary> Initializes a new instance of RouterQueue. </summary>
-        /// <param name="queueId"> Id of the policy. </param>
-=======
         /// <summary> Initializes a new instance of a queue. </summary>
         /// <param name="queueId"> Id of a queue. </param>
->>>>>>> 5235895a
         /// <exception cref="ArgumentNullException"> <paramref name="queueId"/> is null. </exception>
         public RouterQueue(string queueId)
         {
@@ -51,32 +46,6 @@
         /// </summary>
         public IDictionary<string, RouterValue> Labels { get; } = new Dictionary<string, RouterValue>();
 
-<<<<<<< HEAD
-        /// <summary> The name of this queue. </summary>
-        public string Name { get; set; }
-
-        /// <summary> The ID of the distribution policy that will determine how a job is distributed to workers. </summary>
-        public string DistributionPolicyId { get; set; }
-
-        /// <summary> (Optional) The ID of the exception policy that determines various job escalation rules. </summary>
-        public string ExceptionPolicyId { get; set; }
-
-        [CodeGenMember("Etag")]
-        internal string _etag
-        {
-            get
-            {
-                return ETag.ToString();
-            }
-            set
-            {
-                ETag = new ETag(value);
-            }
-        }
-
-        /// <summary> Concurrency Token. </summary>
-        public ETag ETag { get; internal set; }
-=======
         /// <summary> Friendly name of this queue. </summary>
         public string Name { get; set; }
 
@@ -85,7 +54,6 @@
 
         /// <summary> Id of an exception policy that determines various job escalation rules. </summary>
         public string ExceptionPolicyId { get; set; }
->>>>>>> 5235895a
 
         [CodeGenMember("Etag")]
         internal string _etag

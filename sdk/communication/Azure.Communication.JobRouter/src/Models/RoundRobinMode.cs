--- conflicted
+++ resolved
@@ -14,22 +14,14 @@
         /// <summary> Initializes a new instance of RoundRobinModePolicy. </summary>
         public RoundRobinMode()
         {
-<<<<<<< HEAD
-            Kind = "round-robin";
-=======
             Kind = DistributionModeKind.RoundRobin;
->>>>>>> 5235895a
         }
 
         void IUtf8JsonSerializable.Write(Utf8JsonWriter writer)
         {
             writer.WriteStartObject();
             writer.WritePropertyName("kind"u8);
-<<<<<<< HEAD
-            writer.WriteStringValue(Kind);
-=======
             writer.WriteStringValue(Kind.ToString());
->>>>>>> 5235895a
             if (Optional.IsDefined(MinConcurrentOffers))
             {
                 writer.WritePropertyName("minConcurrentOffers"u8);

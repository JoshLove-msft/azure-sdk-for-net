﻿// Copyright (c) Microsoft Corporation. All rights reserved.
// Licensed under the MIT License.

using System;
using Azure.Core;

namespace Azure.Communication.JobRouter
{
    /// <summary>
    /// Options for closing a job.
    /// </summary>
    public partial class CloseJobOptions
    {
        /// <summary> Initializes a new instance of CloseJobOptions. </summary>
        internal CloseJobOptions()
        {
        }

<<<<<<< HEAD
        /// <param name="jobId"> Id of the job. </param>
=======
        /// <param name="jobId"> Id of a job. </param>
>>>>>>> 5235895a
        /// <param name="assignmentId"> Id of the assignment. </param>
        /// <exception cref="ArgumentNullException"> <paramref name="jobId"/> or <paramref name="assignmentId"/> is null. </exception>
        /// <exception cref="ArgumentException"> <paramref name="jobId"/> or <paramref name="assignmentId"/> is an empty string, and was expected to be non-empty. </exception>
        public CloseJobOptions(string jobId, string assignmentId)
        {
            Argument.AssertNotNullOrEmpty(jobId, nameof(jobId));
            Argument.AssertNotNullOrEmpty(assignmentId, nameof(assignmentId));

            JobId = jobId;
            AssignmentId = assignmentId;
        }

<<<<<<< HEAD
        /// <summary> Id of the job assignment. </summary>
        public string AssignmentId { get; }

        /// <summary> Id of the job. </summary>
        public string JobId { get; }

        /// <summary> Reason code for cancelled or closed jobs. </summary>
=======
        /// <summary> Id of a job assignment. </summary>
        public string AssignmentId { get; }

        /// <summary> Id of a job. </summary>
        public string JobId { get; }

        /// <summary> Indicates the outcome of a job, populate this field with your own custom values. </summary>
>>>>>>> 5235895a
        public string DispositionCode { get; set; }

        /// <summary>
        /// If not provided, worker capacity is released immediately along with a JobClosedEvent notification.
        /// If provided, worker capacity is released along with a JobClosedEvent notification at a future time in UTC.
        /// </summary>
        public DateTimeOffset CloseAt { get; set; }

        /// <summary>
        /// A note that will be appended to a job's Notes collection with the current timestamp.
        /// </summary>
        public string Note { get; set; }
    }
}<|MERGE_RESOLUTION|>--- conflicted
+++ resolved
@@ -16,11 +16,7 @@
         {
         }
 
-<<<<<<< HEAD
-        /// <param name="jobId"> Id of the job. </param>
-=======
         /// <param name="jobId"> Id of a job. </param>
->>>>>>> 5235895a
         /// <param name="assignmentId"> Id of the assignment. </param>
         /// <exception cref="ArgumentNullException"> <paramref name="jobId"/> or <paramref name="assignmentId"/> is null. </exception>
         /// <exception cref="ArgumentException"> <paramref name="jobId"/> or <paramref name="assignmentId"/> is an empty string, and was expected to be non-empty. </exception>
@@ -33,15 +29,6 @@
             AssignmentId = assignmentId;
         }
 
-<<<<<<< HEAD
-        /// <summary> Id of the job assignment. </summary>
-        public string AssignmentId { get; }
-
-        /// <summary> Id of the job. </summary>
-        public string JobId { get; }
-
-        /// <summary> Reason code for cancelled or closed jobs. </summary>
-=======
         /// <summary> Id of a job assignment. </summary>
         public string AssignmentId { get; }
 
@@ -49,7 +36,6 @@
         public string JobId { get; }
 
         /// <summary> Indicates the outcome of a job, populate this field with your own custom values. </summary>
->>>>>>> 5235895a
         public string DispositionCode { get; set; }
 
         /// <summary>

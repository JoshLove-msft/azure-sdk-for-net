--- conflicted
+++ resolved
@@ -11,13 +11,8 @@
 {
     public partial class ExceptionRule : IUtf8JsonSerializable
     {
-<<<<<<< HEAD
-        /// <summary> Initializes a new instance of ExceptionRule. </summary>
-        /// <param name="id"> Id of the exception rule. </param>
-=======
         /// <summary> Initializes a new instance of an exception rule. </summary>
         /// <param name="id"> Id of an exception rule. </param>
->>>>>>> 5235895a
         /// <param name="trigger"> The trigger for this exception rule. </param>
         /// <exception cref="ArgumentNullException"> <paramref name="trigger"/>. </exception>
         public ExceptionRule(string id, ExceptionTrigger trigger)
@@ -26,11 +21,7 @@
             Trigger = trigger ?? throw new ArgumentNullException(nameof(trigger));
         }
 
-<<<<<<< HEAD
-        /// <summary> A dictionary collection of actions to perform once the exception is triggered. Key is the Id of each exception action. </summary>
-=======
         /// <summary> A collection of actions to perform once the exception is triggered. </summary>
->>>>>>> 5235895a
         public IList<ExceptionAction> Actions { get; } = new List<ExceptionAction>();
 
         void IUtf8JsonSerializable.Write(Utf8JsonWriter writer)

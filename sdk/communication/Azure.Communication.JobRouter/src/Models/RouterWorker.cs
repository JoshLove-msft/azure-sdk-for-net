// Copyright (c) Microsoft Corporation. All rights reserved.
// Licensed under the MIT License.

using System;
using System.Collections.Generic;
using System.Linq;
using System.Text.Json;
using Azure.Core;

namespace Azure.Communication.JobRouter
{
    public partial class RouterWorker : IUtf8JsonSerializable
    {
<<<<<<< HEAD
        /// <summary> Initializes a new instance of RouterWorker. </summary>
        /// <param name="workerId"> Id of the policy. </param>
=======
        /// <summary> Initializes a new instance of a worker. </summary>
        /// <param name="workerId"> Id of a worker. </param>
>>>>>>> 5235895a
        /// <exception cref="ArgumentNullException"> <paramref name="workerId"/> is null. </exception>
        public RouterWorker(string workerId)
        {
            Argument.AssertNotNullOrWhiteSpace(workerId, nameof(workerId));

            Id = workerId;

            _labels = new ChangeTrackingDictionary<string, BinaryData>();
            _tags = new ChangeTrackingDictionary<string, BinaryData>();
        }

        /// <summary>
        /// A set of key/value pairs that are identifying attributes used by the rules engines to make decisions. Values must be primitive values - number, string, boolean.
        /// </summary>
        public IDictionary<string, RouterValue> Labels { get; } = new Dictionary<string, RouterValue>();

        /// <summary>
        /// A set of non-identifying attributes attached to this worker. Values must be primitive values - number, string, boolean.
        /// </summary>
        public IDictionary<string, RouterValue> Tags { get; } = new Dictionary<string, RouterValue>();

<<<<<<< HEAD
        /// <summary> The channel(s) this worker can handle and their impact on the workers capacity. </summary>
        public IList<RouterChannel> Channels { get; } = new List<RouterChannel>();

        /// <summary> The queue(s) that this worker can receive work from. </summary>
=======
        /// <summary> Collection of channel(s) this worker can handle and their impact on the workers capacity. </summary>
        public IList<RouterChannel> Channels { get; } = new List<RouterChannel>();

        /// <summary> Collection of queue(s) that this worker can receive work from. </summary>
>>>>>>> 5235895a
        public IList<string> Queues { get; } = new List<string>();

        /// <summary> The total capacity score this worker has to manage multiple concurrent jobs. </summary>
        public int? Capacity { get; set; }

<<<<<<< HEAD
        /// <summary> A flag indicating this worker is open to receive offers or not. </summary>
=======
        /// <summary> A flag indicating whether this worker is open to receive offers or not. </summary>
>>>>>>> 5235895a
        public bool? AvailableForOffers { get; set; }

        [CodeGenMember("Labels")]
        internal IDictionary<string, BinaryData> _labels
        {
            get
            {
                return Labels != null && Labels.Count != 0
                    ? Labels?.ToDictionary(x => x.Key, x => BinaryData.FromObjectAsJson(x.Value?.Value))
                    : new ChangeTrackingDictionary<string, BinaryData>();
            }
            set
            {
                if (value != null && value.Count != 0)
                {
                    foreach (var label in value)
                    {
                        Labels[label.Key] = new RouterValue(label.Value.ToObjectFromJson());
                    }
                }
            }
        }

        [CodeGenMember("Tags")]
        internal IDictionary<string, BinaryData> _tags
        {
            get
            {
                return Tags != null && Tags.Count != 0
                    ? Tags?.ToDictionary(x => x.Key, x => BinaryData.FromObjectAsJson(x.Value?.Value))
                    : new ChangeTrackingDictionary<string, BinaryData>();
            }
            set
            {
                if (value != null && value.Count != 0)
                {
                    foreach (var tag in value)
                    {
                        Tags[tag.Key] = new RouterValue(tag.Value.ToObjectFromJson());
                    }
                }
            }
        }

        [CodeGenMember("Etag")]
        internal string _etag
        {
            get
            {
                return ETag.ToString();
            }
            set
            {
                ETag = new ETag(value);
            }
        }

<<<<<<< HEAD
        /// <summary> Concurrency Token. </summary>
=======
        /// <summary> The entity tag for this resource. </summary>
>>>>>>> 5235895a
        public ETag ETag { get; internal set; }

        void IUtf8JsonSerializable.Write(Utf8JsonWriter writer)
        {
            writer.WriteStartObject();
            if (Optional.IsCollectionDefined(Queues))
            {
                writer.WritePropertyName("queues"u8);
                writer.WriteStartArray();
                foreach (var item in Queues)
                {
                    writer.WriteStringValue(item);
                }
                writer.WriteEndArray();
            }
            if (Optional.IsDefined(Capacity))
            {
                writer.WritePropertyName("capacity"u8);
                writer.WriteNumberValue(Capacity.Value);
            }
            if (Optional.IsCollectionDefined(_labels))
            {
                writer.WritePropertyName("labels"u8);
                writer.WriteStartObject();
                foreach (var item in _labels)
                {
                    writer.WritePropertyName(item.Key);
                    if (item.Value == null)
                    {
                        writer.WriteNullValue();
                        continue;
                    }
                    writer.WriteObjectValue(item.Value.ToObjectFromJson());
                }
                writer.WriteEndObject();
            }
            if (Optional.IsCollectionDefined(_tags))
            {
                writer.WritePropertyName("tags"u8);
                writer.WriteStartObject();
                foreach (var item in _tags)
                {
                    writer.WritePropertyName(item.Key);
                    if (item.Value == null)
                    {
                        writer.WriteNullValue();
                        continue;
                    }
                    writer.WriteObjectValue(item.Value.ToObjectFromJson());
                }
                writer.WriteEndObject();
            }
            if (Optional.IsCollectionDefined(Channels))
            {
                writer.WritePropertyName("channels"u8);
                writer.WriteStartArray();
                foreach (var item in Channels)
                {
                    writer.WriteObjectValue(item);
                }
                writer.WriteEndArray();
            }
            if (Optional.IsDefined(AvailableForOffers))
            {
                writer.WritePropertyName("availableForOffers"u8);
                writer.WriteBooleanValue(AvailableForOffers.Value);
            }
            if (Optional.IsDefined(ETag))
            {
                writer.WritePropertyName("etag"u8);
                writer.WriteStringValue(ETag.ToString());
            }
            writer.WriteEndObject();
        }

        internal virtual RequestContent ToRequestContent()
        {
            var content = new Utf8JsonRequestContent();
            content.JsonWriter.WriteObjectValue(this);
            return content;
        }
    }
}<|MERGE_RESOLUTION|>--- conflicted
+++ resolved
@@ -11,13 +11,8 @@
 {
     public partial class RouterWorker : IUtf8JsonSerializable
     {
-<<<<<<< HEAD
-        /// <summary> Initializes a new instance of RouterWorker. </summary>
-        /// <param name="workerId"> Id of the policy. </param>
-=======
         /// <summary> Initializes a new instance of a worker. </summary>
         /// <param name="workerId"> Id of a worker. </param>
->>>>>>> 5235895a
         /// <exception cref="ArgumentNullException"> <paramref name="workerId"/> is null. </exception>
         public RouterWorker(string workerId)
         {
@@ -39,27 +34,16 @@
         /// </summary>
         public IDictionary<string, RouterValue> Tags { get; } = new Dictionary<string, RouterValue>();
 
-<<<<<<< HEAD
-        /// <summary> The channel(s) this worker can handle and their impact on the workers capacity. </summary>
-        public IList<RouterChannel> Channels { get; } = new List<RouterChannel>();
-
-        /// <summary> The queue(s) that this worker can receive work from. </summary>
-=======
         /// <summary> Collection of channel(s) this worker can handle and their impact on the workers capacity. </summary>
         public IList<RouterChannel> Channels { get; } = new List<RouterChannel>();
 
         /// <summary> Collection of queue(s) that this worker can receive work from. </summary>
->>>>>>> 5235895a
         public IList<string> Queues { get; } = new List<string>();
 
         /// <summary> The total capacity score this worker has to manage multiple concurrent jobs. </summary>
         public int? Capacity { get; set; }
 
-<<<<<<< HEAD
-        /// <summary> A flag indicating this worker is open to receive offers or not. </summary>
-=======
         /// <summary> A flag indicating whether this worker is open to receive offers or not. </summary>
->>>>>>> 5235895a
         public bool? AvailableForOffers { get; set; }
 
         [CodeGenMember("Labels")]
@@ -117,11 +101,7 @@
             }
         }
 
-<<<<<<< HEAD
-        /// <summary> Concurrency Token. </summary>
-=======
         /// <summary> The entity tag for this resource. </summary>
->>>>>>> 5235895a
         public ETag ETag { get; internal set; }
 
         void IUtf8JsonSerializable.Write(Utf8JsonWriter writer)

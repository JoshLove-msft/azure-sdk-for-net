﻿// Copyright (c) Microsoft Corporation. All rights reserved.
// Licensed under the MIT License.

using System;
using System.Collections.Generic;
using Azure.Core;

namespace Azure.Communication.JobRouter
{
    /// <summary>
    /// Options for creating a queue.
    /// </summary>
    public class CreateQueueOptions
    {
        /// <summary>
        /// Initializes a new instance of CreateQueueOptions.
        /// </summary>
        /// <param name="queueId"> Id of a queue. </param>
        /// <param name="distributionPolicyId"> Id of a distribution policy that will determine how a job is distributed to workers. </param>
        /// <exception cref="ArgumentNullException"> <paramref name="queueId"/> is null. </exception>
        /// <exception cref="ArgumentNullException"> <paramref name="distributionPolicyId"/> is null. </exception>
        public CreateQueueOptions(string queueId, string distributionPolicyId)
        {
            Argument.AssertNotNullOrWhiteSpace(queueId, nameof(queueId));
            Argument.AssertNotNullOrWhiteSpace(distributionPolicyId, nameof(distributionPolicyId));

            QueueId = queueId;
            DistributionPolicyId = distributionPolicyId;
        }

        /// <summary>
        /// Id of a queue.
        /// </summary>
        public string QueueId { get; }

        /// <summary>
        /// The ID of the distribution policy that will determine how a job is distributed to workers.
        /// </summary>
        public string DistributionPolicyId { get; }

        /// <summary> Friendly name of this queue. </summary>
        public string Name { get; set; }

        /// <summary> Id of an exception policy that determines various job escalation rules. </summary>
        public string ExceptionPolicyId { get; set; }

        /// <summary>
        /// A set of key/value pairs that are identifying attributes used by the rules engines to make decisions. Values must be primitive values - number, string, boolean.
<<<<<<< HEAD
        /// </summary>
        public IDictionary<string, RouterValue> Labels { get; } = new Dictionary<string, RouterValue>();

        /// <summary>
        /// The content to send as the request conditions of the request.
        /// </summary>
=======
        /// </summary>
        public IDictionary<string, RouterValue> Labels { get; } = new Dictionary<string, RouterValue>();

        /// <summary>
        /// The content to send as the request conditions of the request.
        /// </summary>
>>>>>>> 5235895a
        public RequestConditions RequestConditions { get; set; } = new();
    }
}<|MERGE_RESOLUTION|>--- conflicted
+++ resolved
@@ -46,21 +46,12 @@
 
         /// <summary>
         /// A set of key/value pairs that are identifying attributes used by the rules engines to make decisions. Values must be primitive values - number, string, boolean.
-<<<<<<< HEAD
         /// </summary>
         public IDictionary<string, RouterValue> Labels { get; } = new Dictionary<string, RouterValue>();
 
         /// <summary>
         /// The content to send as the request conditions of the request.
         /// </summary>
-=======
-        /// </summary>
-        public IDictionary<string, RouterValue> Labels { get; } = new Dictionary<string, RouterValue>();
-
-        /// <summary>
-        /// The content to send as the request conditions of the request.
-        /// </summary>
->>>>>>> 5235895a
         public RequestConditions RequestConditions { get; set; } = new();
     }
 }
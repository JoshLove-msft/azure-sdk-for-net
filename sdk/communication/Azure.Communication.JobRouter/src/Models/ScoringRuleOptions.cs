﻿// Copyright (c) Microsoft Corporation. All rights reserved.
// Licensed under the MIT License.

using System.Collections.Generic;
using System.Text.Json;
using Azure.Core;

namespace Azure.Communication.JobRouter
{
    public partial class ScoringRuleOptions : IUtf8JsonSerializable
    {
<<<<<<< HEAD
=======
        /// <summary> Initializes a new instance of ScoringRuleOptions. </summary>
        public ScoringRuleOptions()
        {
            ScoringParameters = new ChangeTrackingList<ScoringRuleParameterSelector>();
        }

>>>>>>> 5235895a
        /// <summary>
        /// List of extra parameters from a job that will be sent as part of the payload to scoring rule.
        /// If not set, a job's labels (sent in the payload as `job`) and a job's worker selectors (sent in the payload as `selectors`) are added to the payload of the scoring rule by default.
        /// Note: Worker labels are always sent with scoring payload.
        /// </summary>
        public IList<ScoringRuleParameterSelector> ScoringParameters { get; } = new List<ScoringRuleParameterSelector>();

        /// <summary>
<<<<<<< HEAD
        /// (Optional) Set batch size when AllowScoringBatchOfWorkers is set to true.
=======
        /// Set batch size when AllowScoringBatchOfWorkers is set to true.
>>>>>>> 5235895a
        /// Defaults to 20 if not configured.
        /// </summary>
        public int? BatchSize { get; set; }

        /// <summary>
<<<<<<< HEAD
        /// (Optional)
        /// If set to true, will score workers in batches, and the parameter
        /// name of the worker labels will be sent as `workers`.
        /// By default, set to false
        /// and the parameter name for the worker labels will be sent as `worker`.
=======
        /// If set to true, will score workers in batches, and the parameter name of the worker labels will be sent as `workers`.
        /// By default, set to false and the parameter name for the worker labels will be sent as `worker`.
>>>>>>> 5235895a
        /// Note: If enabled, use BatchSize to set batch size.
        /// </summary>
        public bool? IsBatchScoringEnabled { get; set; }

        /// <summary>
<<<<<<< HEAD
        /// (Optional)
        /// If false, will sort scores by ascending order. By default, set to
        /// true.
=======
        /// If false, will sort scores by ascending order. By default, set to true.
>>>>>>> 5235895a
        /// </summary>
        public bool? DescendingOrder { get; set; }

        void IUtf8JsonSerializable.Write(Utf8JsonWriter writer)
        {
            writer.WriteStartObject();
            if (Optional.IsDefined(BatchSize))
            {
                writer.WritePropertyName("batchSize"u8);
                writer.WriteNumberValue(BatchSize.Value);
            }
            if (Optional.IsCollectionDefined(ScoringParameters))
            {
                writer.WritePropertyName("scoringParameters"u8);
                writer.WriteStartArray();
                foreach (var item in ScoringParameters)
                {
                    writer.WriteStringValue(item.ToString());
                }
                writer.WriteEndArray();
            }
            if (Optional.IsDefined(IsBatchScoringEnabled))
            {
                writer.WritePropertyName("isBatchScoringEnabled"u8);
                writer.WriteBooleanValue(IsBatchScoringEnabled.Value);
            }
            if (Optional.IsDefined(DescendingOrder))
            {
                writer.WritePropertyName("descendingOrder"u8);
                writer.WriteBooleanValue(DescendingOrder.Value);
            }
            writer.WriteEndObject();
        }
    }
}<|MERGE_RESOLUTION|>--- conflicted
+++ resolved
@@ -9,15 +9,12 @@
 {
     public partial class ScoringRuleOptions : IUtf8JsonSerializable
     {
-<<<<<<< HEAD
-=======
         /// <summary> Initializes a new instance of ScoringRuleOptions. </summary>
         public ScoringRuleOptions()
         {
             ScoringParameters = new ChangeTrackingList<ScoringRuleParameterSelector>();
         }
 
->>>>>>> 5235895a
         /// <summary>
         /// List of extra parameters from a job that will be sent as part of the payload to scoring rule.
         /// If not set, a job's labels (sent in the payload as `job`) and a job's worker selectors (sent in the payload as `selectors`) are added to the payload of the scoring rule by default.
@@ -26,38 +23,20 @@
         public IList<ScoringRuleParameterSelector> ScoringParameters { get; } = new List<ScoringRuleParameterSelector>();
 
         /// <summary>
-<<<<<<< HEAD
-        /// (Optional) Set batch size when AllowScoringBatchOfWorkers is set to true.
-=======
         /// Set batch size when AllowScoringBatchOfWorkers is set to true.
->>>>>>> 5235895a
         /// Defaults to 20 if not configured.
         /// </summary>
         public int? BatchSize { get; set; }
 
         /// <summary>
-<<<<<<< HEAD
-        /// (Optional)
-        /// If set to true, will score workers in batches, and the parameter
-        /// name of the worker labels will be sent as `workers`.
-        /// By default, set to false
-        /// and the parameter name for the worker labels will be sent as `worker`.
-=======
         /// If set to true, will score workers in batches, and the parameter name of the worker labels will be sent as `workers`.
         /// By default, set to false and the parameter name for the worker labels will be sent as `worker`.
->>>>>>> 5235895a
         /// Note: If enabled, use BatchSize to set batch size.
         /// </summary>
         public bool? IsBatchScoringEnabled { get; set; }
 
         /// <summary>
-<<<<<<< HEAD
-        /// (Optional)
-        /// If false, will sort scores by ascending order. By default, set to
-        /// true.
-=======
         /// If false, will sort scores by ascending order. By default, set to true.
->>>>>>> 5235895a
         /// </summary>
         public bool? DescendingOrder { get; set; }
 

--- conflicted
+++ resolved
@@ -9,28 +9,17 @@
     /// <summary> Jobs are directed to the worker who has been idle longest. </summary>
     public partial class LongestIdleMode : IUtf8JsonSerializable
     {
-<<<<<<< HEAD
-        /// <summary> Initializes a new instance of LongestIdleModePolicy. </summary>
-        public LongestIdleMode()
-        {
-            Kind = "longest-idle";
-=======
         /// <summary> Initializes a new instance of LongestIdleMode. </summary>
         public LongestIdleMode()
         {
             Kind = DistributionModeKind.LongestIdle;
->>>>>>> 5235895a
         }
 
         void IUtf8JsonSerializable.Write(Utf8JsonWriter writer)
         {
             writer.WriteStartObject();
             writer.WritePropertyName("kind"u8);
-<<<<<<< HEAD
-            writer.WriteStringValue(Kind);
-=======
             writer.WriteStringValue(Kind.ToString());
->>>>>>> 5235895a
             if (Optional.IsDefined(MinConcurrentOffers))
             {
                 writer.WritePropertyName("minConcurrentOffers"u8);

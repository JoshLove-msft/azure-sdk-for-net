--- conflicted
+++ resolved
@@ -10,21 +10,13 @@
     public abstract partial class ExceptionTrigger : IUtf8JsonSerializable
     {
         /// <summary> The type discriminator describing a sub-type of ExceptionTrigger. </summary>
-<<<<<<< HEAD
-        public string Kind { get; protected set; }
-=======
         public ExceptionTriggerKind Kind { get; protected set; }
->>>>>>> 5235895a
 
         void IUtf8JsonSerializable.Write(Utf8JsonWriter writer)
         {
             writer.WriteStartObject();
             writer.WritePropertyName("kind"u8);
-<<<<<<< HEAD
-            writer.WriteStringValue(Kind);
-=======
             writer.WriteStringValue(Kind.ToString());
->>>>>>> 5235895a
             writer.WriteEndObject();
         }
     }

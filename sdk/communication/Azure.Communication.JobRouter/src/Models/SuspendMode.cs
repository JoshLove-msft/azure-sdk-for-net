--- conflicted
+++ resolved
@@ -14,11 +14,7 @@
         /// <summary>
         /// Constructor.
         /// </summary>
-<<<<<<< HEAD
-        public SuspendMode() : this("suspend")
-=======
         public SuspendMode() : this(JobMatchingModeKind.Suspend)
->>>>>>> 5235895a
         {
         }
 
@@ -26,11 +22,7 @@
         {
             writer.WriteStartObject();
             writer.WritePropertyName("kind"u8);
-<<<<<<< HEAD
-            writer.WriteStringValue(Kind);
-=======
             writer.WriteStringValue(Kind.ToString());
->>>>>>> 5235895a
             writer.WriteEndObject();
         }
     }

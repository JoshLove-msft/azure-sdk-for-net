--- conflicted
+++ resolved
@@ -18,11 +18,7 @@
         /// </summary>
         public BestWorkerMode()
         {
-<<<<<<< HEAD
-            Kind = "best-worker";
-=======
             Kind = DistributionModeKind.BestWorker;
->>>>>>> 5235895a
         }
 
         #endregion
@@ -66,11 +62,7 @@
                 writer.WriteObjectValue(ScoringRuleOptions);
             }
             writer.WritePropertyName("kind"u8);
-<<<<<<< HEAD
-            writer.WriteStringValue(Kind);
-=======
             writer.WriteStringValue(Kind.ToString());
->>>>>>> 5235895a
             if (Optional.IsDefined(MinConcurrentOffers))
             {
                 writer.WritePropertyName("minConcurrentOffers"u8);

--- conflicted
+++ resolved
@@ -12,60 +12,11 @@
     public partial class ClassificationPolicy: IUtf8JsonSerializable
     {
         /// <summary> Initializes a new instance of ClassificationPolicy. </summary>
-<<<<<<< HEAD
-        /// <param name="classificationPolicyId"> Id of the policy. </param>
-=======
         /// <param name="classificationPolicyId"> Id of a classification policy. </param>
->>>>>>> 5235895a
         /// <exception cref="ArgumentNullException"> <paramref name="classificationPolicyId"/> is null. </exception>
         public ClassificationPolicy(string classificationPolicyId)
         {
             Argument.AssertNotNullOrWhiteSpace(classificationPolicyId, nameof(classificationPolicyId));
-<<<<<<< HEAD
-
-            Id = classificationPolicyId;
-        }
-
-        /// <summary> The queue selector attachments used to resolve a queue for a given job. </summary>
-        public IList<QueueSelectorAttachment> QueueSelectorAttachments { get; } = new List<QueueSelectorAttachment>();
-
-        /// <summary> The worker selector attachments used to attach worker selectors to a given job. </summary>
-        public IList<WorkerSelectorAttachment> WorkerSelectorAttachments { get; } = new List<WorkerSelectorAttachment>();
-
-        /// <summary> (Optional) The name of the classification policy. </summary>
-        public string Name { get; set; }
-
-        /// <summary> The fallback queue to select if the queue selector attachments fail to resolve a queue for a given job. </summary>
-        public string FallbackQueueId { get; set; }
-
-        /// <summary>
-        /// A rule of one of the following types:
-        ///
-        /// StaticRule:  A rule providing static rules that always return the same result, regardless of input.
-        /// DirectMapRule:  A rule that return the same labels as the input labels.
-        /// ExpressionRule: A rule providing inline expression rules.
-        /// AzureFunctionRule: A rule providing a binding to an HTTP Triggered Azure Function.
-        /// WebhookRule: A rule providing a binding to a webserver following OAuth2.0 authentication protocol.
-        /// Please note <see cref="RouterRule"/> is the base class. According to the scenario, a derived class of the base class might need to be assigned here, or this property needs to be casted to one of the possible derived classes.
-        /// The available derived classes include <see cref="FunctionRouterRule"/>, <see cref="DirectMapRouterRule"/>, <see cref="ExpressionRouterRule"/>, <see cref="StaticRouterRule"/> and <see cref="WebhookRouterRule"/>.
-        /// </summary>
-        public RouterRule PrioritizationRule { get; set; }
-
-        [CodeGenMember("Etag")]
-        internal string _etag
-        {
-            get
-            {
-                return ETag.ToString();
-            }
-            set
-            {
-                ETag = new ETag(value);
-            }
-        }
-
-        /// <summary> Concurrency Token. </summary>
-=======
 
             Id = classificationPolicyId;
         }
@@ -101,7 +52,6 @@
         }
 
         /// <summary> The entity tag for this resource. </summary>
->>>>>>> 5235895a
         public ETag ETag { get; internal set; }
 
         void IUtf8JsonSerializable.Write(Utf8JsonWriter writer)

--- conflicted
+++ resolved
@@ -11,13 +11,8 @@
 {
     public partial class ExceptionPolicy : IUtf8JsonSerializable
     {
-<<<<<<< HEAD
-        /// <summary> Initializes a new instance of ExceptionPolicy. </summary>
-        /// <param name="exceptionPolicyId"> Id of the policy. </param>
-=======
         /// <summary> Initializes a new instance of an exception policy. </summary>
         /// <param name="exceptionPolicyId"> Id of an exception policy. </param>
->>>>>>> 5235895a
         /// <exception cref="ArgumentNullException"> <paramref name="exceptionPolicyId"/> is null. </exception>
         public ExceptionPolicy(string exceptionPolicyId)
         {
@@ -26,17 +21,10 @@
             Id = exceptionPolicyId;
         }
 
-<<<<<<< HEAD
-        /// <summary> (Optional) A collection of exception rules on the exception policy. Key is the Id of each exception rule. </summary>
-        public IList<ExceptionRule> ExceptionRules { get; } = new List<ExceptionRule>();
-
-        /// <summary> (Optional) The name of the exception policy. </summary>
-=======
         /// <summary> A collection of exception rules on the exception policy. </summary>
         public IList<ExceptionRule> ExceptionRules { get; } = new List<ExceptionRule>();
 
         /// <summary> Friendly name of this policy. </summary>
->>>>>>> 5235895a
         public string Name { get; set; }
 
         [CodeGenMember("Etag")]
@@ -52,11 +40,7 @@
             }
         }
 
-<<<<<<< HEAD
-        /// <summary> Concurrency Token. </summary>
-=======
         /// <summary> The entity tag for this resource. </summary>
->>>>>>> 5235895a
         public ETag ETag { get; internal set; }
 
         void IUtf8JsonSerializable.Write(Utf8JsonWriter writer)

﻿// Copyright (c) Microsoft Corporation. All rights reserved.
// Licensed under the MIT License.

using System;
using System.Collections.Generic;
using Azure.Core;

namespace Azure.Communication.JobRouter
{
    /// <summary>
    /// Options for creating a new job to be routed.
    /// </summary>
    public class CreateJobOptions
    {
        /// <summary>
        /// Initializes a new instance of CreateJobOptions.
        /// </summary>
        /// <param name="jobId"> Id of a job. </param>
        /// <param name="channelId"> The channel identifier. eg. voice, chat, etc. </param>
        /// <param name="queueId"> Id of a queue that this job is queued to. </param>
        /// <exception cref="ArgumentNullException"> <paramref name="jobId"/> is null. </exception>
        /// <exception cref="ArgumentNullException"> <paramref name="channelId"/> is null. </exception>
        /// <exception cref="ArgumentNullException"> <paramref name="queueId"/> is null. </exception>
        public CreateJobOptions(string jobId, string channelId, string queueId)
        {
            Argument.AssertNotNullOrWhiteSpace(jobId, nameof(jobId));
            Argument.AssertNotNullOrWhiteSpace(channelId, nameof(channelId));
            Argument.AssertNotNullOrWhiteSpace(queueId, nameof(queueId));

            JobId = jobId;
            ChannelId = channelId;
            QueueId = queueId;
        }

        /// <summary>
        /// Id of a job.
        /// </summary>
        public string JobId { get; }

        /// <summary>
        /// The channel identifier. eg. voice, chat, etc.
        /// </summary>
        public string ChannelId { get; }

        /// <summary>
        /// If classification policy does not specify a queue selector or a default queue id, then you must specify a queue. Otherwise, queue will be selected based on classification policy.
        /// </summary>
        public string QueueId { get; }

        /// <summary> Reference to an external parent context, eg. call ID. </summary>
        public string ChannelReference { get; set; }

        /// <summary> Priority of this job. </summary>
        public int? Priority { get; set; }

<<<<<<< HEAD
        /// <summary> A collection of manually specified label selectors, which a worker must satisfy in order to process this job. </summary>
        public IList<RouterWorkerSelector> RequestedWorkerSelectors { get; } = new List<RouterWorkerSelector>();

        /// <summary> Notes attached to a job, sorted by timestamp. </summary>
=======
        /// <summary> A collection of manually specified worker selectors, which a worker must satisfy in order to process this job. </summary>
        public IList<RouterWorkerSelector> RequestedWorkerSelectors { get; } = new List<RouterWorkerSelector>();

        /// <summary> A collection of notes attached to a job. </summary>
>>>>>>> 5235895a
        public IList<RouterJobNote> Notes { get; } = new List<RouterJobNote>();

        /// <summary> A set of non-identifying attributes attached to this job. Values must be primitive values - number, string, boolean. </summary>
        public IDictionary<string, RouterValue> Tags { get; } = new Dictionary<string, RouterValue>();

        /// <summary>
        /// A set of key/value pairs that are identifying attributes used by the rules engines to make decisions. Values must be primitive values - number, string, boolean.
        /// </summary>
        public IDictionary<string, RouterValue> Labels { get; } = new Dictionary<string, RouterValue>();

        /// <summary>
        /// If provided, will determine how job matching will be carried out. Default mode: QueueAndMatchMode.
        /// </summary>
        public JobMatchingMode MatchingMode { get; set; }

        /// <summary>
        /// The content to send as the request conditions of the request.
        /// </summary>
        public RequestConditions RequestConditions { get; set; } = new();
    }
}<|MERGE_RESOLUTION|>--- conflicted
+++ resolved
@@ -53,17 +53,10 @@
         /// <summary> Priority of this job. </summary>
         public int? Priority { get; set; }
 
-<<<<<<< HEAD
-        /// <summary> A collection of manually specified label selectors, which a worker must satisfy in order to process this job. </summary>
-        public IList<RouterWorkerSelector> RequestedWorkerSelectors { get; } = new List<RouterWorkerSelector>();
-
-        /// <summary> Notes attached to a job, sorted by timestamp. </summary>
-=======
         /// <summary> A collection of manually specified worker selectors, which a worker must satisfy in order to process this job. </summary>
         public IList<RouterWorkerSelector> RequestedWorkerSelectors { get; } = new List<RouterWorkerSelector>();
 
         /// <summary> A collection of notes attached to a job. </summary>
->>>>>>> 5235895a
         public IList<RouterJobNote> Notes { get; } = new List<RouterJobNote>();
 
         /// <summary> A set of non-identifying attributes attached to this job. Values must be primitive values - number, string, boolean. </summary>

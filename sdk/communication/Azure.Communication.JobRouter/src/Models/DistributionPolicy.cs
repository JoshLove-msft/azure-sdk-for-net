--- conflicted
+++ resolved
@@ -9,13 +9,8 @@
 {
     public partial class DistributionPolicy : IUtf8JsonSerializable
     {
-<<<<<<< HEAD
-        /// <summary> Initializes a new instance of DistributionPolicy. </summary>
-        /// <param name="distributionPolicyId"> Id of the policy. </param>
-=======
         /// <summary> Initializes a new instance of distribution policy. </summary>
         /// <param name="distributionPolicyId"> Id of a distribution policy. </param>
->>>>>>> 5235895a
         /// <exception cref="ArgumentNullException"> <paramref name="distributionPolicyId"/> is null. </exception>
         public DistributionPolicy(string distributionPolicyId)
         {
@@ -49,11 +44,7 @@
             }
         }
 
-<<<<<<< HEAD
-        /// <summary> (Optional) The name of the distribution policy. </summary>
-=======
         /// <summary> Friendly name of this policy. </summary>
->>>>>>> 5235895a
         public string Name { get; set; }
 
         /// <summary>
@@ -74,11 +65,7 @@
             }
         }
 
-<<<<<<< HEAD
-        /// <summary> Concurrency Token. </summary>
-=======
         /// <summary> The entity tag for this resource. </summary>
->>>>>>> 5235895a
         public ETag ETag { get; internal set; }
 
         void IUtf8JsonSerializable.Write(Utf8JsonWriter writer)

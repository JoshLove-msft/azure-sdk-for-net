--- conflicted
+++ resolved
@@ -32,11 +32,7 @@
         /// <summary> Friendly name of this policy. </summary>
         public string Name { get; set; }
 
-<<<<<<< HEAD
-        /// <summary> The fallback queue to select if the queue selector attachments fail to resolve a queue for a given job. </summary>
-=======
         /// <summary> Id of a fallback queue to select if queue selector attachments doesn't find a match. </summary>
->>>>>>> 5235895a
         public string FallbackQueueId { get; set; }
 
         /// <summary>
@@ -44,17 +40,10 @@
         /// </summary>
         public RouterRule PrioritizationRule { get; set; }
 
-<<<<<<< HEAD
-        /// <summary> The queue selector attachments used to resolve a queue for a given job. </summary>
-        public IList<QueueSelectorAttachment> QueueSelectorAttachments { get; } = new List<QueueSelectorAttachment>();
-
-        /// <summary> The worker selector attachments used to attach worker selectors to a given job. </summary>
-=======
         /// <summary> Queue selector attachments used to resolve a queue for a job. </summary>
         public IList<QueueSelectorAttachment> QueueSelectorAttachments { get; } = new List<QueueSelectorAttachment>();
 
         /// <summary> Worker selector attachments used to attach worker selectors to a job. </summary>
->>>>>>> 5235895a
         public IList<WorkerSelectorAttachment> WorkerSelectorAttachments { get; } = new List<WorkerSelectorAttachment>();
 
         /// <summary>

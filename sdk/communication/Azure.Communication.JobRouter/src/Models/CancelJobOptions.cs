--- conflicted
+++ resolved
@@ -17,11 +17,7 @@
         {
         }
 
-<<<<<<< HEAD
-        /// <param name="jobId"> Id of the job. </param>
-=======
         /// <param name="jobId"> Id of a job. </param>
->>>>>>> 5235895a
         /// <exception cref="ArgumentNullException"> <paramref name="jobId"/> is null. </exception>
         /// <exception cref="ArgumentException"> <paramref name="jobId"/> is an empty string, and was expected to be non-empty. </exception>
         public CancelJobOptions(string jobId)

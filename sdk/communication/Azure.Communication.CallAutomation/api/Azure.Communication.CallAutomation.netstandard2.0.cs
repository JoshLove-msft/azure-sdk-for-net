--- conflicted
+++ resolved
@@ -84,8 +84,6 @@
         [System.Text.Json.Serialization.JsonPropertyNameAttribute("sampleRate")]
         public int SampleRate { get { throw null; } set { } }
     }
-<<<<<<< HEAD
-=======
     public partial class AzureOpenAIDialog : Azure.Communication.CallAutomation.BaseDialog
     {
         public AzureOpenAIDialog(System.Collections.Generic.IDictionary<string, object> context) : base (default(System.Collections.Generic.IDictionary<string, object>)) { }
@@ -95,7 +93,6 @@
         protected BaseDialog(System.Collections.Generic.IDictionary<string, object> context) { }
         public System.Collections.Generic.IDictionary<string, object> Context { get { throw null; } set { } }
     }
->>>>>>> 5235895a
     public partial class BlobStorage : Azure.Communication.CallAutomation.ExternalStorage
     {
         public BlobStorage(System.Uri containerUri) { }
@@ -330,11 +327,7 @@
         public CallInvite(Azure.Communication.CommunicationUserIdentifier targetIdentity) { }
         public CallInvite(Azure.Communication.MicrosoftTeamsUserIdentifier targetIdentity) { }
         public CallInvite(Azure.Communication.PhoneNumberIdentifier targetPhoneNumberIdentity, Azure.Communication.PhoneNumberIdentifier callerIdNumber) { }
-<<<<<<< HEAD
-        public Azure.Communication.CallAutomation.CustomContext CustomContext { get { throw null; } }
-=======
         public Azure.Communication.CallAutomation.CustomCallingContext CustomCallingContext { get { throw null; } }
->>>>>>> 5235895a
         public Azure.Communication.PhoneNumberIdentifier SourceCallerIdNumber { get { throw null; } set { } }
         public string SourceDisplayName { get { throw null; } set { } }
         public Azure.Communication.CommunicationIdentifier Target { get { throw null; } }
@@ -1251,11 +1244,7 @@
         Intermediate = 0,
         Final = 1,
     }
-<<<<<<< HEAD
-    public partial class SendDtmfCompleted : Azure.Communication.CallAutomation.CallAutomationEventBase
-=======
     public partial class SendDtmfTonesCompleted : Azure.Communication.CallAutomation.CallAutomationEventBase
->>>>>>> 5235895a
     {
         internal SendDtmfTonesCompleted() { }
         public static Azure.Communication.CallAutomation.SendDtmfTonesCompleted Deserialize(string content) { throw null; }
@@ -1388,17 +1377,6 @@
         public string Text { get { throw null; } }
         public Azure.Communication.CallAutomation.VoiceKind? VoiceKind { get { throw null; } set { } }
         public string VoiceName { get { throw null; } set { } }
-    }
-    public partial class TranscriptionData : Azure.Communication.CallAutomation.StreamingData
-    {
-        internal TranscriptionData() { }
-        public double Confidence { get { throw null; } set { } }
-        public Azure.Communication.CallAutomation.TextFormat Format { get { throw null; } set { } }
-        public ulong Offset { get { throw null; } set { } }
-        public Azure.Communication.CommunicationUserIdentifier Participant { get { throw null; } set { } }
-        public Azure.Communication.CallAutomation.ResultStatus ResultStatus { get { throw null; } set { } }
-        public string Text { get { throw null; } set { } }
-        public System.Collections.Generic.IEnumerable<Azure.Communication.CallAutomation.WordData> Words { get { throw null; } set { } }
     }
     public partial class TranscriptionData : Azure.Communication.CallAutomation.StreamingData
     {
@@ -1578,11 +1556,6 @@
         internal UserConsent() { }
         public int? Recording { get { throw null; } }
     }
-<<<<<<< HEAD
-    public partial class VoipHeader : Azure.Communication.CallAutomation.CustomContextHeader
-    {
-        public VoipHeader(string key, string value) : base (default(string), default(string)) { }
-=======
     [System.Runtime.InteropServices.StructLayoutAttribute(System.Runtime.InteropServices.LayoutKind.Sequential)]
     public readonly partial struct VoiceKind : System.IEquatable<Azure.Communication.CallAutomation.VoiceKind>
     {
@@ -1600,7 +1573,6 @@
         public static implicit operator Azure.Communication.CallAutomation.VoiceKind (string value) { throw null; }
         public static bool operator !=(Azure.Communication.CallAutomation.VoiceKind left, Azure.Communication.CallAutomation.VoiceKind right) { throw null; }
         public override string ToString() { throw null; }
->>>>>>> 5235895a
     }
     public partial class WordData
     {

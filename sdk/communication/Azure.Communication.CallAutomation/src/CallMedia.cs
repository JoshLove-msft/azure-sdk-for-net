﻿// Copyright (c) Microsoft Corporation. All rights reserved.
// Licensed under the MIT License.

using System;
using System.Collections.Generic;
using System.Linq;
using System.Threading;
using System.Threading.Tasks;
using Azure.Core;
using Azure.Core.Pipeline;

namespace Azure.Communication.CallAutomation
{
    /// <summary>
    /// The Azure Communication Services Call Media Client.
    /// </summary>
    public class CallMedia
    {
        private readonly ClientDiagnostics _clientDiagnostics;
        internal CallMediaRestClient CallMediaRestClient { get; }
        internal CallAutomationEventProcessor EventProcessor { get; }

        /// <summary>
        /// The call connection id.
        /// </summary>
        public virtual string CallConnectionId { get; internal set; }

        internal CallMedia(string callConnectionId, CallMediaRestClient callCallMediaRestClient, ClientDiagnostics clientDiagnostics, CallAutomationEventProcessor eventProcessor)
        {
            CallConnectionId = callConnectionId;
            CallMediaRestClient = callCallMediaRestClient;
            _clientDiagnostics = clientDiagnostics;
            EventProcessor = eventProcessor;
        }

        /// <summary>Initializes a new instance of <see cref="CallMedia"/> for mocking.</summary>
        protected CallMedia()
        {
            _clientDiagnostics = null;
            CallMediaRestClient = null;
            CallConnectionId = null;
        }

        /// <summary>
        /// Plays audio to specified participant(s) async.
        /// </summary>
        /// <param name="cancellationToken">An optional CancellationToken to cancel the request.</param>
        /// <param name="options">An optional object containing play options and configurations.</param>
        /// <returns>Returns a <see cref="PlayResult"/> object, which can be used to wait for Play's related events.</returns>
        public virtual async Task<Response<PlayResult>> PlayAsync(PlayOptions options, CancellationToken cancellationToken = default)
        {
            using DiagnosticScope scope = _clientDiagnostics.CreateScope($"{nameof(CallMedia)}.{nameof(Play)}");
            scope.Start();
            try
            {
                PlayRequestInternal request = CreatePlayRequest(options);

                var response = await CallMediaRestClient.PlayAsync(CallConnectionId, request, cancellationToken).ConfigureAwait(false);

                var result = new PlayResult();
                result.SetEventProcessor(EventProcessor, CallConnectionId, request.OperationContext);

                return Response.FromValue(result, response);
            }
            catch (Exception ex)
            {
                scope.Failed(ex);
                throw;
            }
        }

        /// <summary>
        /// Plays audio to specified participant(s) async.
        /// </summary>
        /// <param name="playSource"></param>
        /// <param name="cancellationToken"></param>
        /// <param name="playTo"></param>
        /// <returns>Returns <see cref="PlayResult"/>, which can be used to wait for Play's related events.</returns>
        public virtual async Task<Response<PlayResult>> PlayAsync(PlaySource playSource, IEnumerable<CommunicationIdentifier> playTo, CancellationToken cancellationToken = default)
        {
            using DiagnosticScope scope = _clientDiagnostics.CreateScope($"{nameof(CallMedia)}.{nameof(Play)}");
            scope.Start();
            try
            {
                var playOptions = new PlayOptions(playSource, playTo)
                {
                    Loop = false,
                    OperationContext = null
                };

                PlayRequestInternal request = CreatePlayRequest(playOptions);

                var response = await CallMediaRestClient.PlayAsync(CallConnectionId, request, cancellationToken).ConfigureAwait(false);

                var result = new PlayResult();
                result.SetEventProcessor(EventProcessor, CallConnectionId, request.OperationContext);

                return Response.FromValue(result, response);
            }
            catch (Exception ex)
            {
                scope.Failed(ex);
                throw;
            }
        }

        /// <summary>
        /// Plays audio to specified participant(s).
        /// </summary>
        /// <param name="cancellationToken">An optional CancellationToken to cancel the request.</param>
        /// <param name="options">An optional object containing play options and configurations.</param>
        /// <returns>Returns <see cref="PlayResult"/>, which can be used to wait for Play's related events.</returns>
        public virtual Response<PlayResult> Play(PlayOptions options, CancellationToken cancellationToken = default)
        {
            using DiagnosticScope scope = _clientDiagnostics.CreateScope($"{nameof(CallMedia)}.{nameof(Play)}");
            scope.Start();
            try
            {
                PlayRequestInternal request = CreatePlayRequest(options);

                var response = CallMediaRestClient.Play(CallConnectionId, request, cancellationToken);

                var result = new PlayResult();
                result.SetEventProcessor(EventProcessor, CallConnectionId, request.OperationContext);

                return Response.FromValue(result, response);
            }
            catch (Exception ex)
            {
                scope.Failed(ex);
                throw;
            }
        }

        /// <summary>
        /// Plays a file.
        /// </summary>
        /// <param name="playSource"></param>
        /// <param name="cancellationToken"></param>
        /// <param name="playTo"></param>
        /// <returns>Returns <see cref="PlayResult"/>, which can be used to wait for Play's related events.</returns>
        public virtual Response<PlayResult> Play(PlaySource playSource, IEnumerable<CommunicationIdentifier> playTo, CancellationToken cancellationToken = default)
        {
            using DiagnosticScope scope = _clientDiagnostics.CreateScope($"{nameof(CallMedia)}.{nameof(Play)}");
            scope.Start();
            try
            {
                var playOptions = new PlayOptions(playSource, playTo)
                {
                    Loop = false,
                    OperationContext = null
                };

                PlayRequestInternal request = CreatePlayRequest(playOptions);

                var response = CallMediaRestClient.Play(CallConnectionId, request, cancellationToken);

                var result = new PlayResult();
                result.SetEventProcessor(EventProcessor, CallConnectionId, request.OperationContext);

                return Response.FromValue(result, response);
            }
            catch (Exception ex)
            {
                scope.Failed(ex);
                throw;
            }
        }

        private static PlayRequestInternal CreatePlayRequest(PlayOptions options)
        {
            PlayRequestInternal request = new PlayRequestInternal(options.PlaySources.Select(t => TranslatePlaySourceToInternal(t)).ToList());

            request.PlayTo = options.PlayTo.Select(t => CommunicationIdentifierSerializer.Serialize(t)).ToList();

            if (options != null)
            {
                request.PlayOptions = new PlayOptionsInternal(options.Loop);
                request.OperationContext = options.OperationContext;
                request.OperationCallbackUri = options.OperationCallbackUri?.AbsoluteUri;
            }

            if (request.OperationContext == default)
            {
                request.OperationContext = Guid.NewGuid().ToString();
            }

            return request;
        }

        /// <summary>
        /// Play audio to all participants async.
        /// </summary>
        /// <param name="options">An optional object containing play options and configurations.</param>
        /// <param name="cancellationToken">An optional CancellationToken to cancel the request.</param>
        /// <returns>Returns <see cref="PlayResult"/>, which can be used to wait for Play's related events.</returns>
        public virtual async Task<Response<PlayResult>> PlayToAllAsync(PlayToAllOptions options, CancellationToken cancellationToken = default)
        {
            using DiagnosticScope scope = _clientDiagnostics.CreateScope($"{nameof(CallMedia)}.{nameof(PlayToAll)}");
            scope.Start();
            try
            {
                PlayOptions playOptions = new PlayOptions(options.PlaySources, Enumerable.Empty<CommunicationIdentifier>());
                playOptions.OperationContext = options.OperationContext;
                playOptions.Loop = options.Loop;
                playOptions.OperationCallbackUri = options.OperationCallbackUri;
                return await PlayAsync(playOptions, cancellationToken).ConfigureAwait(false);
            }
            catch (Exception ex)
            {
                scope.Failed(ex);
                throw;
            }
        }

        /// <summary>
        /// Play to all participants async.
        /// </summary>
        /// <param name="playSource"></param>
        /// <param name="cancellationToken"></param>
        /// <returns>Returns <see cref="PlayResult"/>, which can be used to wait for Play's related events.</returns>
        public virtual async Task<Response<PlayResult>> PlayToAllAsync(PlaySource playSource, CancellationToken cancellationToken = default)
        {
            using DiagnosticScope scope = _clientDiagnostics.CreateScope($"{nameof(CallMedia)}.{nameof(PlayToAll)}");
            scope.Start();
            try
            {
                return await PlayAsync(playSource, Enumerable.Empty<CommunicationIdentifier>(), cancellationToken).ConfigureAwait(false);
            }
            catch (Exception ex)
            {
                scope.Failed(ex);
                throw;
            }
        }

        /// <summary>
        /// Play audio to all participants.
        /// </summary>
        /// <param name="options">An optional object containing play options and configurations.</param>
        /// <param name="cancellationToken">An optional CancellationToken to cancel the request.</param>
        /// <returns>Returns <see cref="PlayResult"/>, which can be used to wait for Play's related events.</returns>
        public virtual Response<PlayResult> PlayToAll(PlayToAllOptions options, CancellationToken cancellationToken = default)
        {
            using DiagnosticScope scope = _clientDiagnostics.CreateScope($"{nameof(CallMedia)}.{nameof(PlayToAll)}");
            scope.Start();
            try
            {
                PlayOptions playOptions = new PlayOptions(options.PlaySources, Enumerable.Empty<CommunicationIdentifier>());
                playOptions.OperationContext = options.OperationContext;
                playOptions.Loop = options.Loop;
                playOptions.OperationCallbackUri = options.OperationCallbackUri;
                return Play(playOptions, cancellationToken);
            }
            catch (Exception ex)
            {
                scope.Failed(ex);
                throw;
            }
        }

        /// <summary>
        /// Play to all participants.
        /// </summary>
        /// <param name="playSource"></param>
        /// <param name="cancellationToken"></param>
        /// <returns>Returns <see cref="PlayResult"/>, which can be used to wait for Play's related events.</returns>
        public virtual Response<PlayResult> PlayToAll(PlaySource playSource, CancellationToken cancellationToken = default)
        {
            using DiagnosticScope scope = _clientDiagnostics.CreateScope($"{nameof(CallMedia)}.{nameof(PlayToAll)}");
            scope.Start();
            try
            {
                return Play(playSource, Enumerable.Empty<CommunicationIdentifier>(), cancellationToken);
            }
            catch (Exception ex)
            {
                scope.Failed(ex);
                throw;
            }
        }

        /// <summary>
        /// Cancel any media operation to all participants.
        /// </summary>
        /// <param name="cancellationToken">An optional CancellationToken to cancel the request.</param>
        /// <returns>Returns <see cref="CancelAllMediaOperationsResult"/>, which can be used to wait for CancelAllMediaOperations' related events.</returns>
        public virtual async Task<Response<CancelAllMediaOperationsResult>> CancelAllMediaOperationsAsync(CancellationToken cancellationToken = default)
        {
            using DiagnosticScope scope = _clientDiagnostics.CreateScope($"{nameof(CallMedia)}.{nameof(CancelAllMediaOperations)}");
            scope.Start();
            try
            {
                var response = await CallMediaRestClient.CancelAllMediaOperationsAsync(CallConnectionId, cancellationToken).ConfigureAwait(false);

                var result = new CancelAllMediaOperationsResult();
                result.SetEventProcessor(EventProcessor, CallConnectionId, null);

                return Response.FromValue(result, response);
            }
            catch (Exception ex)
            {
                scope.Failed(ex);
                throw;
            }
        }

        /// <summary>
        /// Cancel any media operation to all participants.
        /// </summary>
        /// <param name="cancellationToken">An optional CancellationToken to cancel the request.</param>
        /// <returns>Returns <see cref="CancelAllMediaOperationsResult"/>, which can be used to wait for CancelAllMediaOperations' related events.</returns>
        public virtual Response<CancelAllMediaOperationsResult> CancelAllMediaOperations(CancellationToken cancellationToken = default)
        {
            using DiagnosticScope scope = _clientDiagnostics.CreateScope($"{nameof(CallMedia)}.{nameof(CancelAllMediaOperations)}");
            scope.Start();
            try
            {
                var response = CallMediaRestClient.CancelAllMediaOperations(CallConnectionId, cancellationToken);

                var result = new CancelAllMediaOperationsResult();
                result.SetEventProcessor(EventProcessor, CallConnectionId, null);

                return Response.FromValue(result, response);
            }
            catch (Exception ex)
            {
                scope.Failed(ex);
                throw;
            }
        }

        /// <summary>
        /// Recognize tones.
        /// </summary>
        /// <param name="options">Configuration attributes for recognize.</param>
        /// <param name="cancellationToken">An optional CancellationToken to cancel the request.</param>
        /// <returns>Returns <see cref="StartRecognizingCallMediaResult"/>, which can be used to wait for StartRecognizing's related events.</returns>
        public virtual async Task<Response<StartRecognizingCallMediaResult>> StartRecognizingAsync(CallMediaRecognizeOptions options, CancellationToken cancellationToken = default)
        {
            using DiagnosticScope scope = _clientDiagnostics.CreateScope($"{nameof(CallMedia)}.{nameof(StartRecognizing)}");
            scope.Start();
            try
            {
                RecognizeRequestInternal request = CreateRecognizeRequest(options);

                var response = await CallMediaRestClient.RecognizeAsync(CallConnectionId, request, cancellationToken).ConfigureAwait(false);

                var result = new StartRecognizingCallMediaResult();
                result.SetEventProcessor(EventProcessor, CallConnectionId, request.OperationContext);

                return Response.FromValue(result, response);
            }
            catch (Exception ex)
            {
                scope.Failed(ex);
                throw;
            }
        }

        /// <summary>
        /// Recognize tones.
        /// </summary>
        /// <param name="options">Configuration attributes for recognize.</param>
        /// <param name="cancellationToken">An optional CancellationToken to cancel the request.</param>
        /// <returns>Returns <see cref="StartRecognizingCallMediaResult"/>, which can be used to wait for StartRecognizing's related events.</returns>
        public virtual Response<StartRecognizingCallMediaResult> StartRecognizing(CallMediaRecognizeOptions options, CancellationToken cancellationToken = default)
        {
            using DiagnosticScope scope = _clientDiagnostics.CreateScope($"{nameof(CallMedia)}.{nameof(StartRecognizing)}");
            scope.Start();
            try
            {
                RecognizeRequestInternal request = CreateRecognizeRequest(options);

                var response = CallMediaRestClient.Recognize(CallConnectionId, request, cancellationToken);

                var result = new StartRecognizingCallMediaResult();
                result.SetEventProcessor(EventProcessor, CallConnectionId, request.OperationContext);

                return Response.FromValue(result, response);
            }
            catch (Exception ex)
            {
                scope.Failed(ex);
                throw;
            }
        }

        /// <summary>
        /// Hold participant from the call.
        /// </summary>
        /// <param name="options">The options.</param>
        /// <param name="cancellationToken"></param>
        /// <returns></returns>
        public virtual Response StartHoldMusic(StartHoldMusicOptions options, CancellationToken cancellationToken = default)
        {
            using DiagnosticScope scope = _clientDiagnostics.CreateScope($"{nameof(CallMedia)}.{nameof(StartHoldMusic)}");
            scope.Start();
            try
            {
                var request = new StartHoldMusicRequestInternal(
                    CommunicationIdentifierSerializer.Serialize(options.TargetParticipant),
                    TranslatePlaySourceToInternal(options.PlaySourceInfo))
                {
                    Loop = options.Loop,
                    OperationContext = options.OperationContext,
                };

                return CallMediaRestClient.StartHoldMusic(CallConnectionId, request, cancellationToken: cancellationToken);
            }
            catch (Exception ex)
            {
                scope.Failed(ex);
                throw;
            }
        }

        /// <summary>
        /// Hold participant from the call.
        /// </summary>
        /// <param name="options">The options.</param>
        /// <param name="cancellationToken"></param>
        /// <returns></returns>
        public virtual async Task<Response> StartHoldMusicAsync(StartHoldMusicOptions options, CancellationToken cancellationToken = default)
        {
            using DiagnosticScope scope = _clientDiagnostics.CreateScope($"{nameof(CallMedia)}.{nameof(StartHoldMusicAsync)}");
            scope.Start();
            try
            {
                var request = new StartHoldMusicRequestInternal(
                    CommunicationIdentifierSerializer.Serialize(options.TargetParticipant),
                    TranslatePlaySourceToInternal(options.PlaySourceInfo))
                {
                    Loop = options.Loop,
                    OperationContext = options.OperationContext,
                };

                return await CallMediaRestClient.StartHoldMusicAsync(CallConnectionId, request, cancellationToken: cancellationToken).ConfigureAwait(false);
            }
            catch (Exception ex)
            {
                scope.Failed(ex);
                throw;
            }
        }

        /// <summary>
        /// Remove hold from participant.
        /// </summary>
        /// <param name="options">The options.</param>
        /// <param name="cancellationToken"></param>
        /// <returns></returns>
        public virtual async Task<Response> StopHoldMusicAsync(StopHoldMusicOptions options, CancellationToken cancellationToken = default)
        {
            using DiagnosticScope scope = _clientDiagnostics.CreateScope($"{nameof(CallMedia)}.{nameof(StopHoldMusicAsync)}");
            scope.Start();
            try
            {
                StopHoldMusicRequestInternal request = new StopHoldMusicRequestInternal(CommunicationIdentifierSerializer.Serialize(options.TargetParticipant));

                return await CallMediaRestClient.StopHoldMusicAsync(CallConnectionId, request, cancellationToken: cancellationToken).ConfigureAwait(false);
            }
            catch (Exception ex)
            {
                scope.Failed(ex);
                throw;
            }
        }

        /// <summary>
        /// Remove hold from participant.
        /// </summary>
        /// <param name="options">The options.</param>
        /// <param name="cancellationToken"></param>
        /// <returns></returns>
        public virtual Response StopHoldMusic(StopHoldMusicOptions options, CancellationToken cancellationToken = default)
        {
            using DiagnosticScope scope = _clientDiagnostics.CreateScope($"{nameof(CallMedia)}.{nameof(StopHoldMusicAsync)}");
            scope.Start();
            try
            {
                StopHoldMusicRequestInternal request = new StopHoldMusicRequestInternal(CommunicationIdentifierSerializer.Serialize(options.TargetParticipant));

                return CallMediaRestClient.StopHoldMusic(CallConnectionId, request, cancellationToken: cancellationToken);
            }
            catch (Exception ex)
            {
                scope.Failed(ex);
                throw;
            }
        }

        private static RecognizeRequestInternal CreateRecognizeRequest(CallMediaRecognizeOptions recognizeOptions)
        {
            if (recognizeOptions == null)
                throw new ArgumentNullException(nameof(recognizeOptions));

            if (recognizeOptions is CallMediaRecognizeDtmfOptions recognizeDtmfOptions)
            {
                DtmfOptionsInternal dtmfConfigurations = new DtmfOptionsInternal()
                {
                    InterToneTimeoutInSeconds = (int)recognizeDtmfOptions.InterToneTimeout.TotalSeconds,
                    MaxTonesToCollect = recognizeDtmfOptions.MaxTonesToCollect,
                    StopTones = recognizeDtmfOptions.StopTones.ToList<DtmfTone>()
                };

                RecognizeOptionsInternal recognizeConfigurationsInternal = new RecognizeOptionsInternal(CommunicationIdentifierSerializer.Serialize(recognizeDtmfOptions.TargetParticipant))
                {
                    DtmfOptions = dtmfConfigurations,
                    InterruptPrompt = recognizeDtmfOptions.InterruptPrompt,
                    InitialSilenceTimeoutInSeconds = (int)recognizeDtmfOptions.InitialSilenceTimeout.TotalSeconds
                };

                RecognizeRequestInternal request = new RecognizeRequestInternal(recognizeDtmfOptions.InputType, recognizeConfigurationsInternal);

                request.PlayPrompt = TranslatePlaySourceToInternal(recognizeDtmfOptions.Prompt);
                request.InterruptCallMediaOperation = recognizeOptions.InterruptCallMediaOperation;
                request.OperationContext = recognizeOptions.OperationContext == default ? Guid.NewGuid().ToString() : recognizeOptions.OperationContext;
                request.OperationCallbackUri = recognizeOptions.OperationCallbackUri?.AbsoluteUri;

                return request;
            }
            else if (recognizeOptions is CallMediaRecognizeChoiceOptions recognizeChoiceOptions)
            {
                RecognizeOptionsInternal recognizeConfigurationsInternal = new RecognizeOptionsInternal(CommunicationIdentifierSerializer.Serialize(recognizeChoiceOptions.TargetParticipant))
                {
                    InterruptPrompt = recognizeChoiceOptions.InterruptPrompt,
                    InitialSilenceTimeoutInSeconds = (int)recognizeChoiceOptions.InitialSilenceTimeout.TotalSeconds
                };

                recognizeChoiceOptions.Choices
                    .ToList().ForEach(t => recognizeConfigurationsInternal.Choices.Add(t));

                if (!String.IsNullOrEmpty(recognizeChoiceOptions.SpeechLanguage))
                {
                    recognizeConfigurationsInternal.SpeechLanguage = recognizeChoiceOptions.SpeechLanguage;
                }

                if (!String.IsNullOrEmpty(recognizeChoiceOptions.SpeechModelEndpointId))
                {
                    recognizeConfigurationsInternal.SpeechRecognitionModelEndpointId = recognizeChoiceOptions.SpeechModelEndpointId;
                }

                RecognizeRequestInternal request = new RecognizeRequestInternal(recognizeChoiceOptions.InputType, recognizeConfigurationsInternal);

                request.PlayPrompt = TranslatePlaySourceToInternal(recognizeChoiceOptions.Prompt);
                request.InterruptCallMediaOperation = recognizeOptions.InterruptCallMediaOperation;
                request.OperationContext = recognizeOptions.OperationContext == default ? Guid.NewGuid().ToString() : recognizeOptions.OperationContext;
                request.OperationCallbackUri = recognizeOptions.OperationCallbackUri?.AbsoluteUri;

                return request;
            }
            else if (recognizeOptions is CallMediaRecognizeSpeechOptions recognizeSpeechOptions)
            {
                SpeechOptionsInternal speechConfigurations = new SpeechOptionsInternal()
                {
                    EndSilenceTimeoutInMs = (long)recognizeSpeechOptions.EndSilenceTimeout.TotalMilliseconds
                };

                RecognizeOptionsInternal recognizeConfigurationsInternal = new RecognizeOptionsInternal(CommunicationIdentifierSerializer.Serialize(recognizeSpeechOptions.TargetParticipant))
                {
                    InterruptPrompt = recognizeSpeechOptions.InterruptPrompt,
                    InitialSilenceTimeoutInSeconds = (int)recognizeSpeechOptions.InitialSilenceTimeout.TotalSeconds,
                    SpeechOptions = speechConfigurations
                };

                if (!String.IsNullOrEmpty(recognizeSpeechOptions.SpeechLanguage))
                {
                    recognizeConfigurationsInternal.SpeechLanguage = recognizeSpeechOptions.SpeechLanguage;
                }

                if (!String.IsNullOrEmpty(recognizeSpeechOptions.SpeechModelEndpointId))
                {
                    recognizeConfigurationsInternal.SpeechRecognitionModelEndpointId = recognizeSpeechOptions.SpeechModelEndpointId;
                }

                RecognizeRequestInternal request = new RecognizeRequestInternal(recognizeSpeechOptions.InputType, recognizeConfigurationsInternal);

                request.PlayPrompt = TranslatePlaySourceToInternal(recognizeSpeechOptions.Prompt);
                request.InterruptCallMediaOperation = recognizeOptions.InterruptCallMediaOperation;
                request.OperationContext = recognizeOptions.OperationContext == default ? Guid.NewGuid().ToString() : recognizeOptions.OperationContext;
                request.OperationCallbackUri = recognizeOptions.OperationCallbackUri?.AbsoluteUri;

                return request;
            }
            else if (recognizeOptions is CallMediaRecognizeSpeechOrDtmfOptions recognizeSpeechOrDtmfOptions)
            {
                SpeechOptionsInternal speechConfigurations = new SpeechOptionsInternal()
                {
                    EndSilenceTimeoutInMs = (long)recognizeSpeechOrDtmfOptions.EndSilenceTimeout.TotalMilliseconds
                };

                DtmfOptionsInternal dtmfConfigurations = new DtmfOptionsInternal()
                {
                    InterToneTimeoutInSeconds = (int)recognizeSpeechOrDtmfOptions.InterToneTimeout.TotalSeconds,
                    MaxTonesToCollect = recognizeSpeechOrDtmfOptions.MaxTonesToCollect,
                    StopTones = recognizeSpeechOrDtmfOptions.StopTones.ToList()
                };

                RecognizeOptionsInternal recognizeConfigurationsInternal = new RecognizeOptionsInternal(CommunicationIdentifierSerializer.Serialize(recognizeSpeechOrDtmfOptions.TargetParticipant))
                {
                    InterruptPrompt = recognizeSpeechOrDtmfOptions.InterruptPrompt,
                    InitialSilenceTimeoutInSeconds = (int)recognizeSpeechOrDtmfOptions.InitialSilenceTimeout.TotalSeconds,
                    SpeechOptions = speechConfigurations,
                    DtmfOptions = dtmfConfigurations,
                };

                if (!String.IsNullOrEmpty(recognizeSpeechOrDtmfOptions.SpeechLanguage))
                {
                    recognizeConfigurationsInternal.SpeechLanguage = recognizeSpeechOrDtmfOptions.SpeechLanguage;
                }

                if (!String.IsNullOrEmpty(recognizeSpeechOrDtmfOptions.SpeechModelEndpointId))
                {
                    recognizeConfigurationsInternal.SpeechRecognitionModelEndpointId = recognizeSpeechOrDtmfOptions.SpeechModelEndpointId;
                }

                RecognizeRequestInternal request = new RecognizeRequestInternal(recognizeSpeechOrDtmfOptions.InputType, recognizeConfigurationsInternal);

                request.PlayPrompt = TranslatePlaySourceToInternal(recognizeSpeechOrDtmfOptions.Prompt);
                request.InterruptCallMediaOperation = recognizeOptions.InterruptCallMediaOperation;
                request.OperationContext = recognizeOptions.OperationContext == default ? Guid.NewGuid().ToString() : recognizeOptions.OperationContext;
                request.OperationCallbackUri = recognizeOptions.OperationCallbackUri?.AbsoluteUri;

                return request;
            }
            else
            {
                throw new NotSupportedException(recognizeOptions.GetType().Name);
            }
        }

        private static PlaySourceInternal TranslatePlaySourceToInternal(PlaySource playSource)
        {
            PlaySourceInternal sourceInternal;

            if (playSource != null && playSource is FileSource fileSource)
            {
                sourceInternal = new PlaySourceInternal(PlaySourceTypeInternal.File);
                sourceInternal.File = new FileSourceInternal(fileSource.FileUri.AbsoluteUri);
                sourceInternal.PlaySourceCacheId = fileSource.PlaySourceCacheId;
                return sourceInternal;
            }
            else if (playSource != null && playSource is TextSource textSource)
            {
                sourceInternal = new PlaySourceInternal(PlaySourceTypeInternal.Text);
                sourceInternal.Text = new TextSourceInternal(textSource.Text);
                sourceInternal.Text.SourceLocale = textSource.SourceLocale ?? null;
                sourceInternal.Text.VoiceKind = textSource.VoiceKind ?? VoiceKind.Male;
                sourceInternal.Text.VoiceName = textSource.VoiceName ?? null;
                sourceInternal.Text.CustomVoiceEndpointId = textSource.CustomVoiceEndpointId ?? null;
                sourceInternal.PlaySourceCacheId = textSource.PlaySourceCacheId;
                return sourceInternal;
            }
            else if (playSource != null && playSource is SsmlSource ssmlSource)
            {
                sourceInternal = new PlaySourceInternal(PlaySourceTypeInternal.Ssml);
                sourceInternal.Ssml = new SsmlSourceInternal(ssmlSource.SsmlText);
                sourceInternal.Ssml.CustomVoiceEndpointId = ssmlSource.CustomVoiceEndpointId ?? null;
                sourceInternal.PlaySourceCacheId = ssmlSource.PlaySourceCacheId;
                return sourceInternal;
            }
            else
            { return null; }
        }

        /// <summary>
        /// Starts continuous Dtmf recognition with continuousDtmfRecognition options and configurations.
        /// </summary>
        /// <param name="options">An optional object containing continuousDtmfRecognition options and configurations.</param>
        /// <param name="cancellationToken">An optional CancellationToken to cancel the request.</param>
        /// <returns>Returns an HTTP response with a 200 status code for success, or an HTTP failure error code in case of an error.</returns>
        public virtual Response StartContinuousDtmfRecognition(ContinuousDtmfRecognitionOptions options, CancellationToken cancellationToken = default)
        {
            using DiagnosticScope scope = _clientDiagnostics.CreateScope($"{nameof(CallMedia)}.{nameof(StartContinuousDtmfRecognition)}");
            scope.Start();
            try
            {
                ContinuousDtmfRecognitionRequestInternal request = new(CommunicationIdentifierSerializer.Serialize(options.TargetParticipant))
                {
                    OperationContext = options.OperationContext,
                    OperationCallbackUri = options.OperationCallbackUri?.AbsoluteUri
                };

                return CallMediaRestClient.StartContinuousDtmfRecognition(CallConnectionId, request, cancellationToken);
            }
            catch (Exception ex)
            {
                scope.Failed(ex);
                throw;
            }
        }

        /// <summary>
        /// Starts continuous Dtmf recognition.
        /// </summary>
        /// <param name="targetParticipant">A target participant identifier for starting continuous Dtmf recognition.</param>
        /// <param name="cancellationToken">An optional CancellationToken to cancel the request.</param>
        /// <returns>Returns an HTTP response with a 200 status code for success, or an HTTP failure error code in case of an error.</returns>
        public virtual Response StartContinuousDtmfRecognition(CommunicationIdentifier targetParticipant, CancellationToken cancellationToken = default)
        {
            using DiagnosticScope scope = _clientDiagnostics.CreateScope($"{nameof(CallMedia)}.{nameof(StartContinuousDtmfRecognition)}");
            scope.Start();
            try
            {
                ContinuousDtmfRecognitionRequestInternal request = new(CommunicationIdentifierSerializer.Serialize(targetParticipant));

                return CallMediaRestClient.StartContinuousDtmfRecognition(CallConnectionId, request, cancellationToken);
            }
            catch (Exception ex)
            {
                scope.Failed(ex);
                throw;
            }
        }

        /// <summary>
        /// Starts continuous Dtmf recognition in async mode  with continuousDtmfRecognition options and configurations.
        /// </summary>
        /// <param name="options">An optional object containing continuousDtmfRecognition options and configurations.</param>
        /// <param name="cancellationToken">An optional CancellationToken to cancel the request.</param>
        /// <returns>Returns an HTTP response with a 200 status code for success, or an HTTP failure error code in case of an error.</returns>
        public virtual async Task<Response> StartContinuousDtmfRecognitionAsync(ContinuousDtmfRecognitionOptions options, CancellationToken cancellationToken = default)
        {
            using DiagnosticScope scope = _clientDiagnostics.CreateScope($"{nameof(CallMedia)}.{nameof(StartContinuousDtmfRecognition)}");
            scope.Start();
            try
            {
                ContinuousDtmfRecognitionRequestInternal request = new(CommunicationIdentifierSerializer.Serialize(options.TargetParticipant))
                {
                    OperationContext = options.OperationContext,
                    OperationCallbackUri = options.OperationCallbackUri?.AbsoluteUri
                };
                return await CallMediaRestClient.StartContinuousDtmfRecognitionAsync(CallConnectionId, request, cancellationToken).ConfigureAwait(false);
            }
            catch (Exception ex)
            {
                scope.Failed(ex);
                throw;
            }
        }

        /// <summary>
        /// Starts continuous Dtmf recognition in async mode.
        /// </summary>
        /// <param name="targetParticipant">A target participant identifier for starting continuous Dtmf recognition.</param>
        /// <param name="cancellationToken">An optional CancellationToken to cancel the request.</param>
        /// <returns>Returns an HTTP response with a 200 status code for success, or an HTTP failure error code in case of an error.</returns>
        public virtual async Task<Response> StartContinuousDtmfRecognitionAsync(CommunicationIdentifier targetParticipant, CancellationToken cancellationToken = default)
        {
            using DiagnosticScope scope = _clientDiagnostics.CreateScope($"{nameof(CallMedia)}.{nameof(StartContinuousDtmfRecognition)}");
            scope.Start();
            try
            {
                ContinuousDtmfRecognitionRequestInternal request = new(CommunicationIdentifierSerializer.Serialize(targetParticipant));

                return await CallMediaRestClient.StartContinuousDtmfRecognitionAsync(CallConnectionId, request, cancellationToken).ConfigureAwait(false);
            }
            catch (Exception ex)
            {
                scope.Failed(ex);
                throw;
            }
        }
        /// <summary>
        /// Stops continuous Dtmf recognition with continuousDtmfRecognition options and configurations.
        /// </summary>
        /// <param name="options">An optional object containing continuousDtmfRecognition options and configurations.</param>
        /// <param name="cancellationToken">An optional CancellationToken to cancel the request.</param>
        /// <returns>Returns an HTTP response with a 200 status code for success, or an HTTP failure error code in case of an error.</returns>
        public virtual Response StopContinuousDtmfRecognition(ContinuousDtmfRecognitionOptions options, CancellationToken cancellationToken = default)
        {
            using DiagnosticScope scope = _clientDiagnostics.CreateScope($"{nameof(CallMedia)}.{nameof(StopContinuousDtmfRecognition)}");
            scope.Start();
            try
            {
                ContinuousDtmfRecognitionRequestInternal request = new(CommunicationIdentifierSerializer.Serialize(options.TargetParticipant))
                {
                    OperationContext = options.OperationContext,
                    OperationCallbackUri = options.OperationCallbackUri?.AbsoluteUri
                };

                return CallMediaRestClient.StopContinuousDtmfRecognition(CallConnectionId, request, cancellationToken);
            }
            catch (Exception ex)
            {
                scope.Failed(ex);
                throw;
            }
        }

        /// <summary>
        /// Stops continuous Dtmf recognition.
        /// </summary>
        /// <param name="targetParticipant">A target participant identifier for stopping continuous Dtmf recognition.</param>
        /// <param name="cancellationToken">An optional CancellationToken to cancel the request.</param>
        /// <returns>Returns an HTTP response with a 200 status code for success, or an HTTP failure error code in case of an error.</returns>
        public virtual Response StopContinuousDtmfRecognition(CommunicationIdentifier targetParticipant, CancellationToken cancellationToken = default)
        {
            using DiagnosticScope scope = _clientDiagnostics.CreateScope($"{nameof(CallMedia)}.{nameof(StopContinuousDtmfRecognition)}");
            scope.Start();
            try
            {
                ContinuousDtmfRecognitionRequestInternal request = new(CommunicationIdentifierSerializer.Serialize(targetParticipant));

                return CallMediaRestClient.StopContinuousDtmfRecognition(CallConnectionId, request, cancellationToken);
            }
            catch (Exception ex)
            {
                scope.Failed(ex);
                throw;
            }
        }

        /// <summary>
        /// Stops continuous Dtmf recognition in async mode  with continuousDtmfRecognition options and configurations.
        /// </summary>
        /// <param name="options">An optional object containing continuousDtmfRecognition options and configurations.</param>
        /// <param name="cancellationToken">An optional CancellationToken to cancel the request.</param>
        /// <returns>Returns an HTTP response with a 200 status code for success, or an HTTP failure error code in case of an error.</returns>
        public virtual async Task<Response> StopContinuousDtmfRecognitionAsync(ContinuousDtmfRecognitionOptions options, CancellationToken cancellationToken = default)
        {
            using DiagnosticScope scope = _clientDiagnostics.CreateScope($"{nameof(CallMedia)}.{nameof(StopContinuousDtmfRecognition)}");
            scope.Start();
            try
            {
                ContinuousDtmfRecognitionRequestInternal request = new(CommunicationIdentifierSerializer.Serialize(options.TargetParticipant))
                {
                    OperationContext = options.OperationContext,
                    OperationCallbackUri = options.OperationCallbackUri?.AbsoluteUri
                };
                return await CallMediaRestClient.StopContinuousDtmfRecognitionAsync(CallConnectionId, request, cancellationToken).ConfigureAwait(false);
            }
            catch (Exception ex)
            {
                scope.Failed(ex);
                throw;
            }
        }

        /// <summary>
        /// Stops continuous Dtmf recognition in async mode.
        /// </summary>
        /// <param name="targetParticipant">A target participant identifier for stopping continuous Dtmf recognition.</param>
        /// <param name="cancellationToken">An optional CancellationToken to cancel the request.</param>
        /// <returns>Returns an HTTP response with a 200 status code for success, or an HTTP failure error code in case of an error.</returns>
        public virtual async Task<Response> StopContinuousDtmfRecognitionAsync(CommunicationIdentifier targetParticipant, CancellationToken cancellationToken = default)
        {
            using DiagnosticScope scope = _clientDiagnostics.CreateScope($"{nameof(CallMedia)}.{nameof(StopContinuousDtmfRecognition)}");
            scope.Start();
            try
            {
                ContinuousDtmfRecognitionRequestInternal request = new(CommunicationIdentifierSerializer.Serialize(targetParticipant));

                return await CallMediaRestClient.StopContinuousDtmfRecognitionAsync(CallConnectionId, request, cancellationToken).ConfigureAwait(false);
            }
            catch (Exception ex)
            {
                scope.Failed(ex);
                throw;
            }
        }

        /// <summary>
        /// Send Dtmf tones in async mode with sendDtmfTonesOptions and configurations.
        /// </summary>
        /// <param name="options">An optional object containing SendDtmfTones options and configurations.</param>
        /// <param name="cancellationToken">An optional CancellationToken to cancel the request.</param>
        /// <returns>Returns a Response containing a SendDtmfResult object indicating the result of the send operation.</returns>
        public virtual async Task<Response<SendDtmfTonesResult>> SendDtmfTonesAsync(SendDtmfTonesOptions options, CancellationToken cancellationToken = default)
        {
            using DiagnosticScope scope = _clientDiagnostics.CreateScope($"{nameof(CallMedia)}.{nameof(SendDtmfTones)}");
            scope.Start();
            try
            {
                SendDtmfTonesRequestInternal request = new(options.Tones, CommunicationIdentifierSerializer.Serialize(options.TargetParticipant))
                {
                    OperationContext = options.OperationContext,
                    OperationCallbackUri = options.OperationCallbackUri?.AbsoluteUri
                };

                var response = await CallMediaRestClient.SendDtmfTonesAsync(CallConnectionId, request, cancellationToken).ConfigureAwait(false);

                var result = new SendDtmfTonesResult(response.Value.OperationContext);
                result.SetEventProcessor(EventProcessor, CallConnectionId, response.Value.OperationContext);

                return Response.FromValue(result, response.GetRawResponse());
            }
            catch (Exception ex)
            {
                scope.Failed(ex);
                throw;
            }
        }

        /// <summary>
        /// Send Dtmf tones in async mode.
        /// </summary>
        /// <param name="tones">A list of Tones to be sent.</param>
        /// <param name="targetParticipant">A target participant identifier for starting continuous Dtmf recognition.</param>
        /// <param name="cancellationToken">An optional CancellationToken to cancel the request.</param>
        /// <returns>Returns a Response containing a SendDtmfResult object indicating the result of the send operation.</returns>
        public virtual async Task<Response<SendDtmfTonesResult>> SendDtmfTonesAsync(IEnumerable<DtmfTone> tones, CommunicationIdentifier targetParticipant,
            CancellationToken cancellationToken = default)
        {
            using DiagnosticScope scope = _clientDiagnostics.CreateScope($"{nameof(CallMedia)}.{nameof(SendDtmfTones)}");
            scope.Start();
            try
            {
                SendDtmfTonesRequestInternal request = new(tones, CommunicationIdentifierSerializer.Serialize(targetParticipant));

                var response = await CallMediaRestClient.SendDtmfTonesAsync(CallConnectionId, request, cancellationToken).ConfigureAwait(false);

                var result = new SendDtmfTonesResult(response.Value.OperationContext);
                result.SetEventProcessor(EventProcessor, CallConnectionId, response.Value.OperationContext);

                return Response.FromValue(result, response.GetRawResponse());
            }
            catch (Exception ex)
            {
                scope.Failed(ex);
                throw;
            }
        }

        /// <summary>
        /// Send Dtmf tones with sendDtmfTonesOptions and configurations.
        /// </summary>
        /// <param name="options">An optional object containing SendDtmfTones options and configurations.</param>
        /// <param name="cancellationToken">An optional CancellationToken to cancel the request.</param>
        /// <returns>Returns a Response containing a SendDtmfResult object indicating the result of the send operation.</returns>
        public virtual Response<SendDtmfTonesResult> SendDtmfTones(SendDtmfTonesOptions options, CancellationToken cancellationToken = default)
        {
            using DiagnosticScope scope = _clientDiagnostics.CreateScope($"{nameof(CallMedia)}.{nameof(SendDtmfTones)}");
            scope.Start();
            try
            {
                SendDtmfTonesRequestInternal request = new(options.Tones, CommunicationIdentifierSerializer.Serialize(options.TargetParticipant))
                {
                    OperationContext = options.OperationContext,
                    OperationCallbackUri = options.OperationCallbackUri?.AbsoluteUri
                };

                var response = CallMediaRestClient.SendDtmfTones(CallConnectionId, request, cancellationToken);

                var result = new SendDtmfTonesResult(response.Value.OperationContext);
                result.SetEventProcessor(EventProcessor, CallConnectionId, response.Value.OperationContext);

                return Response.FromValue(result, response.GetRawResponse());
            }
            catch (Exception ex)
            {
                scope.Failed(ex);
                throw;
            }
        }

        /// <summary>
        /// Send Dtmf tones.
        /// </summary>
        /// <param name="tones">A list of Tones to be sent.</param>
        /// <param name="targetParticipant">A target participant identifier for starting continuous Dtmf recognition.</param>
        /// <param name="cancellationToken">An optional CancellationToken to cancel the request.</param>
        /// <returns>Returns a Response containing a SendDtmfResult object indicating the result of the send operation.</returns>
        public virtual Response<SendDtmfTonesResult> SendDtmfTones(IEnumerable<DtmfTone> tones, CommunicationIdentifier targetParticipant,
            CancellationToken cancellationToken = default)
        {
            using DiagnosticScope scope = _clientDiagnostics.CreateScope($"{nameof(CallMedia)}.{nameof(SendDtmfTones)}");
            scope.Start();
            try
            {
                SendDtmfTonesRequestInternal request = new(tones, CommunicationIdentifierSerializer.Serialize(targetParticipant));

                var response = CallMediaRestClient.SendDtmfTones(CallConnectionId, request, cancellationToken);

                var result = new SendDtmfTonesResult(response.Value.OperationContext);
                result.SetEventProcessor(EventProcessor, CallConnectionId, response.Value.OperationContext);

                return Response.FromValue(result, response.GetRawResponse());
            }
            catch (Exception ex)
            {
                scope.Failed(ex);
                throw;
            }
        }

        /// <summary>
        /// Starts transcription in the call.
        /// </summary>
        /// <param name="options">An optional object containing start transcription options and configurations.</param>
        /// <param name="cancellationToken">An optional CancellationToken to cancel the request.</param>
        /// <returns>Returns an HTTP response with a 202 status code for success, or an HTTP failure error code in case of an error.</returns>
        public virtual Response StartTranscription(StartTranscriptionOptions options = default, CancellationToken cancellationToken = default)
        {
            using DiagnosticScope scope = _clientDiagnostics.CreateScope($"{nameof(CallMedia)}.{nameof(StartTranscription)}");
            scope.Start();
            try
            {
                var request = options == default
                    ? new StartTranscriptionRequestInternal()
                    : new StartTranscriptionRequestInternal() { Locale = options.Locale, OperationContext = options.OperationContext };

                return CallMediaRestClient.StartTranscription(CallConnectionId, request, cancellationToken);
            }
            catch (Exception ex)
            {
                scope.Failed(ex);
                throw;
            }
        }

        /// <summary>
        /// Starts transcription in the call.
        /// </summary>
        /// <param name="options">An optional object containing start transcription options and configurations.</param>
        /// <param name="cancellationToken">An optional CancellationToken to cancel the request.</param>
        /// <returns>Returns an HTTP response with a 202 status code for success, or an HTTP failure error code in case of an error.</returns>
        public virtual async Task<Response> StartTranscriptionAsync(StartTranscriptionOptions options = default, CancellationToken cancellationToken = default)
        {
            using DiagnosticScope scope = _clientDiagnostics.CreateScope($"{nameof(CallMedia)}.{nameof(StartTranscription)}");
            scope.Start();
            try
            {
                var request = options == default
                    ? new StartTranscriptionRequestInternal()
                    : new StartTranscriptionRequestInternal() { Locale = options.Locale, OperationContext = options.OperationContext };

                return await CallMediaRestClient.StartTranscriptionAsync(CallConnectionId, request, cancellationToken).ConfigureAwait(false);
            }
            catch (Exception ex)
            {
                scope.Failed(ex);
                throw;
            }
        }

        /// <summary>
        /// Stops transcription in the call.
        /// </summary>
        /// <param name="options">An optional object containing stop transcription options and configurations.</param>
        /// <param name="cancellationToken">An optional CancellationToken to cancel the request.</param>
        /// <returns>Returns an HTTP response with a 202 status code for success, or an HTTP failure error code in case of an error.</returns>
        public virtual Response StopTranscription(StopTranscriptionOptions options = default, CancellationToken cancellationToken = default)
        {
            using DiagnosticScope scope = _clientDiagnostics.CreateScope($"{nameof(CallMedia)}.{nameof(StopTranscription)}");
            scope.Start();
            try
            {
                var request = options == default
                    ? new StopTranscriptionRequestInternal()
                    : new StopTranscriptionRequestInternal() { OperationContext = options.OperationContext };

                return CallMediaRestClient.StopTranscription(CallConnectionId, request, cancellationToken);
            }
            catch (Exception ex)
            {
                scope.Failed(ex);
                throw;
            }
        }

        /// <summary>
        /// Stops transcription in the call.
        /// </summary>
        /// <param name="options">An optional object containing stop transcription options and configurations.</param>
        /// <param name="cancellationToken">An optional CancellationToken to cancel the request.</param>
        /// <returns>Returns an HTTP response with a 202 status code for success, or an HTTP failure error code in case of an error.</returns>
        public virtual async Task<Response> StopTranscriptionAsync(StopTranscriptionOptions options = default, CancellationToken cancellationToken = default)
        {
            using DiagnosticScope scope = _clientDiagnostics.CreateScope($"{nameof(CallMedia)}.{nameof(StopTranscription)}");
            scope.Start();
            try
            {
                var request = options == default
                    ? new StopTranscriptionRequestInternal()
                    : new StopTranscriptionRequestInternal() { OperationContext = options.OperationContext };

                return await CallMediaRestClient.StopTranscriptionAsync(CallConnectionId, request, cancellationToken).ConfigureAwait(false);
            }
            catch (Exception ex)
            {
                scope.Failed(ex);
                throw;
            }
        }

        /// <summary>
        /// API to change transcription language.
        /// </summary>
        /// <param name="locale">Defines new locale for transcription.</param>
        /// <param name="cancellationToken">An optional CancellationToken to cancel the request.</param>
        /// <returns>Returns an HTTP response with a 202 status code for success, or an HTTP failure error code in case of an error.</returns>
<<<<<<< HEAD
        public virtual Response UpdateTranscription(String locale, CancellationToken cancellationToken = default)
=======
        public virtual Response UpdateTranscription(string locale, CancellationToken cancellationToken = default)
>>>>>>> 5235895a
        {
            using DiagnosticScope scope = _clientDiagnostics.CreateScope($"{nameof(CallMedia)}.{nameof(UpdateTranscription)}");
            scope.Start();
            try
            {
                UpdateTranscriptionRequestInternal request = new UpdateTranscriptionRequestInternal(locale);
                return CallMediaRestClient.UpdateTranscription(CallConnectionId, request, cancellationToken);
            }
            catch (Exception ex)
            {
                scope.Failed(ex);
                throw;
            }
        }

        /// <summary>
        /// API to change transcription language.
        /// </summary>
        /// <param name="locale">Defines new locale for transcription.</param>
        /// <param name="cancellationToken">An optional CancellationToken to cancel the request.</param>
        /// <returns>Returns an HTTP response with a 202 status code for success, or an HTTP failure error code in case of an error.</returns>
<<<<<<< HEAD
        public virtual async Task<Response> UpdateTranscriptionAsync(String locale, CancellationToken cancellationToken = default)
=======
        public virtual async Task<Response> UpdateTranscriptionAsync(string locale, CancellationToken cancellationToken = default)
>>>>>>> 5235895a
        {
            using DiagnosticScope scope = _clientDiagnostics.CreateScope($"{nameof(CallMedia)}.{nameof(UpdateTranscription)}");
            scope.Start();
            try
            {
                UpdateTranscriptionRequestInternal request = new UpdateTranscriptionRequestInternal(locale);
                return await CallMediaRestClient.UpdateTranscriptionAsync(CallConnectionId, request, cancellationToken).ConfigureAwait(false);
            }
            catch (Exception ex)
            {
                scope.Failed(ex);
                throw;
            }
        }
    }
}<|MERGE_RESOLUTION|>--- conflicted
+++ resolved
@@ -1091,11 +1091,7 @@
         /// <param name="locale">Defines new locale for transcription.</param>
         /// <param name="cancellationToken">An optional CancellationToken to cancel the request.</param>
         /// <returns>Returns an HTTP response with a 202 status code for success, or an HTTP failure error code in case of an error.</returns>
-<<<<<<< HEAD
-        public virtual Response UpdateTranscription(String locale, CancellationToken cancellationToken = default)
-=======
         public virtual Response UpdateTranscription(string locale, CancellationToken cancellationToken = default)
->>>>>>> 5235895a
         {
             using DiagnosticScope scope = _clientDiagnostics.CreateScope($"{nameof(CallMedia)}.{nameof(UpdateTranscription)}");
             scope.Start();
@@ -1117,11 +1113,7 @@
         /// <param name="locale">Defines new locale for transcription.</param>
         /// <param name="cancellationToken">An optional CancellationToken to cancel the request.</param>
         /// <returns>Returns an HTTP response with a 202 status code for success, or an HTTP failure error code in case of an error.</returns>
-<<<<<<< HEAD
-        public virtual async Task<Response> UpdateTranscriptionAsync(String locale, CancellationToken cancellationToken = default)
-=======
         public virtual async Task<Response> UpdateTranscriptionAsync(string locale, CancellationToken cancellationToken = default)
->>>>>>> 5235895a
         {
             using DiagnosticScope scope = _clientDiagnostics.CreateScope($"{nameof(CallMedia)}.{nameof(UpdateTranscription)}");
             scope.Start();

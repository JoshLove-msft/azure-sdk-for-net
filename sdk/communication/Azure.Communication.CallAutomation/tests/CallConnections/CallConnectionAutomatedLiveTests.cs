--- conflicted
+++ resolved
@@ -112,10 +112,6 @@
         /// 5. Cancel the add participant
         /// </summary>
         /// <returns></returns>
-<<<<<<< HEAD
-        [Ignore("ignore until record asset infrastructure is in place")]
-=======
->>>>>>> 5235895a
         [RecordedTest]
         public async Task CancelAddParticipantTest()
         {
@@ -168,15 +164,6 @@
                 await Task.Delay(3000);
 
                 // cancel add participant
-<<<<<<< HEAD
-                await callConnection.CancelAddParticipantAsync(addParticipantResponse.Value.InvitationId);
-
-                // wait for cancel event
-                var addParticipantCancelledEvent = await WaitForEvent<AddParticipantCancelled>(callConnectionId, TimeSpan.FromSeconds(20));
-                Assert.IsNotNull(addParticipantCancelledEvent);
-                Assert.IsTrue(addParticipantCancelledEvent is AddParticipantCancelled);
-                Assert.AreEqual(((AddParticipantCancelled)addParticipantCancelledEvent!).InvitationId, addParticipantResponse.Value.InvitationId);
-=======
                 CancelAddParticipantOperationOptions cancelOption = new CancelAddParticipantOperationOptions(addParticipantResponse.Value.InvitationId)
                 {
                     OperationContext = operationContext,
@@ -188,7 +175,6 @@
                 Assert.IsNotNull(CancelAddParticipantSucceededEvent);
                 Assert.IsTrue(CancelAddParticipantSucceededEvent is CancelAddParticipantSucceeded);
                 Assert.AreEqual(((CancelAddParticipantSucceeded)CancelAddParticipantSucceededEvent!).InvitationId, addParticipantResponse.Value.InvitationId);
->>>>>>> 5235895a
             }
             catch (Exception ex)
             {

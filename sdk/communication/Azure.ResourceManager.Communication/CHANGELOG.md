# Release History

<<<<<<< HEAD
## 1.2.0-beta.4 (Unreleased)
=======
## 1.2.0-beta.5 (Unreleased)
>>>>>>> 5235895a

### Features Added

### Breaking Changes

### Bugs Fixed

### Other Changes

<<<<<<< HEAD
=======
## 1.2.0-beta.4 (2023-11-16)

### Features Added

- Added support for Email Suppression List and Address resources.
- Enable mocking for extension methods, refer this [document](https://aka.ms/azsdk/net/mocking) for more details.
- Upgraded api-version tag from 'package-preview-2023-04' to 'package-preview-2023-06'. Tag detail available at https://github.com/Azure/azure-rest-api-specs/blob/5775c90db370eb73a5cd7ccb36e16c34630a5c8c/specification/communication/resource-manager/readme.md#tag-package-preview-2023-06

>>>>>>> 5235895a
## 1.2.0-beta.3 (2023-11-08)

### Features Added

- Added support for Email Suppression List and Address resources.

<<<<<<< HEAD
=======
### Other Changes

- Upgraded Azure.Core from 1.35.0 to 1.36.0
- Upgraded Azure.ResourceManager from 1.7.0 to 1.9.0

>>>>>>> 5235895a
## 1.2.0-beta.2 (2023-09-12)

### Features Added

- Added support for System Assigned, User Assigned and SystemAndUserAssigned Managed Identity

## 1.2.0-beta.1 (2023-05-29)

### Features Added

- Enable the model factory feature for model mocking, more information can be found [here](https://azure.github.io/azure-sdk/dotnet_introduction.html#dotnet-mocking-factory-builder).

### Other Changes

- Upgraded dependent Azure.Core to 1.32.0.
- Upgraded dependent Azure.ResourceManager to 1.6.0.

## 1.1.0 (2023-03-31)

### Features Added

- Added SenderUsernameResource, SenderUsernameResourceCollection and SenderUsernameResourceData to support the new resource type.

### Breaking Changes

- This refresh updates `Azure.ResourceManager.Communication` library to the Azure resource management SDK standards and matches the patterns in the rest of the new Azure management libraries. [Resource management using the Azure SDK for .NET](https://learn.microsoft.com/dotnet/azure/sdk/resource-management?tabs=PowerShell)
- Removed ValidSenderUsernames property from CommunicationServiceResourceData.
- CommunicationResource RegenerateKey and RegenerateKeyAsync are no longer marked as long running operations.
- CommunicationResource Update and UpdateAsync are no longer marked as long running operations.

## 1.1.0-beta.6 (2023-02-14)

### Other Changes

- Upgraded dependent `Azure.Core` to `1.28.0`.
- Upgraded dependent `Azure.ResourceManager` to `1.4.0`.

## 1.1.0-beta.5 (2022-07-21)

### Features Added

- Added Update methods in resource classes.

### Breaking Changes

Polishing since last public beta release:
- Prepended `Communication` prefix to all single / simple model names.
- Corrected the format of all `Guid` type properties / parameters.
- Corrected the format of all `ResourceIdentifier` type properties / parameters.
- Corrected the format of all `ResouceType` type properties / parameters.
- Corrected the format of all `ETag` type properties / parameters.
- Corrected the format of all `AzureLocation` type properties / parameters.
- Corrected the format of all binary type properties / parameters.
- Corrected all acronyms that not follow [.Net Naming Guidelines](https://docs.microsoft.com/dotnet/standard/design-guidelines/naming-guidelines).
- Corrected enumeration name by following [Naming Enumerations Rule](https://docs.microsoft.com/dotnet/standard/design-guidelines/names-of-classes-structs-and-interfaces#naming-enumerations).
- Corrected the suffix of `DateTimeOffset` properties / parameters.
- Corrected the name of interval / duration properties / parameters that end with units.
- Optimized the name of some models and functions.

### Other Changes

- Upgraded dependent `Azure.ResourceManager` to 1.2.0
- Upgraded dependent `Azure.Core` to 1.25.0

## 1.1.0-beta.4 (2022-06-10)

### Breaking Changes

- Rename plenty of classes and property names.

## 1.1.0-beta.3 (2022-04-08)

### Breaking Changes

- Simplify `type` property names.
- Normalized the body parameter type names for PUT / POST / PATCH operations if it is only used as input.

### Other Changes

- Upgrade dependency to Azure.ResourceManager 1.0.0

## 1.1.0-beta.2 (2022-03-31)

### Breaking Changes

- Now all the resource classes would have a `Resource` suffix (if it previously does not have one).
- waitForCompletion is now a required parameter and moved to the first parameter in LRO operations.
- Move optional body parameters right after required parameters.
- Location class from `Location` to `AzureLocation`.
- Removed `GetIfExists` methods from all the resource classes.
- All properties of the type `object` were changed to `BinaryData`.

## 1.1.0-beta.1 (2022-01-06)

### Features Added

- Added ArmClient extension methods to support [start from the middle scenario](https://github.com/Azure/azure-sdk-for-net/tree/main/sdk/resourcemanager/Azure.ResourceManager#managing-existing-resources-by-id).

### Breaking Changes

Guidance to migrate from previous version of Azure Management SDK

### General New Features

    - Support MSAL.NET, Azure.Identity is out of box for supporting MSAL.NET
    - Support [OpenTelemetry](https://opentelemetry.io/) for distributed tracing
    - HTTP pipeline with custom policies
    - Better error-handling
    - Support uniform telemetry across all languages

> NOTE: For more information about unified authentication, please refer to [Azure Identity documentation for .NET](https://docs.microsoft.com//dotnet/api/overview/azure/identity-readme?view=azure-dotnet)

#### Management Client Changes

Example: Create A Communication Service Instance:

Before upgrade:
```C#
using Azure.Identity;
using Azure.ResourceManager.Communication;
using Azure.ResourceManager.Communication.Models;
using System;
using System.Threading.Tasks;

string subscriptionId = "_SUBSCRIPTION_ID_";
CommunicationManagementClient communicationServiceClient = new CommunicationManagementClient(subscriptionId, new InteractiveBrowserCredential());
var resourceGroupName = "myResourceGroupName";
var resourceName = "myResource";
var resource = new CommunicationServiceResource { Location = "Global", DataLocation = "UnitedStates" };
var operation = await communicationServiceClient.CommunicationService.StartCreateOrUpdateAsync(resourceGroupName, resourceName, resource);
await operation.WaitForCompletionAsync();
```

After upgrade:
```C#
using System;
using System.Threading.Tasks;
using Azure.Identity;
using Azure.ResourceManager.Resources;
using Azure.ResourceManager.Resources.Models;

ArmClient armClient = new ArmClient(new DefaultAzureCredential());
Subscription subscription = await armClient.GetDefaultSubscriptionAsync();
ResourceGroupCollection rgCollection = subscription.GetResourceGroups();
string rgName = "myRgName";
Location location = Location.WestUS2;
ResourceGroupCreateOrUpdateOperation lro = await rgCollection.CreateOrUpdateAsync(rgName, new ResourceGroupData(location));
ResourceGroup resourceGroup = lro.Value;
var collection = resourceGroup.GetCommunicationServices();
string communicationServiceName = "myCommunicationService";
CommunicationServiceData data = new CommunicationServiceData()
{
    Location = "global",
    DataLocation = "UnitedStates",
};
var communicationServiceLro = await collection.CreateOrUpdateAsync(communicationServiceName, data);
CommunicationService communicationService = communicationServiceLro.Value;
```

## 1.0.0 (2021-03-29)

This release is the first stable release of the management library for Azure Communication Services.

Minor changes since the public preview release:
- CheckNameAvailability has been added
- CommunicationServiceResource Update now requires a CommunicationServiceResource parameter instead of a TaggedResource
- RegenerateKeyParameters is now a required parameter to RegenerateKey
- CommunicationServiceResource now includes the property SystemData
- OperationList has been changed to use the common type for its response
- ErrorResponse has been changed to use the common type for ErrorResponse

## 1.0.0-beta.3 (2020-11-16)

Updated `Azure.ResourceManager.Communication` version.

## 1.0.0-beta.2 (2020-10-06)

Updated `Azure.ResourceManager.Communication` version.

## 1.0.0-beta.1 (2020-09-22)

### Breaking Changes

New design of track 2 initial commit.

### General New Features

This package follows the [new Azure SDK guidelines](https://azure.github.io/azure-sdk/general_introduction.html), and provides many core capabilities:

    - Support MSAL.NET, Azure.Identity is out of box for supporting MSAL.NET.
    - Support [OpenTelemetry](https://opentelemetry.io/) for distributed tracing.
    - HTTP pipeline with custom policies.
    - Better error-handling.
    - Support uniform telemetry across all languages.

This package is a Public Preview version, so expect incompatible changes in subsequent releases as we improve the product. To provide feedback, submit an issue in our [Azure SDK for .NET GitHub repo](https://github.com/Azure/azure-sdk-for-net/issues).

> NOTE: For more information about unified authentication, please refer to [Microsoft Azure Identity documentation for .NET](https://docs.microsoft.com//dotnet/api/overview/azure/identity-readme?view=azure-dotnet).<|MERGE_RESOLUTION|>--- conflicted
+++ resolved
@@ -1,10 +1,6 @@
 # Release History
 
-<<<<<<< HEAD
-## 1.2.0-beta.4 (Unreleased)
-=======
 ## 1.2.0-beta.5 (Unreleased)
->>>>>>> 5235895a
 
 ### Features Added
 
@@ -14,8 +10,6 @@
 
 ### Other Changes
 
-<<<<<<< HEAD
-=======
 ## 1.2.0-beta.4 (2023-11-16)
 
 ### Features Added
@@ -24,21 +18,17 @@
 - Enable mocking for extension methods, refer this [document](https://aka.ms/azsdk/net/mocking) for more details.
 - Upgraded api-version tag from 'package-preview-2023-04' to 'package-preview-2023-06'. Tag detail available at https://github.com/Azure/azure-rest-api-specs/blob/5775c90db370eb73a5cd7ccb36e16c34630a5c8c/specification/communication/resource-manager/readme.md#tag-package-preview-2023-06
 
->>>>>>> 5235895a
 ## 1.2.0-beta.3 (2023-11-08)
 
 ### Features Added
 
 - Added support for Email Suppression List and Address resources.
 
-<<<<<<< HEAD
-=======
 ### Other Changes
 
 - Upgraded Azure.Core from 1.35.0 to 1.36.0
 - Upgraded Azure.ResourceManager from 1.7.0 to 1.9.0
 
->>>>>>> 5235895a
 ## 1.2.0-beta.2 (2023-09-12)
 
 ### Features Added

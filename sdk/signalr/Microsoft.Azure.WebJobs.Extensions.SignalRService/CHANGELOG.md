# Release History

<<<<<<< HEAD
## 1.12.0 (2023-11-07)
=======
## 1.13.0-beta.1 (Unreleased)

>>>>>>> 5235895a
### Features Added
* Added `RetryOptions` to `SignalROptions` to configure retry policy for SignalR Service REST API calls. For more infomation about cutomize retry options, see samples.
* Added `HttpClientTimeout` to `SignalROptions` to configure HTTP client timeout for SignalR Service REST API calls. The default value is 100 seconds. User can also set "AzureSignalRHttpClientTimeout" in the app settings to override the default value.

### Bugs Fixed
* Fixed the issue when using customized server endpoint with Azure AD credential.
* Fixed the issue that SignalR trigger is not working with secondary connection string.

### Other Changes
* Upgraded  `Microsoft.Azure.SignalR`, `Microsoft.Azure.SignalR.Management`, `Microsoft.Azure.SignalR.Protocols` from 1.21.6 to 1.22.0

## 1.12.0 (2023-11-07)
### Features Added
* Added `RetryOptions` to `SignalROptions` to configure retry policy for SignalR Service REST API calls. For more infomation about cutomize retry options, see samples.
* Added `HttpClientTimeout` to `SignalROptions` to configure HTTP client timeout for SignalR Service REST API calls. The default value is 100 seconds. User can also set "AzureSignalRHttpClientTimeout" in the app settings to override the default value.

### Bugs Fixed
* Fixed the issue when using customized server endpoint with Azure AD credential.
* Fixed the issue that SignalR trigger is not working with secondary connection string.

### Other Changes
* Upgraded  `Microsoft.Azure.SignalR`, `Microsoft.Azure.SignalR.Management`, `Microsoft.Azure.SignalR.Protocols` from 1.21.6 to 1.22.0

## 1.11.2 (2023-09-12)

### Bugs Fixed
* Fixed the issue when using customized server endpoint with Azure AD credential.

### Other Changes
* Upgraded  `Microsoft.Azure.SignalR`, `Microsoft.Azure.SignalR.Management`, `Microsoft.Azure.SignalR.Protocols` from 1.21.4 to 1.21.6

## 1.11.0 (2023-06-17)

### Bugs Fixed
* Fixed the bug that a wrong exception is thrown when the SignalR connection is not found using REST API to close a connection or add a connection to group.

### Other Changes
* Upgraded  `Microsoft.Azure.SignalR`, `Microsoft.Azure.SignalR.Management`, `Microsoft.Azure.SignalR.Protocols` to 1.21.4

## 1.10.0 (2023-04-11)

### Features Added
* Support MessagePack hub protocol for both persistent mode and transient mode.

### Other Changes
* Upgraded `Microsoft.Azure.SignalR`, `Microsoft.Azure.SignalR.Management`, `Microsoft.Azure.SignalR.Protocols` from 1.19.2 to 1.21.2

## 1.9.0 (2023-01-12)

### Bugs Fixed
* Fixed the bug that the arguments are required in a SignalR message for isolated-process

### Other Changes
* Upgraded `Microsoft.Azure.SignalR`, `Microsoft.Azure.SignalR.Management`, `Microsoft.Azure.SignalR.Protocols` from 1.16.1 to 1.19.2
* Upgraded MessagePack for performance and security improvements.

## 1.8.0 (2022-04-07)

### Features Added
* Added `SignalROptions`. Users can configure service endpoints, service transport type, and [JSON object serialization](https://github.com/Azure/azure-sdk-for-net/blob/main/sdk/signalr/Microsoft.Azure.WebJobs.Extensions.SignalRService/samples/Sample02_CustomizingJsonSerialization.md) with `SignalROptions` in the startup class.
* Support customizing client endpoint and server endpoint in multiple ways. It is useful when you want to integrate with application gateway. [Go here for more details.](https://github.com/Azure/azure-sdk-for-net/blob/main/sdk/signalr/Microsoft.Azure.WebJobs.Extensions.SignalRService/samples/Sample03_IntegrationWithAppGateway.md)

### Bugs Fixed
* Fixed the message order problem.
* Fixed the ackable message timeout problem when multiple SignalR endpoints exist.

## 1.7.0 (2022-02-22)
**Following are the all changes in 1.7.0-beta.2 and 1.7.0-beta.1 versions.**

### Features Added
* `SignalRConnectionAttribute` can be used to customize the connection name of strongly typed serverless hub too. Usage:
    ```cs
    [SignalRConnection("SignalRConnection")]
    public class CustomConnectionHub : ServerlessHub<IChatClient>
    {
    }
    ```
    ```json
    {
        "Values":{
            "SignalRConnection":"Your-Connection-String"
        }
    }
    ```
* Added built-in string constants for SignalR trigger: `SignalRTriggerCategories.Connections` for "connections", `SignalRTriggerCategories.Messages` for "messages", `SignalRTriggerEvents.Connected` for "connected", `SignalRTriggerEvents.Disconnected` for "disconnected".
* Added strongly typed serverless hub. See [sample](https://github.com/Azure/azure-sdk-for-net/blob/main/sdk/signalr/Microsoft.Azure.WebJobs.Extensions.SignalRService/samples/Sample01_StronglyTypedHub.md) for more details.
* Enabled SignalR trigger to use identity-based connection.

### Bugs Fixed
* Fix a `ServiceEndpoints` binding bug that creating new persistent connections for each request.
* Fixed the bug that the function host could not be shutdown locally on Functions V3 runtime.
* Fixed the package restoring issue on .NET 5 and above.

## 1.7.0-beta.2 (2022-02-14)

### Features Added
* `SignalRConnectionAttribute` can be used to customize the connection name of strongly typed serverless hub too. Usage:
    ```cs
    [SignalRConnection("SignalRConnection")]
    public class CustomConnectionHub : ServerlessHub<IChatClient>
    {
    }
    ```
    ```json
    {
        "Values":{
            "SignalRConnection":"Your-Connection-String"
        }
    }
    ```
* Added built-in string constants for SignalR trigger: `SignalRTriggerCategories.Connections` for "connections", `SignalRTriggerCategories.Messages` for "messages", `SignalRTriggerEvents.Connected` for "connected", `SignalRTriggerEvents.Disconnected` for "disconnected".

### Bugs Fixed
* Fix a `ServiceEndpoints` binding bug that creating new persistent connections for each request.

### Other Changes
* Update dependency `Microsoft.Azure.SignalR.Management` version from 1.13.0 to 1.15.1.

## 1.7.0-beta.1 (2021-12-07)
### Features Added
* Added strongly typed serverless hub. See [sample](https://github.com/Azure/azure-sdk-for-net/blob/main/sdk/signalr/Microsoft.Azure.WebJobs.Extensions.SignalRService/samples/Sample01_StronglyTypedHub.md) for more details.
* Enabled SignalR trigger to use identity-based connection.

### Bugs Fixed
* Fixed the bug that the function host could not be shutdown locally on Functions V3 runtime.
* Fixed the package restoring issue on .NET 5 and above.
<|MERGE_RESOLUTION|>--- conflicted
+++ resolved
@@ -1,21 +1,14 @@
 # Release History
 
-<<<<<<< HEAD
-## 1.12.0 (2023-11-07)
-=======
 ## 1.13.0-beta.1 (Unreleased)
 
->>>>>>> 5235895a
 ### Features Added
-* Added `RetryOptions` to `SignalROptions` to configure retry policy for SignalR Service REST API calls. For more infomation about cutomize retry options, see samples.
-* Added `HttpClientTimeout` to `SignalROptions` to configure HTTP client timeout for SignalR Service REST API calls. The default value is 100 seconds. User can also set "AzureSignalRHttpClientTimeout" in the app settings to override the default value.
+
+### Breaking Changes
 
 ### Bugs Fixed
-* Fixed the issue when using customized server endpoint with Azure AD credential.
-* Fixed the issue that SignalR trigger is not working with secondary connection string.
 
 ### Other Changes
-* Upgraded  `Microsoft.Azure.SignalR`, `Microsoft.Azure.SignalR.Management`, `Microsoft.Azure.SignalR.Protocols` from 1.21.6 to 1.22.0
 
 ## 1.12.0 (2023-11-07)
 ### Features Added

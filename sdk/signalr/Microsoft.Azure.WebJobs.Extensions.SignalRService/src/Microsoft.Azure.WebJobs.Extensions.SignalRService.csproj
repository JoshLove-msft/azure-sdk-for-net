--- conflicted
+++ resolved
@@ -3,11 +3,7 @@
   <PropertyGroup>
     <TargetFrameworks>$(RequiredTargetFrameworks)</TargetFrameworks>
     <PackageId>Microsoft.Azure.WebJobs.Extensions.SignalRService</PackageId>
-<<<<<<< HEAD
-    <Version>1.12.0</Version>
-=======
     <Version>1.13.0-beta.1</Version>
->>>>>>> 5235895a
     <!--The ApiCompatVersion is managed automatically and should not generally be modified manually.-->
     <ApiCompatVersion>1.12.0</ApiCompatVersion>
     <SignAssembly>true</SignAssembly>

--- conflicted
+++ resolved
@@ -8,14 +8,8 @@
 using System;
 using System.ClientModel.Primitives;
 using System.Collections.Generic;
-using System.Text;
 using System.Text.Json;
 using Azure.Core;
-<<<<<<< HEAD
-using Azure.ResourceManager;
-using Azure.ResourceManager.OperationalInsights;
-=======
->>>>>>> b890d3cd
 
 namespace Azure.ResourceManager.OperationalInsights.Models
 {
@@ -105,65 +99,6 @@
             return new OperationalInsightsWorkspaceSharedKeys(primarySharedKey, secondarySharedKey, serializedAdditionalRawData);
         }
 
-        private BinaryData SerializeBicep(ModelReaderWriterOptions options)
-        {
-            StringBuilder builder = new StringBuilder();
-            BicepModelReaderWriterOptions bicepOptions = options as BicepModelReaderWriterOptions;
-            IDictionary<string, string> propertyOverrides = null;
-            bool hasObjectOverride = bicepOptions != null && bicepOptions.ParameterOverrides.TryGetValue(this, out propertyOverrides);
-            bool hasPropertyOverride = false;
-            string propertyOverride = null;
-
-            builder.AppendLine("{");
-
-            hasPropertyOverride = hasObjectOverride && propertyOverrides.TryGetValue(nameof(PrimarySharedKey), out propertyOverride);
-            if (Optional.IsDefined(PrimarySharedKey) || hasPropertyOverride)
-            {
-                builder.Append("  primarySharedKey: ");
-                if (hasPropertyOverride)
-                {
-                    builder.AppendLine($"{propertyOverride}");
-                }
-                else
-                {
-                    if (PrimarySharedKey.Contains(Environment.NewLine))
-                    {
-                        builder.AppendLine("'''");
-                        builder.AppendLine($"{PrimarySharedKey}'''");
-                    }
-                    else
-                    {
-                        builder.AppendLine($"'{PrimarySharedKey}'");
-                    }
-                }
-            }
-
-            hasPropertyOverride = hasObjectOverride && propertyOverrides.TryGetValue(nameof(SecondarySharedKey), out propertyOverride);
-            if (Optional.IsDefined(SecondarySharedKey) || hasPropertyOverride)
-            {
-                builder.Append("  secondarySharedKey: ");
-                if (hasPropertyOverride)
-                {
-                    builder.AppendLine($"{propertyOverride}");
-                }
-                else
-                {
-                    if (SecondarySharedKey.Contains(Environment.NewLine))
-                    {
-                        builder.AppendLine("'''");
-                        builder.AppendLine($"{SecondarySharedKey}'''");
-                    }
-                    else
-                    {
-                        builder.AppendLine($"'{SecondarySharedKey}'");
-                    }
-                }
-            }
-
-            builder.AppendLine("}");
-            return BinaryData.FromString(builder.ToString());
-        }
-
         BinaryData IPersistableModel<OperationalInsightsWorkspaceSharedKeys>.Write(ModelReaderWriterOptions options)
         {
             var format = options.Format == "W" ? ((IPersistableModel<OperationalInsightsWorkspaceSharedKeys>)this).GetFormatFromOptions(options) : options.Format;
@@ -172,8 +107,6 @@
             {
                 case "J":
                     return ModelReaderWriter.Write(this, options);
-                case "bicep":
-                    return SerializeBicep(options);
                 default:
                     throw new FormatException($"The model {nameof(OperationalInsightsWorkspaceSharedKeys)} does not support '{options.Format}' format.");
             }
@@ -190,8 +123,6 @@
                         using JsonDocument document = JsonDocument.Parse(data);
                         return DeserializeOperationalInsightsWorkspaceSharedKeys(document.RootElement, options);
                     }
-                case "bicep":
-                    throw new InvalidOperationException("Bicep deserialization is not supported for this type.");
                 default:
                     throw new FormatException($"The model {nameof(OperationalInsightsWorkspaceSharedKeys)} does not support '{options.Format}' format.");
             }

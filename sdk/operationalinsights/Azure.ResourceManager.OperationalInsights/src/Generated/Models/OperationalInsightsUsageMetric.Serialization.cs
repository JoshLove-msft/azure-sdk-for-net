// Copyright (c) Microsoft Corporation. All rights reserved.
// Licensed under the MIT License.

// <auto-generated/>

#nullable disable

using System;
using System.ClientModel.Primitives;
using System.Collections.Generic;
using System.Text;
using System.Text.Json;
using Azure.Core;
<<<<<<< HEAD
using Azure.ResourceManager;
using Azure.ResourceManager.OperationalInsights;
=======
>>>>>>> b890d3cd

namespace Azure.ResourceManager.OperationalInsights.Models
{
    public partial class OperationalInsightsUsageMetric : IUtf8JsonSerializable, IJsonModel<OperationalInsightsUsageMetric>
    {
        void IUtf8JsonSerializable.Write(Utf8JsonWriter writer) => ((IJsonModel<OperationalInsightsUsageMetric>)this).Write(writer, new ModelReaderWriterOptions("W"));

        void IJsonModel<OperationalInsightsUsageMetric>.Write(Utf8JsonWriter writer, ModelReaderWriterOptions options)
        {
            var format = options.Format == "W" ? ((IPersistableModel<OperationalInsightsUsageMetric>)this).GetFormatFromOptions(options) : options.Format;
            if (format != "J")
            {
                throw new FormatException($"The model {nameof(OperationalInsightsUsageMetric)} does not support '{format}' format.");
            }

            writer.WriteStartObject();
            if (Optional.IsDefined(Name))
            {
                writer.WritePropertyName("name"u8);
                writer.WriteObjectValue(Name);
            }
            if (Optional.IsDefined(Unit))
            {
                writer.WritePropertyName("unit"u8);
                writer.WriteStringValue(Unit);
            }
            if (Optional.IsDefined(CurrentValue))
            {
                writer.WritePropertyName("currentValue"u8);
                writer.WriteNumberValue(CurrentValue.Value);
            }
            if (Optional.IsDefined(Limit))
            {
                writer.WritePropertyName("limit"u8);
                writer.WriteNumberValue(Limit.Value);
            }
            if (Optional.IsDefined(NextResetOn))
            {
                writer.WritePropertyName("nextResetTime"u8);
                writer.WriteStringValue(NextResetOn.Value, "O");
            }
            if (Optional.IsDefined(QuotaPeriod))
            {
                writer.WritePropertyName("quotaPeriod"u8);
                writer.WriteStringValue(QuotaPeriod);
            }
            if (options.Format != "W" && _serializedAdditionalRawData != null)
            {
                foreach (var item in _serializedAdditionalRawData)
                {
                    writer.WritePropertyName(item.Key);
#if NET6_0_OR_GREATER
				writer.WriteRawValue(item.Value);
#else
                    using (JsonDocument document = JsonDocument.Parse(item.Value))
                    {
                        JsonSerializer.Serialize(writer, document.RootElement);
                    }
#endif
                }
            }
            writer.WriteEndObject();
        }

        OperationalInsightsUsageMetric IJsonModel<OperationalInsightsUsageMetric>.Create(ref Utf8JsonReader reader, ModelReaderWriterOptions options)
        {
            var format = options.Format == "W" ? ((IPersistableModel<OperationalInsightsUsageMetric>)this).GetFormatFromOptions(options) : options.Format;
            if (format != "J")
            {
                throw new FormatException($"The model {nameof(OperationalInsightsUsageMetric)} does not support '{format}' format.");
            }

            using JsonDocument document = JsonDocument.ParseValue(ref reader);
            return DeserializeOperationalInsightsUsageMetric(document.RootElement, options);
        }

        internal static OperationalInsightsUsageMetric DeserializeOperationalInsightsUsageMetric(JsonElement element, ModelReaderWriterOptions options = null)
        {
            options ??= new ModelReaderWriterOptions("W");

            if (element.ValueKind == JsonValueKind.Null)
            {
                return null;
            }
            OperationalInsightsMetricName name = default;
            string unit = default;
            double? currentValue = default;
            double? limit = default;
            DateTimeOffset? nextResetTime = default;
            string quotaPeriod = default;
            IDictionary<string, BinaryData> serializedAdditionalRawData = default;
            Dictionary<string, BinaryData> additionalPropertiesDictionary = new Dictionary<string, BinaryData>();
            foreach (var property in element.EnumerateObject())
            {
                if (property.NameEquals("name"u8))
                {
                    if (property.Value.ValueKind == JsonValueKind.Null)
                    {
                        continue;
                    }
                    name = OperationalInsightsMetricName.DeserializeOperationalInsightsMetricName(property.Value, options);
                    continue;
                }
                if (property.NameEquals("unit"u8))
                {
                    unit = property.Value.GetString();
                    continue;
                }
                if (property.NameEquals("currentValue"u8))
                {
                    if (property.Value.ValueKind == JsonValueKind.Null)
                    {
                        continue;
                    }
                    currentValue = property.Value.GetDouble();
                    continue;
                }
                if (property.NameEquals("limit"u8))
                {
                    if (property.Value.ValueKind == JsonValueKind.Null)
                    {
                        continue;
                    }
                    limit = property.Value.GetDouble();
                    continue;
                }
                if (property.NameEquals("nextResetTime"u8))
                {
                    if (property.Value.ValueKind == JsonValueKind.Null)
                    {
                        continue;
                    }
                    nextResetTime = property.Value.GetDateTimeOffset("O");
                    continue;
                }
                if (property.NameEquals("quotaPeriod"u8))
                {
                    quotaPeriod = property.Value.GetString();
                    continue;
                }
                if (options.Format != "W")
                {
                    additionalPropertiesDictionary.Add(property.Name, BinaryData.FromString(property.Value.GetRawText()));
                }
            }
            serializedAdditionalRawData = additionalPropertiesDictionary;
            return new OperationalInsightsUsageMetric(
                name,
                unit,
                currentValue,
                limit,
                nextResetTime,
                quotaPeriod,
                serializedAdditionalRawData);
        }

        private BinaryData SerializeBicep(ModelReaderWriterOptions options)
        {
            StringBuilder builder = new StringBuilder();
            BicepModelReaderWriterOptions bicepOptions = options as BicepModelReaderWriterOptions;
            IDictionary<string, string> propertyOverrides = null;
            bool hasObjectOverride = bicepOptions != null && bicepOptions.ParameterOverrides.TryGetValue(this, out propertyOverrides);
            bool hasPropertyOverride = false;
            string propertyOverride = null;

            builder.AppendLine("{");

            hasPropertyOverride = hasObjectOverride && propertyOverrides.TryGetValue(nameof(Name), out propertyOverride);
            if (Optional.IsDefined(Name) || hasPropertyOverride)
            {
                builder.Append("  name: ");
                if (hasPropertyOverride)
                {
                    builder.AppendLine($"{propertyOverride}");
                }
                else
                {
                    BicepSerializationHelpers.AppendChildObject(builder, Name, options, 2, false, "  name: ");
                }
            }

            hasPropertyOverride = hasObjectOverride && propertyOverrides.TryGetValue(nameof(Unit), out propertyOverride);
            if (Optional.IsDefined(Unit) || hasPropertyOverride)
            {
                builder.Append("  unit: ");
                if (hasPropertyOverride)
                {
                    builder.AppendLine($"{propertyOverride}");
                }
                else
                {
                    if (Unit.Contains(Environment.NewLine))
                    {
                        builder.AppendLine("'''");
                        builder.AppendLine($"{Unit}'''");
                    }
                    else
                    {
                        builder.AppendLine($"'{Unit}'");
                    }
                }
            }

            hasPropertyOverride = hasObjectOverride && propertyOverrides.TryGetValue(nameof(CurrentValue), out propertyOverride);
            if (Optional.IsDefined(CurrentValue) || hasPropertyOverride)
            {
                builder.Append("  currentValue: ");
                if (hasPropertyOverride)
                {
                    builder.AppendLine($"{propertyOverride}");
                }
                else
                {
                    builder.AppendLine($"'{CurrentValue.Value.ToString()}'");
                }
            }

            hasPropertyOverride = hasObjectOverride && propertyOverrides.TryGetValue(nameof(Limit), out propertyOverride);
            if (Optional.IsDefined(Limit) || hasPropertyOverride)
            {
                builder.Append("  limit: ");
                if (hasPropertyOverride)
                {
                    builder.AppendLine($"{propertyOverride}");
                }
                else
                {
                    builder.AppendLine($"'{Limit.Value.ToString()}'");
                }
            }

            hasPropertyOverride = hasObjectOverride && propertyOverrides.TryGetValue(nameof(NextResetOn), out propertyOverride);
            if (Optional.IsDefined(NextResetOn) || hasPropertyOverride)
            {
                builder.Append("  nextResetTime: ");
                if (hasPropertyOverride)
                {
                    builder.AppendLine($"{propertyOverride}");
                }
                else
                {
                    var formattedDateTimeString = TypeFormatters.ToString(NextResetOn.Value, "o");
                    builder.AppendLine($"'{formattedDateTimeString}'");
                }
            }

            hasPropertyOverride = hasObjectOverride && propertyOverrides.TryGetValue(nameof(QuotaPeriod), out propertyOverride);
            if (Optional.IsDefined(QuotaPeriod) || hasPropertyOverride)
            {
                builder.Append("  quotaPeriod: ");
                if (hasPropertyOverride)
                {
                    builder.AppendLine($"{propertyOverride}");
                }
                else
                {
                    if (QuotaPeriod.Contains(Environment.NewLine))
                    {
                        builder.AppendLine("'''");
                        builder.AppendLine($"{QuotaPeriod}'''");
                    }
                    else
                    {
                        builder.AppendLine($"'{QuotaPeriod}'");
                    }
                }
            }

            builder.AppendLine("}");
            return BinaryData.FromString(builder.ToString());
        }

        BinaryData IPersistableModel<OperationalInsightsUsageMetric>.Write(ModelReaderWriterOptions options)
        {
            var format = options.Format == "W" ? ((IPersistableModel<OperationalInsightsUsageMetric>)this).GetFormatFromOptions(options) : options.Format;

            switch (format)
            {
                case "J":
                    return ModelReaderWriter.Write(this, options);
                case "bicep":
                    return SerializeBicep(options);
                default:
                    throw new FormatException($"The model {nameof(OperationalInsightsUsageMetric)} does not support '{options.Format}' format.");
            }
        }

        OperationalInsightsUsageMetric IPersistableModel<OperationalInsightsUsageMetric>.Create(BinaryData data, ModelReaderWriterOptions options)
        {
            var format = options.Format == "W" ? ((IPersistableModel<OperationalInsightsUsageMetric>)this).GetFormatFromOptions(options) : options.Format;

            switch (format)
            {
                case "J":
                    {
                        using JsonDocument document = JsonDocument.Parse(data);
                        return DeserializeOperationalInsightsUsageMetric(document.RootElement, options);
                    }
                case "bicep":
                    throw new InvalidOperationException("Bicep deserialization is not supported for this type.");
                default:
                    throw new FormatException($"The model {nameof(OperationalInsightsUsageMetric)} does not support '{options.Format}' format.");
            }
        }

        string IPersistableModel<OperationalInsightsUsageMetric>.GetFormatFromOptions(ModelReaderWriterOptions options) => "J";
    }
}<|MERGE_RESOLUTION|>--- conflicted
+++ resolved
@@ -8,14 +8,8 @@
 using System;
 using System.ClientModel.Primitives;
 using System.Collections.Generic;
-using System.Text;
 using System.Text.Json;
 using Azure.Core;
-<<<<<<< HEAD
-using Azure.ResourceManager;
-using Azure.ResourceManager.OperationalInsights;
-=======
->>>>>>> b890d3cd
 
 namespace Azure.ResourceManager.OperationalInsights.Models
 {
@@ -172,122 +166,6 @@
                 serializedAdditionalRawData);
         }
 
-        private BinaryData SerializeBicep(ModelReaderWriterOptions options)
-        {
-            StringBuilder builder = new StringBuilder();
-            BicepModelReaderWriterOptions bicepOptions = options as BicepModelReaderWriterOptions;
-            IDictionary<string, string> propertyOverrides = null;
-            bool hasObjectOverride = bicepOptions != null && bicepOptions.ParameterOverrides.TryGetValue(this, out propertyOverrides);
-            bool hasPropertyOverride = false;
-            string propertyOverride = null;
-
-            builder.AppendLine("{");
-
-            hasPropertyOverride = hasObjectOverride && propertyOverrides.TryGetValue(nameof(Name), out propertyOverride);
-            if (Optional.IsDefined(Name) || hasPropertyOverride)
-            {
-                builder.Append("  name: ");
-                if (hasPropertyOverride)
-                {
-                    builder.AppendLine($"{propertyOverride}");
-                }
-                else
-                {
-                    BicepSerializationHelpers.AppendChildObject(builder, Name, options, 2, false, "  name: ");
-                }
-            }
-
-            hasPropertyOverride = hasObjectOverride && propertyOverrides.TryGetValue(nameof(Unit), out propertyOverride);
-            if (Optional.IsDefined(Unit) || hasPropertyOverride)
-            {
-                builder.Append("  unit: ");
-                if (hasPropertyOverride)
-                {
-                    builder.AppendLine($"{propertyOverride}");
-                }
-                else
-                {
-                    if (Unit.Contains(Environment.NewLine))
-                    {
-                        builder.AppendLine("'''");
-                        builder.AppendLine($"{Unit}'''");
-                    }
-                    else
-                    {
-                        builder.AppendLine($"'{Unit}'");
-                    }
-                }
-            }
-
-            hasPropertyOverride = hasObjectOverride && propertyOverrides.TryGetValue(nameof(CurrentValue), out propertyOverride);
-            if (Optional.IsDefined(CurrentValue) || hasPropertyOverride)
-            {
-                builder.Append("  currentValue: ");
-                if (hasPropertyOverride)
-                {
-                    builder.AppendLine($"{propertyOverride}");
-                }
-                else
-                {
-                    builder.AppendLine($"'{CurrentValue.Value.ToString()}'");
-                }
-            }
-
-            hasPropertyOverride = hasObjectOverride && propertyOverrides.TryGetValue(nameof(Limit), out propertyOverride);
-            if (Optional.IsDefined(Limit) || hasPropertyOverride)
-            {
-                builder.Append("  limit: ");
-                if (hasPropertyOverride)
-                {
-                    builder.AppendLine($"{propertyOverride}");
-                }
-                else
-                {
-                    builder.AppendLine($"'{Limit.Value.ToString()}'");
-                }
-            }
-
-            hasPropertyOverride = hasObjectOverride && propertyOverrides.TryGetValue(nameof(NextResetOn), out propertyOverride);
-            if (Optional.IsDefined(NextResetOn) || hasPropertyOverride)
-            {
-                builder.Append("  nextResetTime: ");
-                if (hasPropertyOverride)
-                {
-                    builder.AppendLine($"{propertyOverride}");
-                }
-                else
-                {
-                    var formattedDateTimeString = TypeFormatters.ToString(NextResetOn.Value, "o");
-                    builder.AppendLine($"'{formattedDateTimeString}'");
-                }
-            }
-
-            hasPropertyOverride = hasObjectOverride && propertyOverrides.TryGetValue(nameof(QuotaPeriod), out propertyOverride);
-            if (Optional.IsDefined(QuotaPeriod) || hasPropertyOverride)
-            {
-                builder.Append("  quotaPeriod: ");
-                if (hasPropertyOverride)
-                {
-                    builder.AppendLine($"{propertyOverride}");
-                }
-                else
-                {
-                    if (QuotaPeriod.Contains(Environment.NewLine))
-                    {
-                        builder.AppendLine("'''");
-                        builder.AppendLine($"{QuotaPeriod}'''");
-                    }
-                    else
-                    {
-                        builder.AppendLine($"'{QuotaPeriod}'");
-                    }
-                }
-            }
-
-            builder.AppendLine("}");
-            return BinaryData.FromString(builder.ToString());
-        }
-
         BinaryData IPersistableModel<OperationalInsightsUsageMetric>.Write(ModelReaderWriterOptions options)
         {
             var format = options.Format == "W" ? ((IPersistableModel<OperationalInsightsUsageMetric>)this).GetFormatFromOptions(options) : options.Format;
@@ -296,8 +174,6 @@
             {
                 case "J":
                     return ModelReaderWriter.Write(this, options);
-                case "bicep":
-                    return SerializeBicep(options);
                 default:
                     throw new FormatException($"The model {nameof(OperationalInsightsUsageMetric)} does not support '{options.Format}' format.");
             }
@@ -314,8 +190,6 @@
                         using JsonDocument document = JsonDocument.Parse(data);
                         return DeserializeOperationalInsightsUsageMetric(document.RootElement, options);
                     }
-                case "bicep":
-                    throw new InvalidOperationException("Bicep deserialization is not supported for this type.");
                 default:
                     throw new FormatException($"The model {nameof(OperationalInsightsUsageMetric)} does not support '{options.Format}' format.");
             }

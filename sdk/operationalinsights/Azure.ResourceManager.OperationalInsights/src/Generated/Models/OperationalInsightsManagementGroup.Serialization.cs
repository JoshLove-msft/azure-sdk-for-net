// Copyright (c) Microsoft Corporation. All rights reserved.
// Licensed under the MIT License.

// <auto-generated/>

#nullable disable

using System;
using System.ClientModel.Primitives;
using System.Collections.Generic;
using System.Text;
using System.Text.Json;
using Azure.Core;
<<<<<<< HEAD
using Azure.ResourceManager;
using Azure.ResourceManager.OperationalInsights;
=======
>>>>>>> b890d3cd

namespace Azure.ResourceManager.OperationalInsights.Models
{
    public partial class OperationalInsightsManagementGroup : IUtf8JsonSerializable, IJsonModel<OperationalInsightsManagementGroup>
    {
        void IUtf8JsonSerializable.Write(Utf8JsonWriter writer) => ((IJsonModel<OperationalInsightsManagementGroup>)this).Write(writer, new ModelReaderWriterOptions("W"));

        void IJsonModel<OperationalInsightsManagementGroup>.Write(Utf8JsonWriter writer, ModelReaderWriterOptions options)
        {
            var format = options.Format == "W" ? ((IPersistableModel<OperationalInsightsManagementGroup>)this).GetFormatFromOptions(options) : options.Format;
            if (format != "J")
            {
                throw new FormatException($"The model {nameof(OperationalInsightsManagementGroup)} does not support '{format}' format.");
            }

            writer.WriteStartObject();
            writer.WritePropertyName("properties"u8);
            writer.WriteStartObject();
            if (Optional.IsDefined(ServerCount))
            {
                writer.WritePropertyName("serverCount"u8);
                writer.WriteNumberValue(ServerCount.Value);
            }
            if (Optional.IsDefined(IsGateway))
            {
                writer.WritePropertyName("isGateway"u8);
                writer.WriteBooleanValue(IsGateway.Value);
            }
            if (Optional.IsDefined(Name))
            {
                writer.WritePropertyName("name"u8);
                writer.WriteStringValue(Name);
            }
            if (Optional.IsDefined(Id))
            {
                writer.WritePropertyName("id"u8);
                writer.WriteStringValue(Id);
            }
            if (Optional.IsDefined(CreatedOn))
            {
                writer.WritePropertyName("created"u8);
                writer.WriteStringValue(CreatedOn.Value, "O");
            }
            if (Optional.IsDefined(DataReceivedOn))
            {
                writer.WritePropertyName("dataReceived"u8);
                writer.WriteStringValue(DataReceivedOn.Value, "O");
            }
            if (Optional.IsDefined(Version))
            {
                writer.WritePropertyName("version"u8);
                writer.WriteStringValue(Version);
            }
            if (Optional.IsDefined(Sku))
            {
                writer.WritePropertyName("sku"u8);
                writer.WriteStringValue(Sku);
            }
            writer.WriteEndObject();
            if (options.Format != "W" && _serializedAdditionalRawData != null)
            {
                foreach (var item in _serializedAdditionalRawData)
                {
                    writer.WritePropertyName(item.Key);
#if NET6_0_OR_GREATER
				writer.WriteRawValue(item.Value);
#else
                    using (JsonDocument document = JsonDocument.Parse(item.Value))
                    {
                        JsonSerializer.Serialize(writer, document.RootElement);
                    }
#endif
                }
            }
            writer.WriteEndObject();
        }

        OperationalInsightsManagementGroup IJsonModel<OperationalInsightsManagementGroup>.Create(ref Utf8JsonReader reader, ModelReaderWriterOptions options)
        {
            var format = options.Format == "W" ? ((IPersistableModel<OperationalInsightsManagementGroup>)this).GetFormatFromOptions(options) : options.Format;
            if (format != "J")
            {
                throw new FormatException($"The model {nameof(OperationalInsightsManagementGroup)} does not support '{format}' format.");
            }

            using JsonDocument document = JsonDocument.ParseValue(ref reader);
            return DeserializeOperationalInsightsManagementGroup(document.RootElement, options);
        }

        internal static OperationalInsightsManagementGroup DeserializeOperationalInsightsManagementGroup(JsonElement element, ModelReaderWriterOptions options = null)
        {
            options ??= new ModelReaderWriterOptions("W");

            if (element.ValueKind == JsonValueKind.Null)
            {
                return null;
            }
            int? serverCount = default;
            bool? isGateway = default;
            string name = default;
            string id = default;
            DateTimeOffset? created = default;
            DateTimeOffset? dataReceived = default;
            string version = default;
            string sku = default;
            IDictionary<string, BinaryData> serializedAdditionalRawData = default;
            Dictionary<string, BinaryData> additionalPropertiesDictionary = new Dictionary<string, BinaryData>();
            foreach (var property in element.EnumerateObject())
            {
                if (property.NameEquals("properties"u8))
                {
                    if (property.Value.ValueKind == JsonValueKind.Null)
                    {
                        property.ThrowNonNullablePropertyIsNull();
                        continue;
                    }
                    foreach (var property0 in property.Value.EnumerateObject())
                    {
                        if (property0.NameEquals("serverCount"u8))
                        {
                            if (property0.Value.ValueKind == JsonValueKind.Null)
                            {
                                continue;
                            }
                            serverCount = property0.Value.GetInt32();
                            continue;
                        }
                        if (property0.NameEquals("isGateway"u8))
                        {
                            if (property0.Value.ValueKind == JsonValueKind.Null)
                            {
                                continue;
                            }
                            isGateway = property0.Value.GetBoolean();
                            continue;
                        }
                        if (property0.NameEquals("name"u8))
                        {
                            name = property0.Value.GetString();
                            continue;
                        }
                        if (property0.NameEquals("id"u8))
                        {
                            id = property0.Value.GetString();
                            continue;
                        }
                        if (property0.NameEquals("created"u8))
                        {
                            if (property0.Value.ValueKind == JsonValueKind.Null)
                            {
                                continue;
                            }
                            created = property0.Value.GetDateTimeOffset("O");
                            continue;
                        }
                        if (property0.NameEquals("dataReceived"u8))
                        {
                            if (property0.Value.ValueKind == JsonValueKind.Null)
                            {
                                continue;
                            }
                            dataReceived = property0.Value.GetDateTimeOffset("O");
                            continue;
                        }
                        if (property0.NameEquals("version"u8))
                        {
                            version = property0.Value.GetString();
                            continue;
                        }
                        if (property0.NameEquals("sku"u8))
                        {
                            sku = property0.Value.GetString();
                            continue;
                        }
                    }
                    continue;
                }
                if (options.Format != "W")
                {
                    additionalPropertiesDictionary.Add(property.Name, BinaryData.FromString(property.Value.GetRawText()));
                }
            }
            serializedAdditionalRawData = additionalPropertiesDictionary;
            return new OperationalInsightsManagementGroup(
                serverCount,
                isGateway,
                name,
                id,
                created,
                dataReceived,
                version,
                sku,
                serializedAdditionalRawData);
        }

        private BinaryData SerializeBicep(ModelReaderWriterOptions options)
        {
            StringBuilder builder = new StringBuilder();
            BicepModelReaderWriterOptions bicepOptions = options as BicepModelReaderWriterOptions;
            IDictionary<string, string> propertyOverrides = null;
            bool hasObjectOverride = bicepOptions != null && bicepOptions.ParameterOverrides.TryGetValue(this, out propertyOverrides);
            bool hasPropertyOverride = false;
            string propertyOverride = null;

            builder.AppendLine("{");

            builder.Append("  properties:");
            builder.AppendLine(" {");
            hasPropertyOverride = hasObjectOverride && propertyOverrides.TryGetValue(nameof(ServerCount), out propertyOverride);
            if (Optional.IsDefined(ServerCount) || hasPropertyOverride)
            {
                builder.Append("    serverCount: ");
                if (hasPropertyOverride)
                {
                    builder.AppendLine($"{propertyOverride}");
                }
                else
                {
                    builder.AppendLine($"{ServerCount.Value}");
                }
            }

            hasPropertyOverride = hasObjectOverride && propertyOverrides.TryGetValue(nameof(IsGateway), out propertyOverride);
            if (Optional.IsDefined(IsGateway) || hasPropertyOverride)
            {
                builder.Append("    isGateway: ");
                if (hasPropertyOverride)
                {
                    builder.AppendLine($"{propertyOverride}");
                }
                else
                {
                    var boolValue = IsGateway.Value == true ? "true" : "false";
                    builder.AppendLine($"{boolValue}");
                }
            }

            hasPropertyOverride = hasObjectOverride && propertyOverrides.TryGetValue(nameof(Name), out propertyOverride);
            if (Optional.IsDefined(Name) || hasPropertyOverride)
            {
                builder.Append("    name: ");
                if (hasPropertyOverride)
                {
                    builder.AppendLine($"{propertyOverride}");
                }
                else
                {
                    if (Name.Contains(Environment.NewLine))
                    {
                        builder.AppendLine("'''");
                        builder.AppendLine($"{Name}'''");
                    }
                    else
                    {
                        builder.AppendLine($"'{Name}'");
                    }
                }
            }

            hasPropertyOverride = hasObjectOverride && propertyOverrides.TryGetValue(nameof(Id), out propertyOverride);
            if (Optional.IsDefined(Id) || hasPropertyOverride)
            {
                builder.Append("    id: ");
                if (hasPropertyOverride)
                {
                    builder.AppendLine($"{propertyOverride}");
                }
                else
                {
                    if (Id.Contains(Environment.NewLine))
                    {
                        builder.AppendLine("'''");
                        builder.AppendLine($"{Id}'''");
                    }
                    else
                    {
                        builder.AppendLine($"'{Id}'");
                    }
                }
            }

            hasPropertyOverride = hasObjectOverride && propertyOverrides.TryGetValue(nameof(CreatedOn), out propertyOverride);
            if (Optional.IsDefined(CreatedOn) || hasPropertyOverride)
            {
                builder.Append("    created: ");
                if (hasPropertyOverride)
                {
                    builder.AppendLine($"{propertyOverride}");
                }
                else
                {
                    var formattedDateTimeString = TypeFormatters.ToString(CreatedOn.Value, "o");
                    builder.AppendLine($"'{formattedDateTimeString}'");
                }
            }

            hasPropertyOverride = hasObjectOverride && propertyOverrides.TryGetValue(nameof(DataReceivedOn), out propertyOverride);
            if (Optional.IsDefined(DataReceivedOn) || hasPropertyOverride)
            {
                builder.Append("    dataReceived: ");
                if (hasPropertyOverride)
                {
                    builder.AppendLine($"{propertyOverride}");
                }
                else
                {
                    var formattedDateTimeString = TypeFormatters.ToString(DataReceivedOn.Value, "o");
                    builder.AppendLine($"'{formattedDateTimeString}'");
                }
            }

            hasPropertyOverride = hasObjectOverride && propertyOverrides.TryGetValue(nameof(Version), out propertyOverride);
            if (Optional.IsDefined(Version) || hasPropertyOverride)
            {
                builder.Append("    version: ");
                if (hasPropertyOverride)
                {
                    builder.AppendLine($"{propertyOverride}");
                }
                else
                {
                    if (Version.Contains(Environment.NewLine))
                    {
                        builder.AppendLine("'''");
                        builder.AppendLine($"{Version}'''");
                    }
                    else
                    {
                        builder.AppendLine($"'{Version}'");
                    }
                }
            }

            hasPropertyOverride = hasObjectOverride && propertyOverrides.TryGetValue(nameof(Sku), out propertyOverride);
            if (Optional.IsDefined(Sku) || hasPropertyOverride)
            {
                builder.Append("    sku: ");
                if (hasPropertyOverride)
                {
                    builder.AppendLine($"{propertyOverride}");
                }
                else
                {
                    if (Sku.Contains(Environment.NewLine))
                    {
                        builder.AppendLine("'''");
                        builder.AppendLine($"{Sku}'''");
                    }
                    else
                    {
                        builder.AppendLine($"'{Sku}'");
                    }
                }
            }

            builder.AppendLine("  }");
            builder.AppendLine("}");
            return BinaryData.FromString(builder.ToString());
        }

        BinaryData IPersistableModel<OperationalInsightsManagementGroup>.Write(ModelReaderWriterOptions options)
        {
            var format = options.Format == "W" ? ((IPersistableModel<OperationalInsightsManagementGroup>)this).GetFormatFromOptions(options) : options.Format;

            switch (format)
            {
                case "J":
                    return ModelReaderWriter.Write(this, options);
                case "bicep":
                    return SerializeBicep(options);
                default:
                    throw new FormatException($"The model {nameof(OperationalInsightsManagementGroup)} does not support '{options.Format}' format.");
            }
        }

        OperationalInsightsManagementGroup IPersistableModel<OperationalInsightsManagementGroup>.Create(BinaryData data, ModelReaderWriterOptions options)
        {
            var format = options.Format == "W" ? ((IPersistableModel<OperationalInsightsManagementGroup>)this).GetFormatFromOptions(options) : options.Format;

            switch (format)
            {
                case "J":
                    {
                        using JsonDocument document = JsonDocument.Parse(data);
                        return DeserializeOperationalInsightsManagementGroup(document.RootElement, options);
                    }
                case "bicep":
                    throw new InvalidOperationException("Bicep deserialization is not supported for this type.");
                default:
                    throw new FormatException($"The model {nameof(OperationalInsightsManagementGroup)} does not support '{options.Format}' format.");
            }
        }

        string IPersistableModel<OperationalInsightsManagementGroup>.GetFormatFromOptions(ModelReaderWriterOptions options) => "J";
    }
}<|MERGE_RESOLUTION|>--- conflicted
+++ resolved
@@ -8,14 +8,8 @@
 using System;
 using System.ClientModel.Primitives;
 using System.Collections.Generic;
-using System.Text;
 using System.Text.Json;
 using Azure.Core;
-<<<<<<< HEAD
-using Azure.ResourceManager;
-using Azure.ResourceManager.OperationalInsights;
-=======
->>>>>>> b890d3cd
 
 namespace Azure.ResourceManager.OperationalInsights.Models
 {
@@ -211,171 +205,6 @@
                 serializedAdditionalRawData);
         }
 
-        private BinaryData SerializeBicep(ModelReaderWriterOptions options)
-        {
-            StringBuilder builder = new StringBuilder();
-            BicepModelReaderWriterOptions bicepOptions = options as BicepModelReaderWriterOptions;
-            IDictionary<string, string> propertyOverrides = null;
-            bool hasObjectOverride = bicepOptions != null && bicepOptions.ParameterOverrides.TryGetValue(this, out propertyOverrides);
-            bool hasPropertyOverride = false;
-            string propertyOverride = null;
-
-            builder.AppendLine("{");
-
-            builder.Append("  properties:");
-            builder.AppendLine(" {");
-            hasPropertyOverride = hasObjectOverride && propertyOverrides.TryGetValue(nameof(ServerCount), out propertyOverride);
-            if (Optional.IsDefined(ServerCount) || hasPropertyOverride)
-            {
-                builder.Append("    serverCount: ");
-                if (hasPropertyOverride)
-                {
-                    builder.AppendLine($"{propertyOverride}");
-                }
-                else
-                {
-                    builder.AppendLine($"{ServerCount.Value}");
-                }
-            }
-
-            hasPropertyOverride = hasObjectOverride && propertyOverrides.TryGetValue(nameof(IsGateway), out propertyOverride);
-            if (Optional.IsDefined(IsGateway) || hasPropertyOverride)
-            {
-                builder.Append("    isGateway: ");
-                if (hasPropertyOverride)
-                {
-                    builder.AppendLine($"{propertyOverride}");
-                }
-                else
-                {
-                    var boolValue = IsGateway.Value == true ? "true" : "false";
-                    builder.AppendLine($"{boolValue}");
-                }
-            }
-
-            hasPropertyOverride = hasObjectOverride && propertyOverrides.TryGetValue(nameof(Name), out propertyOverride);
-            if (Optional.IsDefined(Name) || hasPropertyOverride)
-            {
-                builder.Append("    name: ");
-                if (hasPropertyOverride)
-                {
-                    builder.AppendLine($"{propertyOverride}");
-                }
-                else
-                {
-                    if (Name.Contains(Environment.NewLine))
-                    {
-                        builder.AppendLine("'''");
-                        builder.AppendLine($"{Name}'''");
-                    }
-                    else
-                    {
-                        builder.AppendLine($"'{Name}'");
-                    }
-                }
-            }
-
-            hasPropertyOverride = hasObjectOverride && propertyOverrides.TryGetValue(nameof(Id), out propertyOverride);
-            if (Optional.IsDefined(Id) || hasPropertyOverride)
-            {
-                builder.Append("    id: ");
-                if (hasPropertyOverride)
-                {
-                    builder.AppendLine($"{propertyOverride}");
-                }
-                else
-                {
-                    if (Id.Contains(Environment.NewLine))
-                    {
-                        builder.AppendLine("'''");
-                        builder.AppendLine($"{Id}'''");
-                    }
-                    else
-                    {
-                        builder.AppendLine($"'{Id}'");
-                    }
-                }
-            }
-
-            hasPropertyOverride = hasObjectOverride && propertyOverrides.TryGetValue(nameof(CreatedOn), out propertyOverride);
-            if (Optional.IsDefined(CreatedOn) || hasPropertyOverride)
-            {
-                builder.Append("    created: ");
-                if (hasPropertyOverride)
-                {
-                    builder.AppendLine($"{propertyOverride}");
-                }
-                else
-                {
-                    var formattedDateTimeString = TypeFormatters.ToString(CreatedOn.Value, "o");
-                    builder.AppendLine($"'{formattedDateTimeString}'");
-                }
-            }
-
-            hasPropertyOverride = hasObjectOverride && propertyOverrides.TryGetValue(nameof(DataReceivedOn), out propertyOverride);
-            if (Optional.IsDefined(DataReceivedOn) || hasPropertyOverride)
-            {
-                builder.Append("    dataReceived: ");
-                if (hasPropertyOverride)
-                {
-                    builder.AppendLine($"{propertyOverride}");
-                }
-                else
-                {
-                    var formattedDateTimeString = TypeFormatters.ToString(DataReceivedOn.Value, "o");
-                    builder.AppendLine($"'{formattedDateTimeString}'");
-                }
-            }
-
-            hasPropertyOverride = hasObjectOverride && propertyOverrides.TryGetValue(nameof(Version), out propertyOverride);
-            if (Optional.IsDefined(Version) || hasPropertyOverride)
-            {
-                builder.Append("    version: ");
-                if (hasPropertyOverride)
-                {
-                    builder.AppendLine($"{propertyOverride}");
-                }
-                else
-                {
-                    if (Version.Contains(Environment.NewLine))
-                    {
-                        builder.AppendLine("'''");
-                        builder.AppendLine($"{Version}'''");
-                    }
-                    else
-                    {
-                        builder.AppendLine($"'{Version}'");
-                    }
-                }
-            }
-
-            hasPropertyOverride = hasObjectOverride && propertyOverrides.TryGetValue(nameof(Sku), out propertyOverride);
-            if (Optional.IsDefined(Sku) || hasPropertyOverride)
-            {
-                builder.Append("    sku: ");
-                if (hasPropertyOverride)
-                {
-                    builder.AppendLine($"{propertyOverride}");
-                }
-                else
-                {
-                    if (Sku.Contains(Environment.NewLine))
-                    {
-                        builder.AppendLine("'''");
-                        builder.AppendLine($"{Sku}'''");
-                    }
-                    else
-                    {
-                        builder.AppendLine($"'{Sku}'");
-                    }
-                }
-            }
-
-            builder.AppendLine("  }");
-            builder.AppendLine("}");
-            return BinaryData.FromString(builder.ToString());
-        }
-
         BinaryData IPersistableModel<OperationalInsightsManagementGroup>.Write(ModelReaderWriterOptions options)
         {
             var format = options.Format == "W" ? ((IPersistableModel<OperationalInsightsManagementGroup>)this).GetFormatFromOptions(options) : options.Format;
@@ -384,8 +213,6 @@
             {
                 case "J":
                     return ModelReaderWriter.Write(this, options);
-                case "bicep":
-                    return SerializeBicep(options);
                 default:
                     throw new FormatException($"The model {nameof(OperationalInsightsManagementGroup)} does not support '{options.Format}' format.");
             }
@@ -402,8 +229,6 @@
                         using JsonDocument document = JsonDocument.Parse(data);
                         return DeserializeOperationalInsightsManagementGroup(document.RootElement, options);
                     }
-                case "bicep":
-                    throw new InvalidOperationException("Bicep deserialization is not supported for this type.");
                 default:
                     throw new FormatException($"The model {nameof(OperationalInsightsManagementGroup)} does not support '{options.Format}' format.");
             }

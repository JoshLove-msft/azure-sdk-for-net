namespace Azure.ResourceManager.ConnectedVMwarevSphere
{
    public static partial class ConnectedVMwarevSphereExtensions
    {
        public static Azure.ResourceManager.ConnectedVMwarevSphere.VCenterInventoryItemResource GetVCenterInventoryItemResource(this Azure.ResourceManager.ArmClient client, Azure.Core.ResourceIdentifier id) { throw null; }
        public static Azure.ResourceManager.ConnectedVMwarevSphere.VmInstanceGuestAgentResource GetVmInstanceGuestAgentResource(this Azure.ResourceManager.ArmClient client, Azure.Core.ResourceIdentifier id) { throw null; }
        public static Azure.ResourceManager.ConnectedVMwarevSphere.VmInstanceHybridIdentityMetadataResource GetVmInstanceHybridIdentityMetadataResource(this Azure.ResourceManager.ArmClient client, Azure.Core.ResourceIdentifier id) { throw null; }
        public static Azure.Response<Azure.ResourceManager.ConnectedVMwarevSphere.VMwareClusterResource> GetVMwareCluster(this Azure.ResourceManager.Resources.ResourceGroupResource resourceGroupResource, string clusterName, System.Threading.CancellationToken cancellationToken = default(System.Threading.CancellationToken)) { throw null; }
        public static System.Threading.Tasks.Task<Azure.Response<Azure.ResourceManager.ConnectedVMwarevSphere.VMwareClusterResource>> GetVMwareClusterAsync(this Azure.ResourceManager.Resources.ResourceGroupResource resourceGroupResource, string clusterName, System.Threading.CancellationToken cancellationToken = default(System.Threading.CancellationToken)) { throw null; }
        public static Azure.ResourceManager.ConnectedVMwarevSphere.VMwareClusterResource GetVMwareClusterResource(this Azure.ResourceManager.ArmClient client, Azure.Core.ResourceIdentifier id) { throw null; }
        public static Azure.ResourceManager.ConnectedVMwarevSphere.VMwareClusterCollection GetVMwareClusters(this Azure.ResourceManager.Resources.ResourceGroupResource resourceGroupResource) { throw null; }
        public static Azure.Pageable<Azure.ResourceManager.ConnectedVMwarevSphere.VMwareClusterResource> GetVMwareClusters(this Azure.ResourceManager.Resources.SubscriptionResource subscriptionResource, System.Threading.CancellationToken cancellationToken = default(System.Threading.CancellationToken)) { throw null; }
        public static Azure.AsyncPageable<Azure.ResourceManager.ConnectedVMwarevSphere.VMwareClusterResource> GetVMwareClustersAsync(this Azure.ResourceManager.Resources.SubscriptionResource subscriptionResource, System.Threading.CancellationToken cancellationToken = default(System.Threading.CancellationToken)) { throw null; }
        public static Azure.Response<Azure.ResourceManager.ConnectedVMwarevSphere.VMwareDatastoreResource> GetVMwareDatastore(this Azure.ResourceManager.Resources.ResourceGroupResource resourceGroupResource, string datastoreName, System.Threading.CancellationToken cancellationToken = default(System.Threading.CancellationToken)) { throw null; }
        public static System.Threading.Tasks.Task<Azure.Response<Azure.ResourceManager.ConnectedVMwarevSphere.VMwareDatastoreResource>> GetVMwareDatastoreAsync(this Azure.ResourceManager.Resources.ResourceGroupResource resourceGroupResource, string datastoreName, System.Threading.CancellationToken cancellationToken = default(System.Threading.CancellationToken)) { throw null; }
        public static Azure.ResourceManager.ConnectedVMwarevSphere.VMwareDatastoreResource GetVMwareDatastoreResource(this Azure.ResourceManager.ArmClient client, Azure.Core.ResourceIdentifier id) { throw null; }
        public static Azure.ResourceManager.ConnectedVMwarevSphere.VMwareDatastoreCollection GetVMwareDatastores(this Azure.ResourceManager.Resources.ResourceGroupResource resourceGroupResource) { throw null; }
        public static Azure.Pageable<Azure.ResourceManager.ConnectedVMwarevSphere.VMwareDatastoreResource> GetVMwareDatastores(this Azure.ResourceManager.Resources.SubscriptionResource subscriptionResource, System.Threading.CancellationToken cancellationToken = default(System.Threading.CancellationToken)) { throw null; }
        public static Azure.AsyncPageable<Azure.ResourceManager.ConnectedVMwarevSphere.VMwareDatastoreResource> GetVMwareDatastoresAsync(this Azure.ResourceManager.Resources.SubscriptionResource subscriptionResource, System.Threading.CancellationToken cancellationToken = default(System.Threading.CancellationToken)) { throw null; }
        public static Azure.Response<Azure.ResourceManager.ConnectedVMwarevSphere.VMwareHostResource> GetVMwareHost(this Azure.ResourceManager.Resources.ResourceGroupResource resourceGroupResource, string hostName, System.Threading.CancellationToken cancellationToken = default(System.Threading.CancellationToken)) { throw null; }
        public static System.Threading.Tasks.Task<Azure.Response<Azure.ResourceManager.ConnectedVMwarevSphere.VMwareHostResource>> GetVMwareHostAsync(this Azure.ResourceManager.Resources.ResourceGroupResource resourceGroupResource, string hostName, System.Threading.CancellationToken cancellationToken = default(System.Threading.CancellationToken)) { throw null; }
        public static Azure.ResourceManager.ConnectedVMwarevSphere.VMwareHostResource GetVMwareHostResource(this Azure.ResourceManager.ArmClient client, Azure.Core.ResourceIdentifier id) { throw null; }
        public static Azure.ResourceManager.ConnectedVMwarevSphere.VMwareHostCollection GetVMwareHosts(this Azure.ResourceManager.Resources.ResourceGroupResource resourceGroupResource) { throw null; }
        public static Azure.Pageable<Azure.ResourceManager.ConnectedVMwarevSphere.VMwareHostResource> GetVMwareHosts(this Azure.ResourceManager.Resources.SubscriptionResource subscriptionResource, System.Threading.CancellationToken cancellationToken = default(System.Threading.CancellationToken)) { throw null; }
        public static Azure.AsyncPageable<Azure.ResourceManager.ConnectedVMwarevSphere.VMwareHostResource> GetVMwareHostsAsync(this Azure.ResourceManager.Resources.SubscriptionResource subscriptionResource, System.Threading.CancellationToken cancellationToken = default(System.Threading.CancellationToken)) { throw null; }
        public static Azure.Response<Azure.ResourceManager.ConnectedVMwarevSphere.VMwareResourcePoolResource> GetVMwareResourcePool(this Azure.ResourceManager.Resources.ResourceGroupResource resourceGroupResource, string resourcePoolName, System.Threading.CancellationToken cancellationToken = default(System.Threading.CancellationToken)) { throw null; }
        public static System.Threading.Tasks.Task<Azure.Response<Azure.ResourceManager.ConnectedVMwarevSphere.VMwareResourcePoolResource>> GetVMwareResourcePoolAsync(this Azure.ResourceManager.Resources.ResourceGroupResource resourceGroupResource, string resourcePoolName, System.Threading.CancellationToken cancellationToken = default(System.Threading.CancellationToken)) { throw null; }
        public static Azure.ResourceManager.ConnectedVMwarevSphere.VMwareResourcePoolResource GetVMwareResourcePoolResource(this Azure.ResourceManager.ArmClient client, Azure.Core.ResourceIdentifier id) { throw null; }
        public static Azure.ResourceManager.ConnectedVMwarevSphere.VMwareResourcePoolCollection GetVMwareResourcePools(this Azure.ResourceManager.Resources.ResourceGroupResource resourceGroupResource) { throw null; }
        public static Azure.Pageable<Azure.ResourceManager.ConnectedVMwarevSphere.VMwareResourcePoolResource> GetVMwareResourcePools(this Azure.ResourceManager.Resources.SubscriptionResource subscriptionResource, System.Threading.CancellationToken cancellationToken = default(System.Threading.CancellationToken)) { throw null; }
        public static Azure.AsyncPageable<Azure.ResourceManager.ConnectedVMwarevSphere.VMwareResourcePoolResource> GetVMwareResourcePoolsAsync(this Azure.ResourceManager.Resources.SubscriptionResource subscriptionResource, System.Threading.CancellationToken cancellationToken = default(System.Threading.CancellationToken)) { throw null; }
        public static Azure.Response<Azure.ResourceManager.ConnectedVMwarevSphere.VMwareVCenterResource> GetVMwareVCenter(this Azure.ResourceManager.Resources.ResourceGroupResource resourceGroupResource, string vcenterName, System.Threading.CancellationToken cancellationToken = default(System.Threading.CancellationToken)) { throw null; }
        public static System.Threading.Tasks.Task<Azure.Response<Azure.ResourceManager.ConnectedVMwarevSphere.VMwareVCenterResource>> GetVMwareVCenterAsync(this Azure.ResourceManager.Resources.ResourceGroupResource resourceGroupResource, string vcenterName, System.Threading.CancellationToken cancellationToken = default(System.Threading.CancellationToken)) { throw null; }
        public static Azure.ResourceManager.ConnectedVMwarevSphere.VMwareVCenterResource GetVMwareVCenterResource(this Azure.ResourceManager.ArmClient client, Azure.Core.ResourceIdentifier id) { throw null; }
        public static Azure.ResourceManager.ConnectedVMwarevSphere.VMwareVCenterCollection GetVMwareVCenters(this Azure.ResourceManager.Resources.ResourceGroupResource resourceGroupResource) { throw null; }
        public static Azure.Pageable<Azure.ResourceManager.ConnectedVMwarevSphere.VMwareVCenterResource> GetVMwareVCenters(this Azure.ResourceManager.Resources.SubscriptionResource subscriptionResource, System.Threading.CancellationToken cancellationToken = default(System.Threading.CancellationToken)) { throw null; }
        public static Azure.AsyncPageable<Azure.ResourceManager.ConnectedVMwarevSphere.VMwareVCenterResource> GetVMwareVCentersAsync(this Azure.ResourceManager.Resources.SubscriptionResource subscriptionResource, System.Threading.CancellationToken cancellationToken = default(System.Threading.CancellationToken)) { throw null; }
        public static Azure.Response<Azure.ResourceManager.ConnectedVMwarevSphere.VMwareVirtualNetworkResource> GetVMwareVirtualNetwork(this Azure.ResourceManager.Resources.ResourceGroupResource resourceGroupResource, string virtualNetworkName, System.Threading.CancellationToken cancellationToken = default(System.Threading.CancellationToken)) { throw null; }
        public static System.Threading.Tasks.Task<Azure.Response<Azure.ResourceManager.ConnectedVMwarevSphere.VMwareVirtualNetworkResource>> GetVMwareVirtualNetworkAsync(this Azure.ResourceManager.Resources.ResourceGroupResource resourceGroupResource, string virtualNetworkName, System.Threading.CancellationToken cancellationToken = default(System.Threading.CancellationToken)) { throw null; }
        public static Azure.ResourceManager.ConnectedVMwarevSphere.VMwareVirtualNetworkResource GetVMwareVirtualNetworkResource(this Azure.ResourceManager.ArmClient client, Azure.Core.ResourceIdentifier id) { throw null; }
        public static Azure.ResourceManager.ConnectedVMwarevSphere.VMwareVirtualNetworkCollection GetVMwareVirtualNetworks(this Azure.ResourceManager.Resources.ResourceGroupResource resourceGroupResource) { throw null; }
        public static Azure.Pageable<Azure.ResourceManager.ConnectedVMwarevSphere.VMwareVirtualNetworkResource> GetVMwareVirtualNetworks(this Azure.ResourceManager.Resources.SubscriptionResource subscriptionResource, System.Threading.CancellationToken cancellationToken = default(System.Threading.CancellationToken)) { throw null; }
        public static Azure.AsyncPageable<Azure.ResourceManager.ConnectedVMwarevSphere.VMwareVirtualNetworkResource> GetVMwareVirtualNetworksAsync(this Azure.ResourceManager.Resources.SubscriptionResource subscriptionResource, System.Threading.CancellationToken cancellationToken = default(System.Threading.CancellationToken)) { throw null; }
        public static Azure.ResourceManager.ConnectedVMwarevSphere.VMwareVmInstanceResource GetVMwareVmInstance(this Azure.ResourceManager.ArmClient client, Azure.Core.ResourceIdentifier scope) { throw null; }
        public static Azure.ResourceManager.ConnectedVMwarevSphere.VMwareVmInstanceResource GetVMwareVmInstanceResource(this Azure.ResourceManager.ArmClient client, Azure.Core.ResourceIdentifier id) { throw null; }
        public static Azure.Response<Azure.ResourceManager.ConnectedVMwarevSphere.VMwareVmTemplateResource> GetVMwareVmTemplate(this Azure.ResourceManager.Resources.ResourceGroupResource resourceGroupResource, string virtualMachineTemplateName, System.Threading.CancellationToken cancellationToken = default(System.Threading.CancellationToken)) { throw null; }
        public static System.Threading.Tasks.Task<Azure.Response<Azure.ResourceManager.ConnectedVMwarevSphere.VMwareVmTemplateResource>> GetVMwareVmTemplateAsync(this Azure.ResourceManager.Resources.ResourceGroupResource resourceGroupResource, string virtualMachineTemplateName, System.Threading.CancellationToken cancellationToken = default(System.Threading.CancellationToken)) { throw null; }
        public static Azure.ResourceManager.ConnectedVMwarevSphere.VMwareVmTemplateResource GetVMwareVmTemplateResource(this Azure.ResourceManager.ArmClient client, Azure.Core.ResourceIdentifier id) { throw null; }
        public static Azure.ResourceManager.ConnectedVMwarevSphere.VMwareVmTemplateCollection GetVMwareVmTemplates(this Azure.ResourceManager.Resources.ResourceGroupResource resourceGroupResource) { throw null; }
        public static Azure.Pageable<Azure.ResourceManager.ConnectedVMwarevSphere.VMwareVmTemplateResource> GetVMwareVmTemplates(this Azure.ResourceManager.Resources.SubscriptionResource subscriptionResource, System.Threading.CancellationToken cancellationToken = default(System.Threading.CancellationToken)) { throw null; }
        public static Azure.AsyncPageable<Azure.ResourceManager.ConnectedVMwarevSphere.VMwareVmTemplateResource> GetVMwareVmTemplatesAsync(this Azure.ResourceManager.Resources.SubscriptionResource subscriptionResource, System.Threading.CancellationToken cancellationToken = default(System.Threading.CancellationToken)) { throw null; }
    }
    public partial class VCenterInventoryItemCollection : Azure.ResourceManager.ArmCollection, System.Collections.Generic.IAsyncEnumerable<Azure.ResourceManager.ConnectedVMwarevSphere.VCenterInventoryItemResource>, System.Collections.Generic.IEnumerable<Azure.ResourceManager.ConnectedVMwarevSphere.VCenterInventoryItemResource>, System.Collections.IEnumerable
    {
        protected VCenterInventoryItemCollection() { }
        public virtual Azure.ResourceManager.ArmOperation<Azure.ResourceManager.ConnectedVMwarevSphere.VCenterInventoryItemResource> CreateOrUpdate(Azure.WaitUntil waitUntil, string inventoryItemName, Azure.ResourceManager.ConnectedVMwarevSphere.VCenterInventoryItemData data, System.Threading.CancellationToken cancellationToken = default(System.Threading.CancellationToken)) { throw null; }
        public virtual System.Threading.Tasks.Task<Azure.ResourceManager.ArmOperation<Azure.ResourceManager.ConnectedVMwarevSphere.VCenterInventoryItemResource>> CreateOrUpdateAsync(Azure.WaitUntil waitUntil, string inventoryItemName, Azure.ResourceManager.ConnectedVMwarevSphere.VCenterInventoryItemData data, System.Threading.CancellationToken cancellationToken = default(System.Threading.CancellationToken)) { throw null; }
        public virtual Azure.Response<bool> Exists(string inventoryItemName, System.Threading.CancellationToken cancellationToken = default(System.Threading.CancellationToken)) { throw null; }
        public virtual System.Threading.Tasks.Task<Azure.Response<bool>> ExistsAsync(string inventoryItemName, System.Threading.CancellationToken cancellationToken = default(System.Threading.CancellationToken)) { throw null; }
        public virtual Azure.Response<Azure.ResourceManager.ConnectedVMwarevSphere.VCenterInventoryItemResource> Get(string inventoryItemName, System.Threading.CancellationToken cancellationToken = default(System.Threading.CancellationToken)) { throw null; }
        public virtual Azure.Pageable<Azure.ResourceManager.ConnectedVMwarevSphere.VCenterInventoryItemResource> GetAll(System.Threading.CancellationToken cancellationToken = default(System.Threading.CancellationToken)) { throw null; }
        public virtual Azure.AsyncPageable<Azure.ResourceManager.ConnectedVMwarevSphere.VCenterInventoryItemResource> GetAllAsync(System.Threading.CancellationToken cancellationToken = default(System.Threading.CancellationToken)) { throw null; }
        public virtual System.Threading.Tasks.Task<Azure.Response<Azure.ResourceManager.ConnectedVMwarevSphere.VCenterInventoryItemResource>> GetAsync(string inventoryItemName, System.Threading.CancellationToken cancellationToken = default(System.Threading.CancellationToken)) { throw null; }
        public virtual Azure.NullableResponse<Azure.ResourceManager.ConnectedVMwarevSphere.VCenterInventoryItemResource> GetIfExists(string inventoryItemName, System.Threading.CancellationToken cancellationToken = default(System.Threading.CancellationToken)) { throw null; }
        public virtual System.Threading.Tasks.Task<Azure.NullableResponse<Azure.ResourceManager.ConnectedVMwarevSphere.VCenterInventoryItemResource>> GetIfExistsAsync(string inventoryItemName, System.Threading.CancellationToken cancellationToken = default(System.Threading.CancellationToken)) { throw null; }
        System.Collections.Generic.IAsyncEnumerator<Azure.ResourceManager.ConnectedVMwarevSphere.VCenterInventoryItemResource> System.Collections.Generic.IAsyncEnumerable<Azure.ResourceManager.ConnectedVMwarevSphere.VCenterInventoryItemResource>.GetAsyncEnumerator(System.Threading.CancellationToken cancellationToken) { throw null; }
        System.Collections.Generic.IEnumerator<Azure.ResourceManager.ConnectedVMwarevSphere.VCenterInventoryItemResource> System.Collections.Generic.IEnumerable<Azure.ResourceManager.ConnectedVMwarevSphere.VCenterInventoryItemResource>.GetEnumerator() { throw null; }
        System.Collections.IEnumerator System.Collections.IEnumerable.GetEnumerator() { throw null; }
    }
    public partial class VCenterInventoryItemData : Azure.ResourceManager.Models.ResourceData
    {
        public VCenterInventoryItemData(Azure.ResourceManager.ConnectedVMwarevSphere.Models.VCenterInventoryType inventoryType) { }
        public string Kind { get { throw null; } set { } }
        public string ManagedResourceId { get { throw null; } set { } }
        public string MoName { get { throw null; } set { } }
        public string MoRefId { get { throw null; } set { } }
        public Azure.ResourceManager.ConnectedVMwarevSphere.Models.VMwareResourceProvisioningState? ProvisioningState { get { throw null; } }
    }
    public partial class VCenterInventoryItemResource : Azure.ResourceManager.ArmResource
    {
        public static readonly Azure.Core.ResourceType ResourceType;
        protected VCenterInventoryItemResource() { }
        public virtual Azure.ResourceManager.ConnectedVMwarevSphere.VCenterInventoryItemData Data { get { throw null; } }
        public virtual bool HasData { get { throw null; } }
        public static Azure.Core.ResourceIdentifier CreateResourceIdentifier(string subscriptionId, string resourceGroupName, string vcenterName, string inventoryItemName) { throw null; }
        public virtual Azure.ResourceManager.ArmOperation Delete(Azure.WaitUntil waitUntil, System.Threading.CancellationToken cancellationToken = default(System.Threading.CancellationToken)) { throw null; }
        public virtual System.Threading.Tasks.Task<Azure.ResourceManager.ArmOperation> DeleteAsync(Azure.WaitUntil waitUntil, System.Threading.CancellationToken cancellationToken = default(System.Threading.CancellationToken)) { throw null; }
<<<<<<< HEAD
        public virtual Azure.Response<Azure.ResourceManager.ConnectedVMwarevSphere.InventoryItemResource> Get(System.Threading.CancellationToken cancellationToken = default(System.Threading.CancellationToken)) { throw null; }
        public virtual System.Threading.Tasks.Task<Azure.Response<Azure.ResourceManager.ConnectedVMwarevSphere.InventoryItemResource>> GetAsync(System.Threading.CancellationToken cancellationToken = default(System.Threading.CancellationToken)) { throw null; }
        public virtual Azure.ResourceManager.ArmOperation<Azure.ResourceManager.ConnectedVMwarevSphere.InventoryItemResource> Update(Azure.WaitUntil waitUntil, Azure.ResourceManager.ConnectedVMwarevSphere.InventoryItemData data, System.Threading.CancellationToken cancellationToken = default(System.Threading.CancellationToken)) { throw null; }
        public virtual System.Threading.Tasks.Task<Azure.ResourceManager.ArmOperation<Azure.ResourceManager.ConnectedVMwarevSphere.InventoryItemResource>> UpdateAsync(Azure.WaitUntil waitUntil, Azure.ResourceManager.ConnectedVMwarevSphere.InventoryItemData data, System.Threading.CancellationToken cancellationToken = default(System.Threading.CancellationToken)) { throw null; }
    }
    public partial class MachineExtensionCollection : Azure.ResourceManager.ArmCollection, System.Collections.Generic.IAsyncEnumerable<Azure.ResourceManager.ConnectedVMwarevSphere.MachineExtensionResource>, System.Collections.Generic.IEnumerable<Azure.ResourceManager.ConnectedVMwarevSphere.MachineExtensionResource>, System.Collections.IEnumerable
    {
        protected MachineExtensionCollection() { }
        public virtual Azure.ResourceManager.ArmOperation<Azure.ResourceManager.ConnectedVMwarevSphere.MachineExtensionResource> CreateOrUpdate(Azure.WaitUntil waitUntil, string extensionName, Azure.ResourceManager.ConnectedVMwarevSphere.MachineExtensionData data, System.Threading.CancellationToken cancellationToken = default(System.Threading.CancellationToken)) { throw null; }
        public virtual System.Threading.Tasks.Task<Azure.ResourceManager.ArmOperation<Azure.ResourceManager.ConnectedVMwarevSphere.MachineExtensionResource>> CreateOrUpdateAsync(Azure.WaitUntil waitUntil, string extensionName, Azure.ResourceManager.ConnectedVMwarevSphere.MachineExtensionData data, System.Threading.CancellationToken cancellationToken = default(System.Threading.CancellationToken)) { throw null; }
        public virtual Azure.Response<bool> Exists(string extensionName, System.Threading.CancellationToken cancellationToken = default(System.Threading.CancellationToken)) { throw null; }
        public virtual System.Threading.Tasks.Task<Azure.Response<bool>> ExistsAsync(string extensionName, System.Threading.CancellationToken cancellationToken = default(System.Threading.CancellationToken)) { throw null; }
        public virtual Azure.Response<Azure.ResourceManager.ConnectedVMwarevSphere.MachineExtensionResource> Get(string extensionName, System.Threading.CancellationToken cancellationToken = default(System.Threading.CancellationToken)) { throw null; }
        public virtual Azure.Pageable<Azure.ResourceManager.ConnectedVMwarevSphere.MachineExtensionResource> GetAll(string expand = null, System.Threading.CancellationToken cancellationToken = default(System.Threading.CancellationToken)) { throw null; }
        public virtual Azure.AsyncPageable<Azure.ResourceManager.ConnectedVMwarevSphere.MachineExtensionResource> GetAllAsync(string expand = null, System.Threading.CancellationToken cancellationToken = default(System.Threading.CancellationToken)) { throw null; }
        public virtual System.Threading.Tasks.Task<Azure.Response<Azure.ResourceManager.ConnectedVMwarevSphere.MachineExtensionResource>> GetAsync(string extensionName, System.Threading.CancellationToken cancellationToken = default(System.Threading.CancellationToken)) { throw null; }
        public virtual Azure.NullableResponse<Azure.ResourceManager.ConnectedVMwarevSphere.MachineExtensionResource> GetIfExists(string extensionName, System.Threading.CancellationToken cancellationToken = default(System.Threading.CancellationToken)) { throw null; }
        public virtual System.Threading.Tasks.Task<Azure.NullableResponse<Azure.ResourceManager.ConnectedVMwarevSphere.MachineExtensionResource>> GetIfExistsAsync(string extensionName, System.Threading.CancellationToken cancellationToken = default(System.Threading.CancellationToken)) { throw null; }
        System.Collections.Generic.IAsyncEnumerator<Azure.ResourceManager.ConnectedVMwarevSphere.MachineExtensionResource> System.Collections.Generic.IAsyncEnumerable<Azure.ResourceManager.ConnectedVMwarevSphere.MachineExtensionResource>.GetAsyncEnumerator(System.Threading.CancellationToken cancellationToken) { throw null; }
        System.Collections.Generic.IEnumerator<Azure.ResourceManager.ConnectedVMwarevSphere.MachineExtensionResource> System.Collections.Generic.IEnumerable<Azure.ResourceManager.ConnectedVMwarevSphere.MachineExtensionResource>.GetEnumerator() { throw null; }
        System.Collections.IEnumerator System.Collections.IEnumerable.GetEnumerator() { throw null; }
    }
    public partial class MachineExtensionData : Azure.ResourceManager.Models.TrackedResourceData
    {
        public MachineExtensionData(Azure.Core.AzureLocation location) { }
        public bool? AutoUpgradeMinorVersion { get { throw null; } set { } }
        public string ForceUpdateTag { get { throw null; } set { } }
        public Azure.ResourceManager.ConnectedVMwarevSphere.Models.MachineExtensionPropertiesInstanceView InstanceView { get { throw null; } set { } }
        public string MachineExtensionType { get { throw null; } set { } }
        public System.BinaryData ProtectedSettings { get { throw null; } set { } }
        public string ProvisioningState { get { throw null; } }
        public string Publisher { get { throw null; } set { } }
        public System.BinaryData Settings { get { throw null; } set { } }
        public string TypeHandlerVersion { get { throw null; } set { } }
    }
    public partial class MachineExtensionResource : Azure.ResourceManager.ArmResource
    {
        public static readonly Azure.Core.ResourceType ResourceType;
        protected MachineExtensionResource() { }
        public virtual Azure.ResourceManager.ConnectedVMwarevSphere.MachineExtensionData Data { get { throw null; } }
        public virtual bool HasData { get { throw null; } }
        public virtual Azure.Response<Azure.ResourceManager.ConnectedVMwarevSphere.MachineExtensionResource> AddTag(string key, string value, System.Threading.CancellationToken cancellationToken = default(System.Threading.CancellationToken)) { throw null; }
        public virtual System.Threading.Tasks.Task<Azure.Response<Azure.ResourceManager.ConnectedVMwarevSphere.MachineExtensionResource>> AddTagAsync(string key, string value, System.Threading.CancellationToken cancellationToken = default(System.Threading.CancellationToken)) { throw null; }
        public static Azure.Core.ResourceIdentifier CreateResourceIdentifier(string subscriptionId, string resourceGroupName, string name, string extensionName) { throw null; }
        public virtual Azure.ResourceManager.ArmOperation Delete(Azure.WaitUntil waitUntil, System.Threading.CancellationToken cancellationToken = default(System.Threading.CancellationToken)) { throw null; }
        public virtual System.Threading.Tasks.Task<Azure.ResourceManager.ArmOperation> DeleteAsync(Azure.WaitUntil waitUntil, System.Threading.CancellationToken cancellationToken = default(System.Threading.CancellationToken)) { throw null; }
        public virtual Azure.Response<Azure.ResourceManager.ConnectedVMwarevSphere.MachineExtensionResource> Get(System.Threading.CancellationToken cancellationToken = default(System.Threading.CancellationToken)) { throw null; }
        public virtual System.Threading.Tasks.Task<Azure.Response<Azure.ResourceManager.ConnectedVMwarevSphere.MachineExtensionResource>> GetAsync(System.Threading.CancellationToken cancellationToken = default(System.Threading.CancellationToken)) { throw null; }
        public virtual Azure.Response<Azure.ResourceManager.ConnectedVMwarevSphere.MachineExtensionResource> RemoveTag(string key, System.Threading.CancellationToken cancellationToken = default(System.Threading.CancellationToken)) { throw null; }
        public virtual System.Threading.Tasks.Task<Azure.Response<Azure.ResourceManager.ConnectedVMwarevSphere.MachineExtensionResource>> RemoveTagAsync(string key, System.Threading.CancellationToken cancellationToken = default(System.Threading.CancellationToken)) { throw null; }
        public virtual Azure.Response<Azure.ResourceManager.ConnectedVMwarevSphere.MachineExtensionResource> SetTags(System.Collections.Generic.IDictionary<string, string> tags, System.Threading.CancellationToken cancellationToken = default(System.Threading.CancellationToken)) { throw null; }
        public virtual System.Threading.Tasks.Task<Azure.Response<Azure.ResourceManager.ConnectedVMwarevSphere.MachineExtensionResource>> SetTagsAsync(System.Collections.Generic.IDictionary<string, string> tags, System.Threading.CancellationToken cancellationToken = default(System.Threading.CancellationToken)) { throw null; }
        public virtual Azure.ResourceManager.ArmOperation<Azure.ResourceManager.ConnectedVMwarevSphere.MachineExtensionResource> Update(Azure.WaitUntil waitUntil, Azure.ResourceManager.ConnectedVMwarevSphere.Models.MachineExtensionPatch patch, System.Threading.CancellationToken cancellationToken = default(System.Threading.CancellationToken)) { throw null; }
        public virtual System.Threading.Tasks.Task<Azure.ResourceManager.ArmOperation<Azure.ResourceManager.ConnectedVMwarevSphere.MachineExtensionResource>> UpdateAsync(Azure.WaitUntil waitUntil, Azure.ResourceManager.ConnectedVMwarevSphere.Models.MachineExtensionPatch patch, System.Threading.CancellationToken cancellationToken = default(System.Threading.CancellationToken)) { throw null; }
    }
    public partial class ResourcePoolCollection : Azure.ResourceManager.ArmCollection, System.Collections.Generic.IAsyncEnumerable<Azure.ResourceManager.ConnectedVMwarevSphere.ResourcePoolResource>, System.Collections.Generic.IEnumerable<Azure.ResourceManager.ConnectedVMwarevSphere.ResourcePoolResource>, System.Collections.IEnumerable
    {
        protected ResourcePoolCollection() { }
        public virtual Azure.ResourceManager.ArmOperation<Azure.ResourceManager.ConnectedVMwarevSphere.ResourcePoolResource> CreateOrUpdate(Azure.WaitUntil waitUntil, string resourcePoolName, Azure.ResourceManager.ConnectedVMwarevSphere.ResourcePoolData data, System.Threading.CancellationToken cancellationToken = default(System.Threading.CancellationToken)) { throw null; }
        public virtual System.Threading.Tasks.Task<Azure.ResourceManager.ArmOperation<Azure.ResourceManager.ConnectedVMwarevSphere.ResourcePoolResource>> CreateOrUpdateAsync(Azure.WaitUntil waitUntil, string resourcePoolName, Azure.ResourceManager.ConnectedVMwarevSphere.ResourcePoolData data, System.Threading.CancellationToken cancellationToken = default(System.Threading.CancellationToken)) { throw null; }
        public virtual Azure.Response<bool> Exists(string resourcePoolName, System.Threading.CancellationToken cancellationToken = default(System.Threading.CancellationToken)) { throw null; }
        public virtual System.Threading.Tasks.Task<Azure.Response<bool>> ExistsAsync(string resourcePoolName, System.Threading.CancellationToken cancellationToken = default(System.Threading.CancellationToken)) { throw null; }
        public virtual Azure.Response<Azure.ResourceManager.ConnectedVMwarevSphere.ResourcePoolResource> Get(string resourcePoolName, System.Threading.CancellationToken cancellationToken = default(System.Threading.CancellationToken)) { throw null; }
        public virtual Azure.Pageable<Azure.ResourceManager.ConnectedVMwarevSphere.ResourcePoolResource> GetAll(System.Threading.CancellationToken cancellationToken = default(System.Threading.CancellationToken)) { throw null; }
        public virtual Azure.AsyncPageable<Azure.ResourceManager.ConnectedVMwarevSphere.ResourcePoolResource> GetAllAsync(System.Threading.CancellationToken cancellationToken = default(System.Threading.CancellationToken)) { throw null; }
        public virtual System.Threading.Tasks.Task<Azure.Response<Azure.ResourceManager.ConnectedVMwarevSphere.ResourcePoolResource>> GetAsync(string resourcePoolName, System.Threading.CancellationToken cancellationToken = default(System.Threading.CancellationToken)) { throw null; }
        public virtual Azure.NullableResponse<Azure.ResourceManager.ConnectedVMwarevSphere.ResourcePoolResource> GetIfExists(string resourcePoolName, System.Threading.CancellationToken cancellationToken = default(System.Threading.CancellationToken)) { throw null; }
        public virtual System.Threading.Tasks.Task<Azure.NullableResponse<Azure.ResourceManager.ConnectedVMwarevSphere.ResourcePoolResource>> GetIfExistsAsync(string resourcePoolName, System.Threading.CancellationToken cancellationToken = default(System.Threading.CancellationToken)) { throw null; }
        System.Collections.Generic.IAsyncEnumerator<Azure.ResourceManager.ConnectedVMwarevSphere.ResourcePoolResource> System.Collections.Generic.IAsyncEnumerable<Azure.ResourceManager.ConnectedVMwarevSphere.ResourcePoolResource>.GetAsyncEnumerator(System.Threading.CancellationToken cancellationToken) { throw null; }
        System.Collections.Generic.IEnumerator<Azure.ResourceManager.ConnectedVMwarevSphere.ResourcePoolResource> System.Collections.Generic.IEnumerable<Azure.ResourceManager.ConnectedVMwarevSphere.ResourcePoolResource>.GetEnumerator() { throw null; }
        System.Collections.IEnumerator System.Collections.IEnumerable.GetEnumerator() { throw null; }
    }
    public partial class ResourcePoolData : Azure.ResourceManager.Models.TrackedResourceData
    {
        public ResourcePoolData(Azure.Core.AzureLocation location) { }
        public long? CpuLimitMHz { get { throw null; } }
        public long? CpuReservationMHz { get { throw null; } }
        public string CpuSharesLevel { get { throw null; } }
        public string CustomResourceName { get { throw null; } }
        public Azure.ResourceManager.Resources.Models.ExtendedLocation ExtendedLocation { get { throw null; } set { } }
        public string InventoryItemId { get { throw null; } set { } }
        public string Kind { get { throw null; } set { } }
        public long? MemLimitMB { get { throw null; } }
        public long? MemReservationMB { get { throw null; } }
        public string MemSharesLevel { get { throw null; } }
        public string MoName { get { throw null; } }
        public string MoRefId { get { throw null; } set { } }
        public string ProvisioningState { get { throw null; } }
        public System.Collections.Generic.IReadOnlyList<Azure.ResourceManager.ConnectedVMwarevSphere.Models.ResourceStatus> Statuses { get { throw null; } }
        public string Uuid { get { throw null; } }
        public string VCenterId { get { throw null; } set { } }
    }
    public partial class ResourcePoolResource : Azure.ResourceManager.ArmResource
    {
        public static readonly Azure.Core.ResourceType ResourceType;
        protected ResourcePoolResource() { }
        public virtual Azure.ResourceManager.ConnectedVMwarevSphere.ResourcePoolData Data { get { throw null; } }
        public virtual bool HasData { get { throw null; } }
        public virtual Azure.Response<Azure.ResourceManager.ConnectedVMwarevSphere.ResourcePoolResource> AddTag(string key, string value, System.Threading.CancellationToken cancellationToken = default(System.Threading.CancellationToken)) { throw null; }
        public virtual System.Threading.Tasks.Task<Azure.Response<Azure.ResourceManager.ConnectedVMwarevSphere.ResourcePoolResource>> AddTagAsync(string key, string value, System.Threading.CancellationToken cancellationToken = default(System.Threading.CancellationToken)) { throw null; }
        public static Azure.Core.ResourceIdentifier CreateResourceIdentifier(string subscriptionId, string resourceGroupName, string resourcePoolName) { throw null; }
        public virtual Azure.ResourceManager.ArmOperation Delete(Azure.WaitUntil waitUntil, bool? force = default(bool?), System.Threading.CancellationToken cancellationToken = default(System.Threading.CancellationToken)) { throw null; }
        public virtual System.Threading.Tasks.Task<Azure.ResourceManager.ArmOperation> DeleteAsync(Azure.WaitUntil waitUntil, bool? force = default(bool?), System.Threading.CancellationToken cancellationToken = default(System.Threading.CancellationToken)) { throw null; }
        public virtual Azure.Response<Azure.ResourceManager.ConnectedVMwarevSphere.ResourcePoolResource> Get(System.Threading.CancellationToken cancellationToken = default(System.Threading.CancellationToken)) { throw null; }
        public virtual System.Threading.Tasks.Task<Azure.Response<Azure.ResourceManager.ConnectedVMwarevSphere.ResourcePoolResource>> GetAsync(System.Threading.CancellationToken cancellationToken = default(System.Threading.CancellationToken)) { throw null; }
        public virtual Azure.Response<Azure.ResourceManager.ConnectedVMwarevSphere.ResourcePoolResource> RemoveTag(string key, System.Threading.CancellationToken cancellationToken = default(System.Threading.CancellationToken)) { throw null; }
        public virtual System.Threading.Tasks.Task<Azure.Response<Azure.ResourceManager.ConnectedVMwarevSphere.ResourcePoolResource>> RemoveTagAsync(string key, System.Threading.CancellationToken cancellationToken = default(System.Threading.CancellationToken)) { throw null; }
        public virtual Azure.Response<Azure.ResourceManager.ConnectedVMwarevSphere.ResourcePoolResource> SetTags(System.Collections.Generic.IDictionary<string, string> tags, System.Threading.CancellationToken cancellationToken = default(System.Threading.CancellationToken)) { throw null; }
        public virtual System.Threading.Tasks.Task<Azure.Response<Azure.ResourceManager.ConnectedVMwarevSphere.ResourcePoolResource>> SetTagsAsync(System.Collections.Generic.IDictionary<string, string> tags, System.Threading.CancellationToken cancellationToken = default(System.Threading.CancellationToken)) { throw null; }
        public virtual Azure.Response<Azure.ResourceManager.ConnectedVMwarevSphere.ResourcePoolResource> Update(Azure.ResourceManager.ConnectedVMwarevSphere.Models.ResourcePatch patch, System.Threading.CancellationToken cancellationToken = default(System.Threading.CancellationToken)) { throw null; }
        public virtual System.Threading.Tasks.Task<Azure.Response<Azure.ResourceManager.ConnectedVMwarevSphere.ResourcePoolResource>> UpdateAsync(Azure.ResourceManager.ConnectedVMwarevSphere.Models.ResourcePatch patch, System.Threading.CancellationToken cancellationToken = default(System.Threading.CancellationToken)) { throw null; }
    }
    public partial class VCenterCollection : Azure.ResourceManager.ArmCollection, System.Collections.Generic.IAsyncEnumerable<Azure.ResourceManager.ConnectedVMwarevSphere.VCenterResource>, System.Collections.Generic.IEnumerable<Azure.ResourceManager.ConnectedVMwarevSphere.VCenterResource>, System.Collections.IEnumerable
    {
        protected VCenterCollection() { }
        public virtual Azure.ResourceManager.ArmOperation<Azure.ResourceManager.ConnectedVMwarevSphere.VCenterResource> CreateOrUpdate(Azure.WaitUntil waitUntil, string vcenterName, Azure.ResourceManager.ConnectedVMwarevSphere.VCenterData data, System.Threading.CancellationToken cancellationToken = default(System.Threading.CancellationToken)) { throw null; }
        public virtual System.Threading.Tasks.Task<Azure.ResourceManager.ArmOperation<Azure.ResourceManager.ConnectedVMwarevSphere.VCenterResource>> CreateOrUpdateAsync(Azure.WaitUntil waitUntil, string vcenterName, Azure.ResourceManager.ConnectedVMwarevSphere.VCenterData data, System.Threading.CancellationToken cancellationToken = default(System.Threading.CancellationToken)) { throw null; }
        public virtual Azure.Response<bool> Exists(string vcenterName, System.Threading.CancellationToken cancellationToken = default(System.Threading.CancellationToken)) { throw null; }
        public virtual System.Threading.Tasks.Task<Azure.Response<bool>> ExistsAsync(string vcenterName, System.Threading.CancellationToken cancellationToken = default(System.Threading.CancellationToken)) { throw null; }
        public virtual Azure.Response<Azure.ResourceManager.ConnectedVMwarevSphere.VCenterResource> Get(string vcenterName, System.Threading.CancellationToken cancellationToken = default(System.Threading.CancellationToken)) { throw null; }
        public virtual Azure.Pageable<Azure.ResourceManager.ConnectedVMwarevSphere.VCenterResource> GetAll(System.Threading.CancellationToken cancellationToken = default(System.Threading.CancellationToken)) { throw null; }
        public virtual Azure.AsyncPageable<Azure.ResourceManager.ConnectedVMwarevSphere.VCenterResource> GetAllAsync(System.Threading.CancellationToken cancellationToken = default(System.Threading.CancellationToken)) { throw null; }
        public virtual System.Threading.Tasks.Task<Azure.Response<Azure.ResourceManager.ConnectedVMwarevSphere.VCenterResource>> GetAsync(string vcenterName, System.Threading.CancellationToken cancellationToken = default(System.Threading.CancellationToken)) { throw null; }
        public virtual Azure.NullableResponse<Azure.ResourceManager.ConnectedVMwarevSphere.VCenterResource> GetIfExists(string vcenterName, System.Threading.CancellationToken cancellationToken = default(System.Threading.CancellationToken)) { throw null; }
        public virtual System.Threading.Tasks.Task<Azure.NullableResponse<Azure.ResourceManager.ConnectedVMwarevSphere.VCenterResource>> GetIfExistsAsync(string vcenterName, System.Threading.CancellationToken cancellationToken = default(System.Threading.CancellationToken)) { throw null; }
        System.Collections.Generic.IAsyncEnumerator<Azure.ResourceManager.ConnectedVMwarevSphere.VCenterResource> System.Collections.Generic.IAsyncEnumerable<Azure.ResourceManager.ConnectedVMwarevSphere.VCenterResource>.GetAsyncEnumerator(System.Threading.CancellationToken cancellationToken) { throw null; }
        System.Collections.Generic.IEnumerator<Azure.ResourceManager.ConnectedVMwarevSphere.VCenterResource> System.Collections.Generic.IEnumerable<Azure.ResourceManager.ConnectedVMwarevSphere.VCenterResource>.GetEnumerator() { throw null; }
        System.Collections.IEnumerator System.Collections.IEnumerable.GetEnumerator() { throw null; }
=======
        public virtual Azure.Response<Azure.ResourceManager.ConnectedVMwarevSphere.VCenterInventoryItemResource> Get(System.Threading.CancellationToken cancellationToken = default(System.Threading.CancellationToken)) { throw null; }
        public virtual System.Threading.Tasks.Task<Azure.Response<Azure.ResourceManager.ConnectedVMwarevSphere.VCenterInventoryItemResource>> GetAsync(System.Threading.CancellationToken cancellationToken = default(System.Threading.CancellationToken)) { throw null; }
        public virtual Azure.ResourceManager.ArmOperation<Azure.ResourceManager.ConnectedVMwarevSphere.VCenterInventoryItemResource> Update(Azure.WaitUntil waitUntil, Azure.ResourceManager.ConnectedVMwarevSphere.VCenterInventoryItemData data, System.Threading.CancellationToken cancellationToken = default(System.Threading.CancellationToken)) { throw null; }
        public virtual System.Threading.Tasks.Task<Azure.ResourceManager.ArmOperation<Azure.ResourceManager.ConnectedVMwarevSphere.VCenterInventoryItemResource>> UpdateAsync(Azure.WaitUntil waitUntil, Azure.ResourceManager.ConnectedVMwarevSphere.VCenterInventoryItemData data, System.Threading.CancellationToken cancellationToken = default(System.Threading.CancellationToken)) { throw null; }
>>>>>>> 5235895a
    }
    public partial class VmInstanceGuestAgentData : Azure.ResourceManager.Models.ResourceData
    {
<<<<<<< HEAD
        public VCenterData(Azure.Core.AzureLocation location, string fqdn) { }
        public string ConnectionStatus { get { throw null; } }
        public Azure.ResourceManager.ConnectedVMwarevSphere.Models.VICredential Credentials { get { throw null; } set { } }
        public string CustomResourceName { get { throw null; } }
        public Azure.ResourceManager.Resources.Models.ExtendedLocation ExtendedLocation { get { throw null; } set { } }
        public string Fqdn { get { throw null; } set { } }
        public string InstanceUuid { get { throw null; } }
        public string Kind { get { throw null; } set { } }
        public int? Port { get { throw null; } set { } }
        public string ProvisioningState { get { throw null; } }
        public System.Collections.Generic.IReadOnlyList<Azure.ResourceManager.ConnectedVMwarevSphere.Models.ResourceStatus> Statuses { get { throw null; } }
        public string Uuid { get { throw null; } }
        public string Version { get { throw null; } }
    }
    public partial class VCenterResource : Azure.ResourceManager.ArmResource
    {
        public static readonly Azure.Core.ResourceType ResourceType;
        protected VCenterResource() { }
        public virtual Azure.ResourceManager.ConnectedVMwarevSphere.VCenterData Data { get { throw null; } }
        public virtual bool HasData { get { throw null; } }
        public virtual Azure.Response<Azure.ResourceManager.ConnectedVMwarevSphere.VCenterResource> AddTag(string key, string value, System.Threading.CancellationToken cancellationToken = default(System.Threading.CancellationToken)) { throw null; }
        public virtual System.Threading.Tasks.Task<Azure.Response<Azure.ResourceManager.ConnectedVMwarevSphere.VCenterResource>> AddTagAsync(string key, string value, System.Threading.CancellationToken cancellationToken = default(System.Threading.CancellationToken)) { throw null; }
        public static Azure.Core.ResourceIdentifier CreateResourceIdentifier(string subscriptionId, string resourceGroupName, string vcenterName) { throw null; }
        public virtual Azure.ResourceManager.ArmOperation Delete(Azure.WaitUntil waitUntil, bool? force = default(bool?), System.Threading.CancellationToken cancellationToken = default(System.Threading.CancellationToken)) { throw null; }
        public virtual System.Threading.Tasks.Task<Azure.ResourceManager.ArmOperation> DeleteAsync(Azure.WaitUntil waitUntil, bool? force = default(bool?), System.Threading.CancellationToken cancellationToken = default(System.Threading.CancellationToken)) { throw null; }
        public virtual Azure.Response<Azure.ResourceManager.ConnectedVMwarevSphere.VCenterResource> Get(System.Threading.CancellationToken cancellationToken = default(System.Threading.CancellationToken)) { throw null; }
        public virtual System.Threading.Tasks.Task<Azure.Response<Azure.ResourceManager.ConnectedVMwarevSphere.VCenterResource>> GetAsync(System.Threading.CancellationToken cancellationToken = default(System.Threading.CancellationToken)) { throw null; }
        public virtual Azure.Response<Azure.ResourceManager.ConnectedVMwarevSphere.InventoryItemResource> GetInventoryItem(string inventoryItemName, System.Threading.CancellationToken cancellationToken = default(System.Threading.CancellationToken)) { throw null; }
        public virtual System.Threading.Tasks.Task<Azure.Response<Azure.ResourceManager.ConnectedVMwarevSphere.InventoryItemResource>> GetInventoryItemAsync(string inventoryItemName, System.Threading.CancellationToken cancellationToken = default(System.Threading.CancellationToken)) { throw null; }
        public virtual Azure.ResourceManager.ConnectedVMwarevSphere.InventoryItemCollection GetInventoryItems() { throw null; }
        public virtual Azure.Response<Azure.ResourceManager.ConnectedVMwarevSphere.VCenterResource> RemoveTag(string key, System.Threading.CancellationToken cancellationToken = default(System.Threading.CancellationToken)) { throw null; }
        public virtual System.Threading.Tasks.Task<Azure.Response<Azure.ResourceManager.ConnectedVMwarevSphere.VCenterResource>> RemoveTagAsync(string key, System.Threading.CancellationToken cancellationToken = default(System.Threading.CancellationToken)) { throw null; }
        public virtual Azure.Response<Azure.ResourceManager.ConnectedVMwarevSphere.VCenterResource> SetTags(System.Collections.Generic.IDictionary<string, string> tags, System.Threading.CancellationToken cancellationToken = default(System.Threading.CancellationToken)) { throw null; }
        public virtual System.Threading.Tasks.Task<Azure.Response<Azure.ResourceManager.ConnectedVMwarevSphere.VCenterResource>> SetTagsAsync(System.Collections.Generic.IDictionary<string, string> tags, System.Threading.CancellationToken cancellationToken = default(System.Threading.CancellationToken)) { throw null; }
        public virtual Azure.Response<Azure.ResourceManager.ConnectedVMwarevSphere.VCenterResource> Update(Azure.ResourceManager.ConnectedVMwarevSphere.Models.ResourcePatch patch, System.Threading.CancellationToken cancellationToken = default(System.Threading.CancellationToken)) { throw null; }
        public virtual System.Threading.Tasks.Task<Azure.Response<Azure.ResourceManager.ConnectedVMwarevSphere.VCenterResource>> UpdateAsync(Azure.ResourceManager.ConnectedVMwarevSphere.Models.ResourcePatch patch, System.Threading.CancellationToken cancellationToken = default(System.Threading.CancellationToken)) { throw null; }
    }
    public partial class VirtualMachineCollection : Azure.ResourceManager.ArmCollection, System.Collections.Generic.IAsyncEnumerable<Azure.ResourceManager.ConnectedVMwarevSphere.VirtualMachineResource>, System.Collections.Generic.IEnumerable<Azure.ResourceManager.ConnectedVMwarevSphere.VirtualMachineResource>, System.Collections.IEnumerable
    {
        protected VirtualMachineCollection() { }
        public virtual Azure.ResourceManager.ArmOperation<Azure.ResourceManager.ConnectedVMwarevSphere.VirtualMachineResource> CreateOrUpdate(Azure.WaitUntil waitUntil, string virtualMachineName, Azure.ResourceManager.ConnectedVMwarevSphere.VirtualMachineData data, System.Threading.CancellationToken cancellationToken = default(System.Threading.CancellationToken)) { throw null; }
        public virtual System.Threading.Tasks.Task<Azure.ResourceManager.ArmOperation<Azure.ResourceManager.ConnectedVMwarevSphere.VirtualMachineResource>> CreateOrUpdateAsync(Azure.WaitUntil waitUntil, string virtualMachineName, Azure.ResourceManager.ConnectedVMwarevSphere.VirtualMachineData data, System.Threading.CancellationToken cancellationToken = default(System.Threading.CancellationToken)) { throw null; }
        public virtual Azure.Response<bool> Exists(string virtualMachineName, System.Threading.CancellationToken cancellationToken = default(System.Threading.CancellationToken)) { throw null; }
        public virtual System.Threading.Tasks.Task<Azure.Response<bool>> ExistsAsync(string virtualMachineName, System.Threading.CancellationToken cancellationToken = default(System.Threading.CancellationToken)) { throw null; }
        public virtual Azure.Response<Azure.ResourceManager.ConnectedVMwarevSphere.VirtualMachineResource> Get(string virtualMachineName, System.Threading.CancellationToken cancellationToken = default(System.Threading.CancellationToken)) { throw null; }
        public virtual Azure.Pageable<Azure.ResourceManager.ConnectedVMwarevSphere.VirtualMachineResource> GetAll(System.Threading.CancellationToken cancellationToken = default(System.Threading.CancellationToken)) { throw null; }
        public virtual Azure.AsyncPageable<Azure.ResourceManager.ConnectedVMwarevSphere.VirtualMachineResource> GetAllAsync(System.Threading.CancellationToken cancellationToken = default(System.Threading.CancellationToken)) { throw null; }
        public virtual System.Threading.Tasks.Task<Azure.Response<Azure.ResourceManager.ConnectedVMwarevSphere.VirtualMachineResource>> GetAsync(string virtualMachineName, System.Threading.CancellationToken cancellationToken = default(System.Threading.CancellationToken)) { throw null; }
        public virtual Azure.NullableResponse<Azure.ResourceManager.ConnectedVMwarevSphere.VirtualMachineResource> GetIfExists(string virtualMachineName, System.Threading.CancellationToken cancellationToken = default(System.Threading.CancellationToken)) { throw null; }
        public virtual System.Threading.Tasks.Task<Azure.NullableResponse<Azure.ResourceManager.ConnectedVMwarevSphere.VirtualMachineResource>> GetIfExistsAsync(string virtualMachineName, System.Threading.CancellationToken cancellationToken = default(System.Threading.CancellationToken)) { throw null; }
        System.Collections.Generic.IAsyncEnumerator<Azure.ResourceManager.ConnectedVMwarevSphere.VirtualMachineResource> System.Collections.Generic.IAsyncEnumerable<Azure.ResourceManager.ConnectedVMwarevSphere.VirtualMachineResource>.GetAsyncEnumerator(System.Threading.CancellationToken cancellationToken) { throw null; }
        System.Collections.Generic.IEnumerator<Azure.ResourceManager.ConnectedVMwarevSphere.VirtualMachineResource> System.Collections.Generic.IEnumerable<Azure.ResourceManager.ConnectedVMwarevSphere.VirtualMachineResource>.GetEnumerator() { throw null; }
        System.Collections.IEnumerator System.Collections.IEnumerable.GetEnumerator() { throw null; }
    }
    public partial class VirtualMachineData : Azure.ResourceManager.Models.TrackedResourceData
    {
        public VirtualMachineData(Azure.Core.AzureLocation location) { }
        public string CustomResourceName { get { throw null; } }
        public Azure.ResourceManager.Resources.Models.ExtendedLocation ExtendedLocation { get { throw null; } set { } }
        public Azure.ResourceManager.ConnectedVMwarevSphere.Models.FirmwareType? FirmwareType { get { throw null; } set { } }
        public string FolderPath { get { throw null; } }
        public Azure.ResourceManager.ConnectedVMwarevSphere.Models.GuestAgentProfile GuestAgentProfile { get { throw null; } set { } }
        public Azure.ResourceManager.ConnectedVMwarevSphere.Models.HardwareProfile HardwareProfile { get { throw null; } set { } }
        public Azure.ResourceManager.Models.ManagedServiceIdentity Identity { get { throw null; } set { } }
        public string InstanceUuid { get { throw null; } }
        public string InventoryItemId { get { throw null; } set { } }
        public string Kind { get { throw null; } set { } }
        public string MoName { get { throw null; } }
        public string MoRefId { get { throw null; } set { } }
        public System.Collections.Generic.IList<Azure.ResourceManager.ConnectedVMwarevSphere.Models.NetworkInterface> NetworkInterfaces { get { throw null; } }
        public Azure.ResourceManager.ConnectedVMwarevSphere.Models.OSProfile OSProfile { get { throw null; } set { } }
        public Azure.ResourceManager.ConnectedVMwarevSphere.Models.PlacementProfile PlacementProfile { get { throw null; } set { } }
        public string PowerState { get { throw null; } }
        public string ProvisioningState { get { throw null; } }
        public string ResourcePoolId { get { throw null; } set { } }
        public string SmbiosUuid { get { throw null; } set { } }
        public System.Collections.Generic.IReadOnlyList<Azure.ResourceManager.ConnectedVMwarevSphere.Models.ResourceStatus> Statuses { get { throw null; } }
        public Azure.ResourceManager.ConnectedVMwarevSphere.Models.StorageProfile StorageProfile { get { throw null; } set { } }
        public string TemplateId { get { throw null; } set { } }
        public string Uuid { get { throw null; } }
        public string VCenterId { get { throw null; } set { } }
        public string VmId { get { throw null; } }
    }
    public partial class VirtualMachineResource : Azure.ResourceManager.ArmResource
    {
        public static readonly Azure.Core.ResourceType ResourceType;
        protected VirtualMachineResource() { }
        public virtual Azure.ResourceManager.ConnectedVMwarevSphere.VirtualMachineData Data { get { throw null; } }
        public virtual bool HasData { get { throw null; } }
        public virtual Azure.Response<Azure.ResourceManager.ConnectedVMwarevSphere.VirtualMachineResource> AddTag(string key, string value, System.Threading.CancellationToken cancellationToken = default(System.Threading.CancellationToken)) { throw null; }
        public virtual System.Threading.Tasks.Task<Azure.Response<Azure.ResourceManager.ConnectedVMwarevSphere.VirtualMachineResource>> AddTagAsync(string key, string value, System.Threading.CancellationToken cancellationToken = default(System.Threading.CancellationToken)) { throw null; }
        public static Azure.Core.ResourceIdentifier CreateResourceIdentifier(string subscriptionId, string resourceGroupName, string virtualMachineName) { throw null; }
        public virtual Azure.ResourceManager.ArmOperation Delete(Azure.WaitUntil waitUntil, bool? force = default(bool?), System.Threading.CancellationToken cancellationToken = default(System.Threading.CancellationToken)) { throw null; }
        public virtual System.Threading.Tasks.Task<Azure.ResourceManager.ArmOperation> DeleteAsync(Azure.WaitUntil waitUntil, bool? force = default(bool?), System.Threading.CancellationToken cancellationToken = default(System.Threading.CancellationToken)) { throw null; }
        public virtual Azure.Response<Azure.ResourceManager.ConnectedVMwarevSphere.VirtualMachineResource> Get(System.Threading.CancellationToken cancellationToken = default(System.Threading.CancellationToken)) { throw null; }
        public virtual Azure.ResourceManager.ConnectedVMwarevSphere.HybridIdentityMetadataCollection GetAllHybridIdentityMetadata() { throw null; }
        public virtual System.Threading.Tasks.Task<Azure.Response<Azure.ResourceManager.ConnectedVMwarevSphere.VirtualMachineResource>> GetAsync(System.Threading.CancellationToken cancellationToken = default(System.Threading.CancellationToken)) { throw null; }
        public virtual Azure.Response<Azure.ResourceManager.ConnectedVMwarevSphere.GuestAgentResource> GetGuestAgent(string name, System.Threading.CancellationToken cancellationToken = default(System.Threading.CancellationToken)) { throw null; }
        public virtual System.Threading.Tasks.Task<Azure.Response<Azure.ResourceManager.ConnectedVMwarevSphere.GuestAgentResource>> GetGuestAgentAsync(string name, System.Threading.CancellationToken cancellationToken = default(System.Threading.CancellationToken)) { throw null; }
        public virtual Azure.ResourceManager.ConnectedVMwarevSphere.GuestAgentCollection GetGuestAgents() { throw null; }
        public virtual Azure.Response<Azure.ResourceManager.ConnectedVMwarevSphere.HybridIdentityMetadataResource> GetHybridIdentityMetadata(string metadataName, System.Threading.CancellationToken cancellationToken = default(System.Threading.CancellationToken)) { throw null; }
        public virtual System.Threading.Tasks.Task<Azure.Response<Azure.ResourceManager.ConnectedVMwarevSphere.HybridIdentityMetadataResource>> GetHybridIdentityMetadataAsync(string metadataName, System.Threading.CancellationToken cancellationToken = default(System.Threading.CancellationToken)) { throw null; }
        public virtual Azure.Response<Azure.ResourceManager.ConnectedVMwarevSphere.MachineExtensionResource> GetMachineExtension(string extensionName, System.Threading.CancellationToken cancellationToken = default(System.Threading.CancellationToken)) { throw null; }
        public virtual System.Threading.Tasks.Task<Azure.Response<Azure.ResourceManager.ConnectedVMwarevSphere.MachineExtensionResource>> GetMachineExtensionAsync(string extensionName, System.Threading.CancellationToken cancellationToken = default(System.Threading.CancellationToken)) { throw null; }
        public virtual Azure.ResourceManager.ConnectedVMwarevSphere.MachineExtensionCollection GetMachineExtensions() { throw null; }
        public virtual Azure.Response<Azure.ResourceManager.ConnectedVMwarevSphere.VirtualMachineResource> RemoveTag(string key, System.Threading.CancellationToken cancellationToken = default(System.Threading.CancellationToken)) { throw null; }
        public virtual System.Threading.Tasks.Task<Azure.Response<Azure.ResourceManager.ConnectedVMwarevSphere.VirtualMachineResource>> RemoveTagAsync(string key, System.Threading.CancellationToken cancellationToken = default(System.Threading.CancellationToken)) { throw null; }
        public virtual Azure.ResourceManager.ArmOperation Restart(Azure.WaitUntil waitUntil, System.Threading.CancellationToken cancellationToken = default(System.Threading.CancellationToken)) { throw null; }
        public virtual System.Threading.Tasks.Task<Azure.ResourceManager.ArmOperation> RestartAsync(Azure.WaitUntil waitUntil, System.Threading.CancellationToken cancellationToken = default(System.Threading.CancellationToken)) { throw null; }
        public virtual Azure.Response<Azure.ResourceManager.ConnectedVMwarevSphere.VirtualMachineResource> SetTags(System.Collections.Generic.IDictionary<string, string> tags, System.Threading.CancellationToken cancellationToken = default(System.Threading.CancellationToken)) { throw null; }
        public virtual System.Threading.Tasks.Task<Azure.Response<Azure.ResourceManager.ConnectedVMwarevSphere.VirtualMachineResource>> SetTagsAsync(System.Collections.Generic.IDictionary<string, string> tags, System.Threading.CancellationToken cancellationToken = default(System.Threading.CancellationToken)) { throw null; }
        public virtual Azure.ResourceManager.ArmOperation Start(Azure.WaitUntil waitUntil, System.Threading.CancellationToken cancellationToken = default(System.Threading.CancellationToken)) { throw null; }
        public virtual System.Threading.Tasks.Task<Azure.ResourceManager.ArmOperation> StartAsync(Azure.WaitUntil waitUntil, System.Threading.CancellationToken cancellationToken = default(System.Threading.CancellationToken)) { throw null; }
        public virtual Azure.ResourceManager.ArmOperation Stop(Azure.WaitUntil waitUntil, Azure.ResourceManager.ConnectedVMwarevSphere.Models.StopVirtualMachineContent content = null, System.Threading.CancellationToken cancellationToken = default(System.Threading.CancellationToken)) { throw null; }
        public virtual System.Threading.Tasks.Task<Azure.ResourceManager.ArmOperation> StopAsync(Azure.WaitUntil waitUntil, Azure.ResourceManager.ConnectedVMwarevSphere.Models.StopVirtualMachineContent content = null, System.Threading.CancellationToken cancellationToken = default(System.Threading.CancellationToken)) { throw null; }
        public virtual Azure.ResourceManager.ArmOperation<Azure.ResourceManager.ConnectedVMwarevSphere.VirtualMachineResource> Update(Azure.WaitUntil waitUntil, Azure.ResourceManager.ConnectedVMwarevSphere.Models.VirtualMachinePatch patch, System.Threading.CancellationToken cancellationToken = default(System.Threading.CancellationToken)) { throw null; }
        public virtual System.Threading.Tasks.Task<Azure.ResourceManager.ArmOperation<Azure.ResourceManager.ConnectedVMwarevSphere.VirtualMachineResource>> UpdateAsync(Azure.WaitUntil waitUntil, Azure.ResourceManager.ConnectedVMwarevSphere.Models.VirtualMachinePatch patch, System.Threading.CancellationToken cancellationToken = default(System.Threading.CancellationToken)) { throw null; }
    }
    public partial class VirtualMachineTemplateCollection : Azure.ResourceManager.ArmCollection, System.Collections.Generic.IAsyncEnumerable<Azure.ResourceManager.ConnectedVMwarevSphere.VirtualMachineTemplateResource>, System.Collections.Generic.IEnumerable<Azure.ResourceManager.ConnectedVMwarevSphere.VirtualMachineTemplateResource>, System.Collections.IEnumerable
    {
        protected VirtualMachineTemplateCollection() { }
        public virtual Azure.ResourceManager.ArmOperation<Azure.ResourceManager.ConnectedVMwarevSphere.VirtualMachineTemplateResource> CreateOrUpdate(Azure.WaitUntil waitUntil, string virtualMachineTemplateName, Azure.ResourceManager.ConnectedVMwarevSphere.VirtualMachineTemplateData data, System.Threading.CancellationToken cancellationToken = default(System.Threading.CancellationToken)) { throw null; }
        public virtual System.Threading.Tasks.Task<Azure.ResourceManager.ArmOperation<Azure.ResourceManager.ConnectedVMwarevSphere.VirtualMachineTemplateResource>> CreateOrUpdateAsync(Azure.WaitUntil waitUntil, string virtualMachineTemplateName, Azure.ResourceManager.ConnectedVMwarevSphere.VirtualMachineTemplateData data, System.Threading.CancellationToken cancellationToken = default(System.Threading.CancellationToken)) { throw null; }
        public virtual Azure.Response<bool> Exists(string virtualMachineTemplateName, System.Threading.CancellationToken cancellationToken = default(System.Threading.CancellationToken)) { throw null; }
        public virtual System.Threading.Tasks.Task<Azure.Response<bool>> ExistsAsync(string virtualMachineTemplateName, System.Threading.CancellationToken cancellationToken = default(System.Threading.CancellationToken)) { throw null; }
        public virtual Azure.Response<Azure.ResourceManager.ConnectedVMwarevSphere.VirtualMachineTemplateResource> Get(string virtualMachineTemplateName, System.Threading.CancellationToken cancellationToken = default(System.Threading.CancellationToken)) { throw null; }
        public virtual Azure.Pageable<Azure.ResourceManager.ConnectedVMwarevSphere.VirtualMachineTemplateResource> GetAll(System.Threading.CancellationToken cancellationToken = default(System.Threading.CancellationToken)) { throw null; }
        public virtual Azure.AsyncPageable<Azure.ResourceManager.ConnectedVMwarevSphere.VirtualMachineTemplateResource> GetAllAsync(System.Threading.CancellationToken cancellationToken = default(System.Threading.CancellationToken)) { throw null; }
        public virtual System.Threading.Tasks.Task<Azure.Response<Azure.ResourceManager.ConnectedVMwarevSphere.VirtualMachineTemplateResource>> GetAsync(string virtualMachineTemplateName, System.Threading.CancellationToken cancellationToken = default(System.Threading.CancellationToken)) { throw null; }
        public virtual Azure.NullableResponse<Azure.ResourceManager.ConnectedVMwarevSphere.VirtualMachineTemplateResource> GetIfExists(string virtualMachineTemplateName, System.Threading.CancellationToken cancellationToken = default(System.Threading.CancellationToken)) { throw null; }
        public virtual System.Threading.Tasks.Task<Azure.NullableResponse<Azure.ResourceManager.ConnectedVMwarevSphere.VirtualMachineTemplateResource>> GetIfExistsAsync(string virtualMachineTemplateName, System.Threading.CancellationToken cancellationToken = default(System.Threading.CancellationToken)) { throw null; }
        System.Collections.Generic.IAsyncEnumerator<Azure.ResourceManager.ConnectedVMwarevSphere.VirtualMachineTemplateResource> System.Collections.Generic.IAsyncEnumerable<Azure.ResourceManager.ConnectedVMwarevSphere.VirtualMachineTemplateResource>.GetAsyncEnumerator(System.Threading.CancellationToken cancellationToken) { throw null; }
        System.Collections.Generic.IEnumerator<Azure.ResourceManager.ConnectedVMwarevSphere.VirtualMachineTemplateResource> System.Collections.Generic.IEnumerable<Azure.ResourceManager.ConnectedVMwarevSphere.VirtualMachineTemplateResource>.GetEnumerator() { throw null; }
        System.Collections.IEnumerator System.Collections.IEnumerable.GetEnumerator() { throw null; }
    }
    public partial class VirtualMachineTemplateData : Azure.ResourceManager.Models.TrackedResourceData
    {
        public VirtualMachineTemplateData(Azure.Core.AzureLocation location) { }
=======
        public VmInstanceGuestAgentData() { }
        public Azure.ResourceManager.ConnectedVMwarevSphere.Models.VmInstanceGuestCredential Credentials { get { throw null; } set { } }
>>>>>>> 5235895a
        public string CustomResourceName { get { throw null; } }
        public string HttpsProxy { get { throw null; } set { } }
        public Azure.Core.ResourceIdentifier PrivateLinkScopeResourceId { get { throw null; } set { } }
        public Azure.ResourceManager.ConnectedVMwarevSphere.Models.GuestAgentProvisioningAction? ProvisioningAction { get { throw null; } set { } }
        public Azure.ResourceManager.ConnectedVMwarevSphere.Models.VMwareResourceProvisioningState? ProvisioningState { get { throw null; } }
        public string Status { get { throw null; } }
        public System.Collections.Generic.IReadOnlyList<Azure.ResourceManager.ConnectedVMwarevSphere.Models.VMwareResourceStatus> Statuses { get { throw null; } }
        public string Uuid { get { throw null; } }
    }
    public partial class VmInstanceGuestAgentResource : Azure.ResourceManager.ArmResource
    {
        public static readonly Azure.Core.ResourceType ResourceType;
        protected VmInstanceGuestAgentResource() { }
        public virtual Azure.ResourceManager.ConnectedVMwarevSphere.VmInstanceGuestAgentData Data { get { throw null; } }
        public virtual bool HasData { get { throw null; } }
        public virtual Azure.ResourceManager.ArmOperation<Azure.ResourceManager.ConnectedVMwarevSphere.VmInstanceGuestAgentResource> CreateOrUpdate(Azure.WaitUntil waitUntil, Azure.ResourceManager.ConnectedVMwarevSphere.VmInstanceGuestAgentData data, System.Threading.CancellationToken cancellationToken = default(System.Threading.CancellationToken)) { throw null; }
        public virtual System.Threading.Tasks.Task<Azure.ResourceManager.ArmOperation<Azure.ResourceManager.ConnectedVMwarevSphere.VmInstanceGuestAgentResource>> CreateOrUpdateAsync(Azure.WaitUntil waitUntil, Azure.ResourceManager.ConnectedVMwarevSphere.VmInstanceGuestAgentData data, System.Threading.CancellationToken cancellationToken = default(System.Threading.CancellationToken)) { throw null; }
        public static Azure.Core.ResourceIdentifier CreateResourceIdentifier(string resourceUri) { throw null; }
        public virtual Azure.ResourceManager.ArmOperation Delete(Azure.WaitUntil waitUntil, System.Threading.CancellationToken cancellationToken = default(System.Threading.CancellationToken)) { throw null; }
        public virtual System.Threading.Tasks.Task<Azure.ResourceManager.ArmOperation> DeleteAsync(Azure.WaitUntil waitUntil, System.Threading.CancellationToken cancellationToken = default(System.Threading.CancellationToken)) { throw null; }
        public virtual Azure.Response<Azure.ResourceManager.ConnectedVMwarevSphere.VmInstanceGuestAgentResource> Get(System.Threading.CancellationToken cancellationToken = default(System.Threading.CancellationToken)) { throw null; }
        public virtual System.Threading.Tasks.Task<Azure.Response<Azure.ResourceManager.ConnectedVMwarevSphere.VmInstanceGuestAgentResource>> GetAsync(System.Threading.CancellationToken cancellationToken = default(System.Threading.CancellationToken)) { throw null; }
    }
    public partial class VmInstanceHybridIdentityMetadataData : Azure.ResourceManager.Models.ResourceData
    {
<<<<<<< HEAD
        public VirtualNetworkData(Azure.Core.AzureLocation location) { }
        public string CustomResourceName { get { throw null; } }
        public Azure.ResourceManager.Resources.Models.ExtendedLocation ExtendedLocation { get { throw null; } set { } }
        public string InventoryItemId { get { throw null; } set { } }
        public string Kind { get { throw null; } set { } }
        public string MoName { get { throw null; } }
        public string MoRefId { get { throw null; } set { } }
        public string ProvisioningState { get { throw null; } }
        public System.Collections.Generic.IReadOnlyList<Azure.ResourceManager.ConnectedVMwarevSphere.Models.ResourceStatus> Statuses { get { throw null; } }
        public string Uuid { get { throw null; } }
        public string VCenterId { get { throw null; } set { } }
=======
        public VmInstanceHybridIdentityMetadataData() { }
        public Azure.ResourceManager.ConnectedVMwarevSphere.Models.VMwareResourceProvisioningState? ProvisioningState { get { throw null; } }
        public string PublicKey { get { throw null; } set { } }
        public string ResourceUid { get { throw null; } set { } }
>>>>>>> 5235895a
    }
    public partial class VmInstanceHybridIdentityMetadataResource : Azure.ResourceManager.ArmResource
    {
        public static readonly Azure.Core.ResourceType ResourceType;
        protected VmInstanceHybridIdentityMetadataResource() { }
        public virtual Azure.ResourceManager.ConnectedVMwarevSphere.VmInstanceHybridIdentityMetadataData Data { get { throw null; } }
        public virtual bool HasData { get { throw null; } }
        public static Azure.Core.ResourceIdentifier CreateResourceIdentifier(string resourceUri) { throw null; }
        public virtual Azure.Response<Azure.ResourceManager.ConnectedVMwarevSphere.VmInstanceHybridIdentityMetadataResource> Get(System.Threading.CancellationToken cancellationToken = default(System.Threading.CancellationToken)) { throw null; }
        public virtual System.Threading.Tasks.Task<Azure.Response<Azure.ResourceManager.ConnectedVMwarevSphere.VmInstanceHybridIdentityMetadataResource>> GetAsync(System.Threading.CancellationToken cancellationToken = default(System.Threading.CancellationToken)) { throw null; }
    }
    public partial class VMwareClusterCollection : Azure.ResourceManager.ArmCollection, System.Collections.Generic.IAsyncEnumerable<Azure.ResourceManager.ConnectedVMwarevSphere.VMwareClusterResource>, System.Collections.Generic.IEnumerable<Azure.ResourceManager.ConnectedVMwarevSphere.VMwareClusterResource>, System.Collections.IEnumerable
    {
        protected VMwareClusterCollection() { }
        public virtual Azure.ResourceManager.ArmOperation<Azure.ResourceManager.ConnectedVMwarevSphere.VMwareClusterResource> CreateOrUpdate(Azure.WaitUntil waitUntil, string clusterName, Azure.ResourceManager.ConnectedVMwarevSphere.VMwareClusterData data, System.Threading.CancellationToken cancellationToken = default(System.Threading.CancellationToken)) { throw null; }
        public virtual System.Threading.Tasks.Task<Azure.ResourceManager.ArmOperation<Azure.ResourceManager.ConnectedVMwarevSphere.VMwareClusterResource>> CreateOrUpdateAsync(Azure.WaitUntil waitUntil, string clusterName, Azure.ResourceManager.ConnectedVMwarevSphere.VMwareClusterData data, System.Threading.CancellationToken cancellationToken = default(System.Threading.CancellationToken)) { throw null; }
        public virtual Azure.Response<bool> Exists(string clusterName, System.Threading.CancellationToken cancellationToken = default(System.Threading.CancellationToken)) { throw null; }
        public virtual System.Threading.Tasks.Task<Azure.Response<bool>> ExistsAsync(string clusterName, System.Threading.CancellationToken cancellationToken = default(System.Threading.CancellationToken)) { throw null; }
        public virtual Azure.Response<Azure.ResourceManager.ConnectedVMwarevSphere.VMwareClusterResource> Get(string clusterName, System.Threading.CancellationToken cancellationToken = default(System.Threading.CancellationToken)) { throw null; }
        public virtual Azure.Pageable<Azure.ResourceManager.ConnectedVMwarevSphere.VMwareClusterResource> GetAll(System.Threading.CancellationToken cancellationToken = default(System.Threading.CancellationToken)) { throw null; }
        public virtual Azure.AsyncPageable<Azure.ResourceManager.ConnectedVMwarevSphere.VMwareClusterResource> GetAllAsync(System.Threading.CancellationToken cancellationToken = default(System.Threading.CancellationToken)) { throw null; }
        public virtual System.Threading.Tasks.Task<Azure.Response<Azure.ResourceManager.ConnectedVMwarevSphere.VMwareClusterResource>> GetAsync(string clusterName, System.Threading.CancellationToken cancellationToken = default(System.Threading.CancellationToken)) { throw null; }
        public virtual Azure.NullableResponse<Azure.ResourceManager.ConnectedVMwarevSphere.VMwareClusterResource> GetIfExists(string clusterName, System.Threading.CancellationToken cancellationToken = default(System.Threading.CancellationToken)) { throw null; }
        public virtual System.Threading.Tasks.Task<Azure.NullableResponse<Azure.ResourceManager.ConnectedVMwarevSphere.VMwareClusterResource>> GetIfExistsAsync(string clusterName, System.Threading.CancellationToken cancellationToken = default(System.Threading.CancellationToken)) { throw null; }
        System.Collections.Generic.IAsyncEnumerator<Azure.ResourceManager.ConnectedVMwarevSphere.VMwareClusterResource> System.Collections.Generic.IAsyncEnumerable<Azure.ResourceManager.ConnectedVMwarevSphere.VMwareClusterResource>.GetAsyncEnumerator(System.Threading.CancellationToken cancellationToken) { throw null; }
        System.Collections.Generic.IEnumerator<Azure.ResourceManager.ConnectedVMwarevSphere.VMwareClusterResource> System.Collections.Generic.IEnumerable<Azure.ResourceManager.ConnectedVMwarevSphere.VMwareClusterResource>.GetEnumerator() { throw null; }
        System.Collections.IEnumerator System.Collections.IEnumerable.GetEnumerator() { throw null; }
    }
    public partial class VMwareClusterData : Azure.ResourceManager.Models.TrackedResourceData
    {
        public VMwareClusterData(Azure.Core.AzureLocation location) { }
        public string CustomResourceName { get { throw null; } }
        public System.Collections.Generic.IReadOnlyList<string> DatastoreIds { get { throw null; } }
        public Azure.ResourceManager.Resources.Models.ExtendedLocation ExtendedLocation { get { throw null; } set { } }
        public string InventoryItemId { get { throw null; } set { } }
        public string Kind { get { throw null; } set { } }
        public string MoName { get { throw null; } }
        public string MoRefId { get { throw null; } set { } }
        public System.Collections.Generic.IReadOnlyList<string> NetworkIds { get { throw null; } }
        public Azure.ResourceManager.ConnectedVMwarevSphere.Models.VMwareResourceProvisioningState? ProvisioningState { get { throw null; } }
        public System.Collections.Generic.IReadOnlyList<Azure.ResourceManager.ConnectedVMwarevSphere.Models.VMwareResourceStatus> Statuses { get { throw null; } }
        public long? TotalCpuMHz { get { throw null; } }
        public long? TotalMemoryGB { get { throw null; } }
        public long? UsedCpuMHz { get { throw null; } }
        public long? UsedMemoryGB { get { throw null; } }
        public string Uuid { get { throw null; } }
        public string VCenterId { get { throw null; } set { } }
    }
    public partial class VMwareClusterResource : Azure.ResourceManager.ArmResource
    {
        public static readonly Azure.Core.ResourceType ResourceType;
        protected VMwareClusterResource() { }
        public virtual Azure.ResourceManager.ConnectedVMwarevSphere.VMwareClusterData Data { get { throw null; } }
        public virtual bool HasData { get { throw null; } }
        public virtual Azure.Response<Azure.ResourceManager.ConnectedVMwarevSphere.VMwareClusterResource> AddTag(string key, string value, System.Threading.CancellationToken cancellationToken = default(System.Threading.CancellationToken)) { throw null; }
        public virtual System.Threading.Tasks.Task<Azure.Response<Azure.ResourceManager.ConnectedVMwarevSphere.VMwareClusterResource>> AddTagAsync(string key, string value, System.Threading.CancellationToken cancellationToken = default(System.Threading.CancellationToken)) { throw null; }
        public static Azure.Core.ResourceIdentifier CreateResourceIdentifier(string subscriptionId, string resourceGroupName, string clusterName) { throw null; }
        public virtual Azure.ResourceManager.ArmOperation Delete(Azure.WaitUntil waitUntil, bool? force = default(bool?), System.Threading.CancellationToken cancellationToken = default(System.Threading.CancellationToken)) { throw null; }
        public virtual System.Threading.Tasks.Task<Azure.ResourceManager.ArmOperation> DeleteAsync(Azure.WaitUntil waitUntil, bool? force = default(bool?), System.Threading.CancellationToken cancellationToken = default(System.Threading.CancellationToken)) { throw null; }
        public virtual Azure.Response<Azure.ResourceManager.ConnectedVMwarevSphere.VMwareClusterResource> Get(System.Threading.CancellationToken cancellationToken = default(System.Threading.CancellationToken)) { throw null; }
        public virtual System.Threading.Tasks.Task<Azure.Response<Azure.ResourceManager.ConnectedVMwarevSphere.VMwareClusterResource>> GetAsync(System.Threading.CancellationToken cancellationToken = default(System.Threading.CancellationToken)) { throw null; }
        public virtual Azure.Response<Azure.ResourceManager.ConnectedVMwarevSphere.VMwareClusterResource> RemoveTag(string key, System.Threading.CancellationToken cancellationToken = default(System.Threading.CancellationToken)) { throw null; }
        public virtual System.Threading.Tasks.Task<Azure.Response<Azure.ResourceManager.ConnectedVMwarevSphere.VMwareClusterResource>> RemoveTagAsync(string key, System.Threading.CancellationToken cancellationToken = default(System.Threading.CancellationToken)) { throw null; }
        public virtual Azure.Response<Azure.ResourceManager.ConnectedVMwarevSphere.VMwareClusterResource> SetTags(System.Collections.Generic.IDictionary<string, string> tags, System.Threading.CancellationToken cancellationToken = default(System.Threading.CancellationToken)) { throw null; }
        public virtual System.Threading.Tasks.Task<Azure.Response<Azure.ResourceManager.ConnectedVMwarevSphere.VMwareClusterResource>> SetTagsAsync(System.Collections.Generic.IDictionary<string, string> tags, System.Threading.CancellationToken cancellationToken = default(System.Threading.CancellationToken)) { throw null; }
        public virtual Azure.Response<Azure.ResourceManager.ConnectedVMwarevSphere.VMwareClusterResource> Update(Azure.ResourceManager.ConnectedVMwarevSphere.Models.VMwareResourcePatchContent content, System.Threading.CancellationToken cancellationToken = default(System.Threading.CancellationToken)) { throw null; }
        public virtual System.Threading.Tasks.Task<Azure.Response<Azure.ResourceManager.ConnectedVMwarevSphere.VMwareClusterResource>> UpdateAsync(Azure.ResourceManager.ConnectedVMwarevSphere.Models.VMwareResourcePatchContent content, System.Threading.CancellationToken cancellationToken = default(System.Threading.CancellationToken)) { throw null; }
    }
    public partial class VMwareDatastoreCollection : Azure.ResourceManager.ArmCollection, System.Collections.Generic.IAsyncEnumerable<Azure.ResourceManager.ConnectedVMwarevSphere.VMwareDatastoreResource>, System.Collections.Generic.IEnumerable<Azure.ResourceManager.ConnectedVMwarevSphere.VMwareDatastoreResource>, System.Collections.IEnumerable
    {
        protected VMwareDatastoreCollection() { }
        public virtual Azure.ResourceManager.ArmOperation<Azure.ResourceManager.ConnectedVMwarevSphere.VMwareDatastoreResource> CreateOrUpdate(Azure.WaitUntil waitUntil, string datastoreName, Azure.ResourceManager.ConnectedVMwarevSphere.VMwareDatastoreData data, System.Threading.CancellationToken cancellationToken = default(System.Threading.CancellationToken)) { throw null; }
        public virtual System.Threading.Tasks.Task<Azure.ResourceManager.ArmOperation<Azure.ResourceManager.ConnectedVMwarevSphere.VMwareDatastoreResource>> CreateOrUpdateAsync(Azure.WaitUntil waitUntil, string datastoreName, Azure.ResourceManager.ConnectedVMwarevSphere.VMwareDatastoreData data, System.Threading.CancellationToken cancellationToken = default(System.Threading.CancellationToken)) { throw null; }
        public virtual Azure.Response<bool> Exists(string datastoreName, System.Threading.CancellationToken cancellationToken = default(System.Threading.CancellationToken)) { throw null; }
        public virtual System.Threading.Tasks.Task<Azure.Response<bool>> ExistsAsync(string datastoreName, System.Threading.CancellationToken cancellationToken = default(System.Threading.CancellationToken)) { throw null; }
        public virtual Azure.Response<Azure.ResourceManager.ConnectedVMwarevSphere.VMwareDatastoreResource> Get(string datastoreName, System.Threading.CancellationToken cancellationToken = default(System.Threading.CancellationToken)) { throw null; }
        public virtual Azure.Pageable<Azure.ResourceManager.ConnectedVMwarevSphere.VMwareDatastoreResource> GetAll(System.Threading.CancellationToken cancellationToken = default(System.Threading.CancellationToken)) { throw null; }
        public virtual Azure.AsyncPageable<Azure.ResourceManager.ConnectedVMwarevSphere.VMwareDatastoreResource> GetAllAsync(System.Threading.CancellationToken cancellationToken = default(System.Threading.CancellationToken)) { throw null; }
        public virtual System.Threading.Tasks.Task<Azure.Response<Azure.ResourceManager.ConnectedVMwarevSphere.VMwareDatastoreResource>> GetAsync(string datastoreName, System.Threading.CancellationToken cancellationToken = default(System.Threading.CancellationToken)) { throw null; }
        public virtual Azure.NullableResponse<Azure.ResourceManager.ConnectedVMwarevSphere.VMwareDatastoreResource> GetIfExists(string datastoreName, System.Threading.CancellationToken cancellationToken = default(System.Threading.CancellationToken)) { throw null; }
        public virtual System.Threading.Tasks.Task<Azure.NullableResponse<Azure.ResourceManager.ConnectedVMwarevSphere.VMwareDatastoreResource>> GetIfExistsAsync(string datastoreName, System.Threading.CancellationToken cancellationToken = default(System.Threading.CancellationToken)) { throw null; }
        System.Collections.Generic.IAsyncEnumerator<Azure.ResourceManager.ConnectedVMwarevSphere.VMwareDatastoreResource> System.Collections.Generic.IAsyncEnumerable<Azure.ResourceManager.ConnectedVMwarevSphere.VMwareDatastoreResource>.GetAsyncEnumerator(System.Threading.CancellationToken cancellationToken) { throw null; }
        System.Collections.Generic.IEnumerator<Azure.ResourceManager.ConnectedVMwarevSphere.VMwareDatastoreResource> System.Collections.Generic.IEnumerable<Azure.ResourceManager.ConnectedVMwarevSphere.VMwareDatastoreResource>.GetEnumerator() { throw null; }
        System.Collections.IEnumerator System.Collections.IEnumerable.GetEnumerator() { throw null; }
    }
    public partial class VMwareDatastoreData : Azure.ResourceManager.Models.TrackedResourceData
    {
        public VMwareDatastoreData(Azure.Core.AzureLocation location) { }
<<<<<<< HEAD
=======
        public long? CapacityGB { get { throw null; } }
>>>>>>> 5235895a
        public string CustomResourceName { get { throw null; } }
        public Azure.ResourceManager.Resources.Models.ExtendedLocation ExtendedLocation { get { throw null; } set { } }
        public long? FreeSpaceGB { get { throw null; } }
        public string InventoryItemId { get { throw null; } set { } }
        public string Kind { get { throw null; } set { } }
        public string MoName { get { throw null; } }
        public string MoRefId { get { throw null; } set { } }
        public Azure.ResourceManager.ConnectedVMwarevSphere.Models.VMwareResourceProvisioningState? ProvisioningState { get { throw null; } }
        public System.Collections.Generic.IReadOnlyList<Azure.ResourceManager.ConnectedVMwarevSphere.Models.VMwareResourceStatus> Statuses { get { throw null; } }
        public string Uuid { get { throw null; } }
        public string VCenterId { get { throw null; } set { } }
    }
    public partial class VMwareDatastoreResource : Azure.ResourceManager.ArmResource
    {
        public static readonly Azure.Core.ResourceType ResourceType;
        protected VMwareDatastoreResource() { }
        public virtual Azure.ResourceManager.ConnectedVMwarevSphere.VMwareDatastoreData Data { get { throw null; } }
        public virtual bool HasData { get { throw null; } }
        public virtual Azure.Response<Azure.ResourceManager.ConnectedVMwarevSphere.VMwareDatastoreResource> AddTag(string key, string value, System.Threading.CancellationToken cancellationToken = default(System.Threading.CancellationToken)) { throw null; }
        public virtual System.Threading.Tasks.Task<Azure.Response<Azure.ResourceManager.ConnectedVMwarevSphere.VMwareDatastoreResource>> AddTagAsync(string key, string value, System.Threading.CancellationToken cancellationToken = default(System.Threading.CancellationToken)) { throw null; }
        public static Azure.Core.ResourceIdentifier CreateResourceIdentifier(string subscriptionId, string resourceGroupName, string datastoreName) { throw null; }
        public virtual Azure.ResourceManager.ArmOperation Delete(Azure.WaitUntil waitUntil, bool? force = default(bool?), System.Threading.CancellationToken cancellationToken = default(System.Threading.CancellationToken)) { throw null; }
        public virtual System.Threading.Tasks.Task<Azure.ResourceManager.ArmOperation> DeleteAsync(Azure.WaitUntil waitUntil, bool? force = default(bool?), System.Threading.CancellationToken cancellationToken = default(System.Threading.CancellationToken)) { throw null; }
        public virtual Azure.Response<Azure.ResourceManager.ConnectedVMwarevSphere.VMwareDatastoreResource> Get(System.Threading.CancellationToken cancellationToken = default(System.Threading.CancellationToken)) { throw null; }
        public virtual System.Threading.Tasks.Task<Azure.Response<Azure.ResourceManager.ConnectedVMwarevSphere.VMwareDatastoreResource>> GetAsync(System.Threading.CancellationToken cancellationToken = default(System.Threading.CancellationToken)) { throw null; }
        public virtual Azure.Response<Azure.ResourceManager.ConnectedVMwarevSphere.VMwareDatastoreResource> RemoveTag(string key, System.Threading.CancellationToken cancellationToken = default(System.Threading.CancellationToken)) { throw null; }
        public virtual System.Threading.Tasks.Task<Azure.Response<Azure.ResourceManager.ConnectedVMwarevSphere.VMwareDatastoreResource>> RemoveTagAsync(string key, System.Threading.CancellationToken cancellationToken = default(System.Threading.CancellationToken)) { throw null; }
        public virtual Azure.Response<Azure.ResourceManager.ConnectedVMwarevSphere.VMwareDatastoreResource> SetTags(System.Collections.Generic.IDictionary<string, string> tags, System.Threading.CancellationToken cancellationToken = default(System.Threading.CancellationToken)) { throw null; }
        public virtual System.Threading.Tasks.Task<Azure.Response<Azure.ResourceManager.ConnectedVMwarevSphere.VMwareDatastoreResource>> SetTagsAsync(System.Collections.Generic.IDictionary<string, string> tags, System.Threading.CancellationToken cancellationToken = default(System.Threading.CancellationToken)) { throw null; }
        public virtual Azure.Response<Azure.ResourceManager.ConnectedVMwarevSphere.VMwareDatastoreResource> Update(Azure.ResourceManager.ConnectedVMwarevSphere.Models.VMwareResourcePatchContent content, System.Threading.CancellationToken cancellationToken = default(System.Threading.CancellationToken)) { throw null; }
        public virtual System.Threading.Tasks.Task<Azure.Response<Azure.ResourceManager.ConnectedVMwarevSphere.VMwareDatastoreResource>> UpdateAsync(Azure.ResourceManager.ConnectedVMwarevSphere.Models.VMwareResourcePatchContent content, System.Threading.CancellationToken cancellationToken = default(System.Threading.CancellationToken)) { throw null; }
    }
    public partial class VMwareHostCollection : Azure.ResourceManager.ArmCollection, System.Collections.Generic.IAsyncEnumerable<Azure.ResourceManager.ConnectedVMwarevSphere.VMwareHostResource>, System.Collections.Generic.IEnumerable<Azure.ResourceManager.ConnectedVMwarevSphere.VMwareHostResource>, System.Collections.IEnumerable
    {
        protected VMwareHostCollection() { }
        public virtual Azure.ResourceManager.ArmOperation<Azure.ResourceManager.ConnectedVMwarevSphere.VMwareHostResource> CreateOrUpdate(Azure.WaitUntil waitUntil, string hostName, Azure.ResourceManager.ConnectedVMwarevSphere.VMwareHostData data, System.Threading.CancellationToken cancellationToken = default(System.Threading.CancellationToken)) { throw null; }
        public virtual System.Threading.Tasks.Task<Azure.ResourceManager.ArmOperation<Azure.ResourceManager.ConnectedVMwarevSphere.VMwareHostResource>> CreateOrUpdateAsync(Azure.WaitUntil waitUntil, string hostName, Azure.ResourceManager.ConnectedVMwarevSphere.VMwareHostData data, System.Threading.CancellationToken cancellationToken = default(System.Threading.CancellationToken)) { throw null; }
        public virtual Azure.Response<bool> Exists(string hostName, System.Threading.CancellationToken cancellationToken = default(System.Threading.CancellationToken)) { throw null; }
        public virtual System.Threading.Tasks.Task<Azure.Response<bool>> ExistsAsync(string hostName, System.Threading.CancellationToken cancellationToken = default(System.Threading.CancellationToken)) { throw null; }
        public virtual Azure.Response<Azure.ResourceManager.ConnectedVMwarevSphere.VMwareHostResource> Get(string hostName, System.Threading.CancellationToken cancellationToken = default(System.Threading.CancellationToken)) { throw null; }
        public virtual Azure.Pageable<Azure.ResourceManager.ConnectedVMwarevSphere.VMwareHostResource> GetAll(System.Threading.CancellationToken cancellationToken = default(System.Threading.CancellationToken)) { throw null; }
        public virtual Azure.AsyncPageable<Azure.ResourceManager.ConnectedVMwarevSphere.VMwareHostResource> GetAllAsync(System.Threading.CancellationToken cancellationToken = default(System.Threading.CancellationToken)) { throw null; }
        public virtual System.Threading.Tasks.Task<Azure.Response<Azure.ResourceManager.ConnectedVMwarevSphere.VMwareHostResource>> GetAsync(string hostName, System.Threading.CancellationToken cancellationToken = default(System.Threading.CancellationToken)) { throw null; }
        public virtual Azure.NullableResponse<Azure.ResourceManager.ConnectedVMwarevSphere.VMwareHostResource> GetIfExists(string hostName, System.Threading.CancellationToken cancellationToken = default(System.Threading.CancellationToken)) { throw null; }
        public virtual System.Threading.Tasks.Task<Azure.NullableResponse<Azure.ResourceManager.ConnectedVMwarevSphere.VMwareHostResource>> GetIfExistsAsync(string hostName, System.Threading.CancellationToken cancellationToken = default(System.Threading.CancellationToken)) { throw null; }
        System.Collections.Generic.IAsyncEnumerator<Azure.ResourceManager.ConnectedVMwarevSphere.VMwareHostResource> System.Collections.Generic.IAsyncEnumerable<Azure.ResourceManager.ConnectedVMwarevSphere.VMwareHostResource>.GetAsyncEnumerator(System.Threading.CancellationToken cancellationToken) { throw null; }
        System.Collections.Generic.IEnumerator<Azure.ResourceManager.ConnectedVMwarevSphere.VMwareHostResource> System.Collections.Generic.IEnumerable<Azure.ResourceManager.ConnectedVMwarevSphere.VMwareHostResource>.GetEnumerator() { throw null; }
        System.Collections.IEnumerator System.Collections.IEnumerable.GetEnumerator() { throw null; }
    }
    public partial class VMwareHostData : Azure.ResourceManager.Models.TrackedResourceData
    {
        public VMwareHostData(Azure.Core.AzureLocation location) { }
<<<<<<< HEAD
=======
        public long? CpuMhz { get { throw null; } }
>>>>>>> 5235895a
        public string CustomResourceName { get { throw null; } }
        public System.Collections.Generic.IReadOnlyList<string> DatastoreIds { get { throw null; } }
        public Azure.ResourceManager.Resources.Models.ExtendedLocation ExtendedLocation { get { throw null; } set { } }
        public string InventoryItemId { get { throw null; } set { } }
        public string Kind { get { throw null; } set { } }
        public long? MemorySizeGB { get { throw null; } }
        public string MoName { get { throw null; } }
        public string MoRefId { get { throw null; } set { } }
        public System.Collections.Generic.IReadOnlyList<string> NetworkIds { get { throw null; } }
        public long? OverallCpuUsageMHz { get { throw null; } }
        public long? OverallMemoryUsageGB { get { throw null; } }
        public Azure.ResourceManager.ConnectedVMwarevSphere.Models.VMwareResourceProvisioningState? ProvisioningState { get { throw null; } }
        public System.Collections.Generic.IReadOnlyList<Azure.ResourceManager.ConnectedVMwarevSphere.Models.VMwareResourceStatus> Statuses { get { throw null; } }
        public string Uuid { get { throw null; } }
        public string VCenterId { get { throw null; } set { } }
    }
    public partial class VMwareHostResource : Azure.ResourceManager.ArmResource
    {
        public static readonly Azure.Core.ResourceType ResourceType;
        protected VMwareHostResource() { }
        public virtual Azure.ResourceManager.ConnectedVMwarevSphere.VMwareHostData Data { get { throw null; } }
        public virtual bool HasData { get { throw null; } }
        public virtual Azure.Response<Azure.ResourceManager.ConnectedVMwarevSphere.VMwareHostResource> AddTag(string key, string value, System.Threading.CancellationToken cancellationToken = default(System.Threading.CancellationToken)) { throw null; }
        public virtual System.Threading.Tasks.Task<Azure.Response<Azure.ResourceManager.ConnectedVMwarevSphere.VMwareHostResource>> AddTagAsync(string key, string value, System.Threading.CancellationToken cancellationToken = default(System.Threading.CancellationToken)) { throw null; }
        public static Azure.Core.ResourceIdentifier CreateResourceIdentifier(string subscriptionId, string resourceGroupName, string hostName) { throw null; }
        public virtual Azure.ResourceManager.ArmOperation Delete(Azure.WaitUntil waitUntil, bool? force = default(bool?), System.Threading.CancellationToken cancellationToken = default(System.Threading.CancellationToken)) { throw null; }
        public virtual System.Threading.Tasks.Task<Azure.ResourceManager.ArmOperation> DeleteAsync(Azure.WaitUntil waitUntil, bool? force = default(bool?), System.Threading.CancellationToken cancellationToken = default(System.Threading.CancellationToken)) { throw null; }
        public virtual Azure.Response<Azure.ResourceManager.ConnectedVMwarevSphere.VMwareHostResource> Get(System.Threading.CancellationToken cancellationToken = default(System.Threading.CancellationToken)) { throw null; }
        public virtual System.Threading.Tasks.Task<Azure.Response<Azure.ResourceManager.ConnectedVMwarevSphere.VMwareHostResource>> GetAsync(System.Threading.CancellationToken cancellationToken = default(System.Threading.CancellationToken)) { throw null; }
        public virtual Azure.Response<Azure.ResourceManager.ConnectedVMwarevSphere.VMwareHostResource> RemoveTag(string key, System.Threading.CancellationToken cancellationToken = default(System.Threading.CancellationToken)) { throw null; }
        public virtual System.Threading.Tasks.Task<Azure.Response<Azure.ResourceManager.ConnectedVMwarevSphere.VMwareHostResource>> RemoveTagAsync(string key, System.Threading.CancellationToken cancellationToken = default(System.Threading.CancellationToken)) { throw null; }
        public virtual Azure.Response<Azure.ResourceManager.ConnectedVMwarevSphere.VMwareHostResource> SetTags(System.Collections.Generic.IDictionary<string, string> tags, System.Threading.CancellationToken cancellationToken = default(System.Threading.CancellationToken)) { throw null; }
        public virtual System.Threading.Tasks.Task<Azure.Response<Azure.ResourceManager.ConnectedVMwarevSphere.VMwareHostResource>> SetTagsAsync(System.Collections.Generic.IDictionary<string, string> tags, System.Threading.CancellationToken cancellationToken = default(System.Threading.CancellationToken)) { throw null; }
        public virtual Azure.Response<Azure.ResourceManager.ConnectedVMwarevSphere.VMwareHostResource> Update(Azure.ResourceManager.ConnectedVMwarevSphere.Models.VMwareResourcePatchContent content, System.Threading.CancellationToken cancellationToken = default(System.Threading.CancellationToken)) { throw null; }
        public virtual System.Threading.Tasks.Task<Azure.Response<Azure.ResourceManager.ConnectedVMwarevSphere.VMwareHostResource>> UpdateAsync(Azure.ResourceManager.ConnectedVMwarevSphere.Models.VMwareResourcePatchContent content, System.Threading.CancellationToken cancellationToken = default(System.Threading.CancellationToken)) { throw null; }
    }
<<<<<<< HEAD
}
namespace Azure.ResourceManager.ConnectedVMwarevSphere.Mocking
{
    public partial class MockableConnectedVMwarevSphereArmClient : Azure.ResourceManager.ArmResource
    {
        protected MockableConnectedVMwarevSphereArmClient() { }
        public virtual Azure.ResourceManager.ConnectedVMwarevSphere.GuestAgentResource GetGuestAgentResource(Azure.Core.ResourceIdentifier id) { throw null; }
        public virtual Azure.ResourceManager.ConnectedVMwarevSphere.HybridIdentityMetadataResource GetHybridIdentityMetadataResource(Azure.Core.ResourceIdentifier id) { throw null; }
        public virtual Azure.ResourceManager.ConnectedVMwarevSphere.InventoryItemResource GetInventoryItemResource(Azure.Core.ResourceIdentifier id) { throw null; }
        public virtual Azure.ResourceManager.ConnectedVMwarevSphere.MachineExtensionResource GetMachineExtensionResource(Azure.Core.ResourceIdentifier id) { throw null; }
        public virtual Azure.ResourceManager.ConnectedVMwarevSphere.ResourcePoolResource GetResourcePoolResource(Azure.Core.ResourceIdentifier id) { throw null; }
        public virtual Azure.ResourceManager.ConnectedVMwarevSphere.VCenterResource GetVCenterResource(Azure.Core.ResourceIdentifier id) { throw null; }
        public virtual Azure.ResourceManager.ConnectedVMwarevSphere.VirtualMachineResource GetVirtualMachineResource(Azure.Core.ResourceIdentifier id) { throw null; }
        public virtual Azure.ResourceManager.ConnectedVMwarevSphere.VirtualMachineTemplateResource GetVirtualMachineTemplateResource(Azure.Core.ResourceIdentifier id) { throw null; }
        public virtual Azure.ResourceManager.ConnectedVMwarevSphere.VirtualNetworkResource GetVirtualNetworkResource(Azure.Core.ResourceIdentifier id) { throw null; }
        public virtual Azure.ResourceManager.ConnectedVMwarevSphere.VMwareClusterResource GetVMwareClusterResource(Azure.Core.ResourceIdentifier id) { throw null; }
        public virtual Azure.ResourceManager.ConnectedVMwarevSphere.VMwareDatastoreResource GetVMwareDatastoreResource(Azure.Core.ResourceIdentifier id) { throw null; }
        public virtual Azure.ResourceManager.ConnectedVMwarevSphere.VMwareHostResource GetVMwareHostResource(Azure.Core.ResourceIdentifier id) { throw null; }
    }
    public partial class MockableConnectedVMwarevSphereResourceGroupResource : Azure.ResourceManager.ArmResource
    {
        protected MockableConnectedVMwarevSphereResourceGroupResource() { }
        public virtual Azure.Response<Azure.ResourceManager.ConnectedVMwarevSphere.ResourcePoolResource> GetResourcePool(string resourcePoolName, System.Threading.CancellationToken cancellationToken = default(System.Threading.CancellationToken)) { throw null; }
        public virtual System.Threading.Tasks.Task<Azure.Response<Azure.ResourceManager.ConnectedVMwarevSphere.ResourcePoolResource>> GetResourcePoolAsync(string resourcePoolName, System.Threading.CancellationToken cancellationToken = default(System.Threading.CancellationToken)) { throw null; }
        public virtual Azure.ResourceManager.ConnectedVMwarevSphere.ResourcePoolCollection GetResourcePools() { throw null; }
        public virtual Azure.Response<Azure.ResourceManager.ConnectedVMwarevSphere.VCenterResource> GetVCenter(string vcenterName, System.Threading.CancellationToken cancellationToken = default(System.Threading.CancellationToken)) { throw null; }
        public virtual System.Threading.Tasks.Task<Azure.Response<Azure.ResourceManager.ConnectedVMwarevSphere.VCenterResource>> GetVCenterAsync(string vcenterName, System.Threading.CancellationToken cancellationToken = default(System.Threading.CancellationToken)) { throw null; }
        public virtual Azure.ResourceManager.ConnectedVMwarevSphere.VCenterCollection GetVCenters() { throw null; }
        public virtual Azure.Response<Azure.ResourceManager.ConnectedVMwarevSphere.VirtualMachineResource> GetVirtualMachine(string virtualMachineName, System.Threading.CancellationToken cancellationToken = default(System.Threading.CancellationToken)) { throw null; }
        public virtual System.Threading.Tasks.Task<Azure.Response<Azure.ResourceManager.ConnectedVMwarevSphere.VirtualMachineResource>> GetVirtualMachineAsync(string virtualMachineName, System.Threading.CancellationToken cancellationToken = default(System.Threading.CancellationToken)) { throw null; }
        public virtual Azure.ResourceManager.ConnectedVMwarevSphere.VirtualMachineCollection GetVirtualMachines() { throw null; }
        public virtual Azure.Response<Azure.ResourceManager.ConnectedVMwarevSphere.VirtualMachineTemplateResource> GetVirtualMachineTemplate(string virtualMachineTemplateName, System.Threading.CancellationToken cancellationToken = default(System.Threading.CancellationToken)) { throw null; }
        public virtual System.Threading.Tasks.Task<Azure.Response<Azure.ResourceManager.ConnectedVMwarevSphere.VirtualMachineTemplateResource>> GetVirtualMachineTemplateAsync(string virtualMachineTemplateName, System.Threading.CancellationToken cancellationToken = default(System.Threading.CancellationToken)) { throw null; }
        public virtual Azure.ResourceManager.ConnectedVMwarevSphere.VirtualMachineTemplateCollection GetVirtualMachineTemplates() { throw null; }
        public virtual Azure.Response<Azure.ResourceManager.ConnectedVMwarevSphere.VirtualNetworkResource> GetVirtualNetwork(string virtualNetworkName, System.Threading.CancellationToken cancellationToken = default(System.Threading.CancellationToken)) { throw null; }
        public virtual System.Threading.Tasks.Task<Azure.Response<Azure.ResourceManager.ConnectedVMwarevSphere.VirtualNetworkResource>> GetVirtualNetworkAsync(string virtualNetworkName, System.Threading.CancellationToken cancellationToken = default(System.Threading.CancellationToken)) { throw null; }
        public virtual Azure.ResourceManager.ConnectedVMwarevSphere.VirtualNetworkCollection GetVirtualNetworks() { throw null; }
        public virtual Azure.Response<Azure.ResourceManager.ConnectedVMwarevSphere.VMwareClusterResource> GetVMwareCluster(string clusterName, System.Threading.CancellationToken cancellationToken = default(System.Threading.CancellationToken)) { throw null; }
        public virtual System.Threading.Tasks.Task<Azure.Response<Azure.ResourceManager.ConnectedVMwarevSphere.VMwareClusterResource>> GetVMwareClusterAsync(string clusterName, System.Threading.CancellationToken cancellationToken = default(System.Threading.CancellationToken)) { throw null; }
        public virtual Azure.ResourceManager.ConnectedVMwarevSphere.VMwareClusterCollection GetVMwareClusters() { throw null; }
        public virtual Azure.Response<Azure.ResourceManager.ConnectedVMwarevSphere.VMwareDatastoreResource> GetVMwareDatastore(string datastoreName, System.Threading.CancellationToken cancellationToken = default(System.Threading.CancellationToken)) { throw null; }
        public virtual System.Threading.Tasks.Task<Azure.Response<Azure.ResourceManager.ConnectedVMwarevSphere.VMwareDatastoreResource>> GetVMwareDatastoreAsync(string datastoreName, System.Threading.CancellationToken cancellationToken = default(System.Threading.CancellationToken)) { throw null; }
        public virtual Azure.ResourceManager.ConnectedVMwarevSphere.VMwareDatastoreCollection GetVMwareDatastores() { throw null; }
        public virtual Azure.Response<Azure.ResourceManager.ConnectedVMwarevSphere.VMwareHostResource> GetVMwareHost(string hostName, System.Threading.CancellationToken cancellationToken = default(System.Threading.CancellationToken)) { throw null; }
        public virtual System.Threading.Tasks.Task<Azure.Response<Azure.ResourceManager.ConnectedVMwarevSphere.VMwareHostResource>> GetVMwareHostAsync(string hostName, System.Threading.CancellationToken cancellationToken = default(System.Threading.CancellationToken)) { throw null; }
        public virtual Azure.ResourceManager.ConnectedVMwarevSphere.VMwareHostCollection GetVMwareHosts() { throw null; }
    }
    public partial class MockableConnectedVMwarevSphereSubscriptionResource : Azure.ResourceManager.ArmResource
    {
        protected MockableConnectedVMwarevSphereSubscriptionResource() { }
        public virtual Azure.Pageable<Azure.ResourceManager.ConnectedVMwarevSphere.ResourcePoolResource> GetResourcePools(System.Threading.CancellationToken cancellationToken = default(System.Threading.CancellationToken)) { throw null; }
        public virtual Azure.AsyncPageable<Azure.ResourceManager.ConnectedVMwarevSphere.ResourcePoolResource> GetResourcePoolsAsync(System.Threading.CancellationToken cancellationToken = default(System.Threading.CancellationToken)) { throw null; }
        public virtual Azure.Pageable<Azure.ResourceManager.ConnectedVMwarevSphere.VCenterResource> GetVCenters(System.Threading.CancellationToken cancellationToken = default(System.Threading.CancellationToken)) { throw null; }
        public virtual Azure.AsyncPageable<Azure.ResourceManager.ConnectedVMwarevSphere.VCenterResource> GetVCentersAsync(System.Threading.CancellationToken cancellationToken = default(System.Threading.CancellationToken)) { throw null; }
        public virtual Azure.Pageable<Azure.ResourceManager.ConnectedVMwarevSphere.VirtualMachineResource> GetVirtualMachines(System.Threading.CancellationToken cancellationToken = default(System.Threading.CancellationToken)) { throw null; }
        public virtual Azure.AsyncPageable<Azure.ResourceManager.ConnectedVMwarevSphere.VirtualMachineResource> GetVirtualMachinesAsync(System.Threading.CancellationToken cancellationToken = default(System.Threading.CancellationToken)) { throw null; }
        public virtual Azure.Pageable<Azure.ResourceManager.ConnectedVMwarevSphere.VirtualMachineTemplateResource> GetVirtualMachineTemplates(System.Threading.CancellationToken cancellationToken = default(System.Threading.CancellationToken)) { throw null; }
        public virtual Azure.AsyncPageable<Azure.ResourceManager.ConnectedVMwarevSphere.VirtualMachineTemplateResource> GetVirtualMachineTemplatesAsync(System.Threading.CancellationToken cancellationToken = default(System.Threading.CancellationToken)) { throw null; }
        public virtual Azure.Pageable<Azure.ResourceManager.ConnectedVMwarevSphere.VirtualNetworkResource> GetVirtualNetworks(System.Threading.CancellationToken cancellationToken = default(System.Threading.CancellationToken)) { throw null; }
        public virtual Azure.AsyncPageable<Azure.ResourceManager.ConnectedVMwarevSphere.VirtualNetworkResource> GetVirtualNetworksAsync(System.Threading.CancellationToken cancellationToken = default(System.Threading.CancellationToken)) { throw null; }
        public virtual Azure.Pageable<Azure.ResourceManager.ConnectedVMwarevSphere.VMwareClusterResource> GetVMwareClusters(System.Threading.CancellationToken cancellationToken = default(System.Threading.CancellationToken)) { throw null; }
        public virtual Azure.AsyncPageable<Azure.ResourceManager.ConnectedVMwarevSphere.VMwareClusterResource> GetVMwareClustersAsync(System.Threading.CancellationToken cancellationToken = default(System.Threading.CancellationToken)) { throw null; }
        public virtual Azure.Pageable<Azure.ResourceManager.ConnectedVMwarevSphere.VMwareDatastoreResource> GetVMwareDatastores(System.Threading.CancellationToken cancellationToken = default(System.Threading.CancellationToken)) { throw null; }
        public virtual Azure.AsyncPageable<Azure.ResourceManager.ConnectedVMwarevSphere.VMwareDatastoreResource> GetVMwareDatastoresAsync(System.Threading.CancellationToken cancellationToken = default(System.Threading.CancellationToken)) { throw null; }
        public virtual Azure.Pageable<Azure.ResourceManager.ConnectedVMwarevSphere.VMwareHostResource> GetVMwareHosts(System.Threading.CancellationToken cancellationToken = default(System.Threading.CancellationToken)) { throw null; }
        public virtual Azure.AsyncPageable<Azure.ResourceManager.ConnectedVMwarevSphere.VMwareHostResource> GetVMwareHostsAsync(System.Threading.CancellationToken cancellationToken = default(System.Threading.CancellationToken)) { throw null; }
    }
}
namespace Azure.ResourceManager.ConnectedVMwarevSphere.Models
{
    public static partial class ArmConnectedVMwarevSphereModelFactory
=======
    public partial class VMwareResourcePoolCollection : Azure.ResourceManager.ArmCollection, System.Collections.Generic.IAsyncEnumerable<Azure.ResourceManager.ConnectedVMwarevSphere.VMwareResourcePoolResource>, System.Collections.Generic.IEnumerable<Azure.ResourceManager.ConnectedVMwarevSphere.VMwareResourcePoolResource>, System.Collections.IEnumerable
>>>>>>> 5235895a
    {
        protected VMwareResourcePoolCollection() { }
        public virtual Azure.ResourceManager.ArmOperation<Azure.ResourceManager.ConnectedVMwarevSphere.VMwareResourcePoolResource> CreateOrUpdate(Azure.WaitUntil waitUntil, string resourcePoolName, Azure.ResourceManager.ConnectedVMwarevSphere.VMwareResourcePoolData data, System.Threading.CancellationToken cancellationToken = default(System.Threading.CancellationToken)) { throw null; }
        public virtual System.Threading.Tasks.Task<Azure.ResourceManager.ArmOperation<Azure.ResourceManager.ConnectedVMwarevSphere.VMwareResourcePoolResource>> CreateOrUpdateAsync(Azure.WaitUntil waitUntil, string resourcePoolName, Azure.ResourceManager.ConnectedVMwarevSphere.VMwareResourcePoolData data, System.Threading.CancellationToken cancellationToken = default(System.Threading.CancellationToken)) { throw null; }
        public virtual Azure.Response<bool> Exists(string resourcePoolName, System.Threading.CancellationToken cancellationToken = default(System.Threading.CancellationToken)) { throw null; }
        public virtual System.Threading.Tasks.Task<Azure.Response<bool>> ExistsAsync(string resourcePoolName, System.Threading.CancellationToken cancellationToken = default(System.Threading.CancellationToken)) { throw null; }
        public virtual Azure.Response<Azure.ResourceManager.ConnectedVMwarevSphere.VMwareResourcePoolResource> Get(string resourcePoolName, System.Threading.CancellationToken cancellationToken = default(System.Threading.CancellationToken)) { throw null; }
        public virtual Azure.Pageable<Azure.ResourceManager.ConnectedVMwarevSphere.VMwareResourcePoolResource> GetAll(System.Threading.CancellationToken cancellationToken = default(System.Threading.CancellationToken)) { throw null; }
        public virtual Azure.AsyncPageable<Azure.ResourceManager.ConnectedVMwarevSphere.VMwareResourcePoolResource> GetAllAsync(System.Threading.CancellationToken cancellationToken = default(System.Threading.CancellationToken)) { throw null; }
        public virtual System.Threading.Tasks.Task<Azure.Response<Azure.ResourceManager.ConnectedVMwarevSphere.VMwareResourcePoolResource>> GetAsync(string resourcePoolName, System.Threading.CancellationToken cancellationToken = default(System.Threading.CancellationToken)) { throw null; }
        public virtual Azure.NullableResponse<Azure.ResourceManager.ConnectedVMwarevSphere.VMwareResourcePoolResource> GetIfExists(string resourcePoolName, System.Threading.CancellationToken cancellationToken = default(System.Threading.CancellationToken)) { throw null; }
        public virtual System.Threading.Tasks.Task<Azure.NullableResponse<Azure.ResourceManager.ConnectedVMwarevSphere.VMwareResourcePoolResource>> GetIfExistsAsync(string resourcePoolName, System.Threading.CancellationToken cancellationToken = default(System.Threading.CancellationToken)) { throw null; }
        System.Collections.Generic.IAsyncEnumerator<Azure.ResourceManager.ConnectedVMwarevSphere.VMwareResourcePoolResource> System.Collections.Generic.IAsyncEnumerable<Azure.ResourceManager.ConnectedVMwarevSphere.VMwareResourcePoolResource>.GetAsyncEnumerator(System.Threading.CancellationToken cancellationToken) { throw null; }
        System.Collections.Generic.IEnumerator<Azure.ResourceManager.ConnectedVMwarevSphere.VMwareResourcePoolResource> System.Collections.Generic.IEnumerable<Azure.ResourceManager.ConnectedVMwarevSphere.VMwareResourcePoolResource>.GetEnumerator() { throw null; }
        System.Collections.IEnumerator System.Collections.IEnumerable.GetEnumerator() { throw null; }
    }
    public partial class VMwareResourcePoolData : Azure.ResourceManager.Models.TrackedResourceData
    {
        public VMwareResourcePoolData(Azure.Core.AzureLocation location) { }
        public long? CpuCapacityMHz { get { throw null; } }
        public long? CpuLimitMHz { get { throw null; } }
        public long? CpuOverallUsageMHz { get { throw null; } }
        public long? CpuReservationMHz { get { throw null; } }
        public string CpuSharesLevel { get { throw null; } }
        public string CustomResourceName { get { throw null; } }
        public System.Collections.Generic.IReadOnlyList<string> DatastoreIds { get { throw null; } }
        public Azure.ResourceManager.Resources.Models.ExtendedLocation ExtendedLocation { get { throw null; } set { } }
        public string InventoryItemId { get { throw null; } set { } }
        public string Kind { get { throw null; } set { } }
        public long? MemCapacityGB { get { throw null; } }
        public long? MemLimitMB { get { throw null; } }
        public long? MemOverallUsageGB { get { throw null; } }
        public long? MemReservationMB { get { throw null; } }
        public string MemSharesLevel { get { throw null; } }
        public string MoName { get { throw null; } }
        public string MoRefId { get { throw null; } set { } }
        public System.Collections.Generic.IReadOnlyList<string> NetworkIds { get { throw null; } }
        public Azure.ResourceManager.ConnectedVMwarevSphere.Models.VMwareResourceProvisioningState? ProvisioningState { get { throw null; } }
        public System.Collections.Generic.IReadOnlyList<Azure.ResourceManager.ConnectedVMwarevSphere.Models.VMwareResourceStatus> Statuses { get { throw null; } }
        public string Uuid { get { throw null; } }
        public string VCenterId { get { throw null; } set { } }
    }
    public partial class VMwareResourcePoolResource : Azure.ResourceManager.ArmResource
    {
        public static readonly Azure.Core.ResourceType ResourceType;
        protected VMwareResourcePoolResource() { }
        public virtual Azure.ResourceManager.ConnectedVMwarevSphere.VMwareResourcePoolData Data { get { throw null; } }
        public virtual bool HasData { get { throw null; } }
        public virtual Azure.Response<Azure.ResourceManager.ConnectedVMwarevSphere.VMwareResourcePoolResource> AddTag(string key, string value, System.Threading.CancellationToken cancellationToken = default(System.Threading.CancellationToken)) { throw null; }
        public virtual System.Threading.Tasks.Task<Azure.Response<Azure.ResourceManager.ConnectedVMwarevSphere.VMwareResourcePoolResource>> AddTagAsync(string key, string value, System.Threading.CancellationToken cancellationToken = default(System.Threading.CancellationToken)) { throw null; }
        public static Azure.Core.ResourceIdentifier CreateResourceIdentifier(string subscriptionId, string resourceGroupName, string resourcePoolName) { throw null; }
        public virtual Azure.ResourceManager.ArmOperation Delete(Azure.WaitUntil waitUntil, bool? force = default(bool?), System.Threading.CancellationToken cancellationToken = default(System.Threading.CancellationToken)) { throw null; }
        public virtual System.Threading.Tasks.Task<Azure.ResourceManager.ArmOperation> DeleteAsync(Azure.WaitUntil waitUntil, bool? force = default(bool?), System.Threading.CancellationToken cancellationToken = default(System.Threading.CancellationToken)) { throw null; }
        public virtual Azure.Response<Azure.ResourceManager.ConnectedVMwarevSphere.VMwareResourcePoolResource> Get(System.Threading.CancellationToken cancellationToken = default(System.Threading.CancellationToken)) { throw null; }
        public virtual System.Threading.Tasks.Task<Azure.Response<Azure.ResourceManager.ConnectedVMwarevSphere.VMwareResourcePoolResource>> GetAsync(System.Threading.CancellationToken cancellationToken = default(System.Threading.CancellationToken)) { throw null; }
        public virtual Azure.Response<Azure.ResourceManager.ConnectedVMwarevSphere.VMwareResourcePoolResource> RemoveTag(string key, System.Threading.CancellationToken cancellationToken = default(System.Threading.CancellationToken)) { throw null; }
        public virtual System.Threading.Tasks.Task<Azure.Response<Azure.ResourceManager.ConnectedVMwarevSphere.VMwareResourcePoolResource>> RemoveTagAsync(string key, System.Threading.CancellationToken cancellationToken = default(System.Threading.CancellationToken)) { throw null; }
        public virtual Azure.Response<Azure.ResourceManager.ConnectedVMwarevSphere.VMwareResourcePoolResource> SetTags(System.Collections.Generic.IDictionary<string, string> tags, System.Threading.CancellationToken cancellationToken = default(System.Threading.CancellationToken)) { throw null; }
        public virtual System.Threading.Tasks.Task<Azure.Response<Azure.ResourceManager.ConnectedVMwarevSphere.VMwareResourcePoolResource>> SetTagsAsync(System.Collections.Generic.IDictionary<string, string> tags, System.Threading.CancellationToken cancellationToken = default(System.Threading.CancellationToken)) { throw null; }
        public virtual Azure.Response<Azure.ResourceManager.ConnectedVMwarevSphere.VMwareResourcePoolResource> Update(Azure.ResourceManager.ConnectedVMwarevSphere.Models.VMwareResourcePatchContent content, System.Threading.CancellationToken cancellationToken = default(System.Threading.CancellationToken)) { throw null; }
        public virtual System.Threading.Tasks.Task<Azure.Response<Azure.ResourceManager.ConnectedVMwarevSphere.VMwareResourcePoolResource>> UpdateAsync(Azure.ResourceManager.ConnectedVMwarevSphere.Models.VMwareResourcePatchContent content, System.Threading.CancellationToken cancellationToken = default(System.Threading.CancellationToken)) { throw null; }
    }
    public partial class VMwareVCenterCollection : Azure.ResourceManager.ArmCollection, System.Collections.Generic.IAsyncEnumerable<Azure.ResourceManager.ConnectedVMwarevSphere.VMwareVCenterResource>, System.Collections.Generic.IEnumerable<Azure.ResourceManager.ConnectedVMwarevSphere.VMwareVCenterResource>, System.Collections.IEnumerable
    {
        protected VMwareVCenterCollection() { }
        public virtual Azure.ResourceManager.ArmOperation<Azure.ResourceManager.ConnectedVMwarevSphere.VMwareVCenterResource> CreateOrUpdate(Azure.WaitUntil waitUntil, string vcenterName, Azure.ResourceManager.ConnectedVMwarevSphere.VMwareVCenterData data, System.Threading.CancellationToken cancellationToken = default(System.Threading.CancellationToken)) { throw null; }
        public virtual System.Threading.Tasks.Task<Azure.ResourceManager.ArmOperation<Azure.ResourceManager.ConnectedVMwarevSphere.VMwareVCenterResource>> CreateOrUpdateAsync(Azure.WaitUntil waitUntil, string vcenterName, Azure.ResourceManager.ConnectedVMwarevSphere.VMwareVCenterData data, System.Threading.CancellationToken cancellationToken = default(System.Threading.CancellationToken)) { throw null; }
        public virtual Azure.Response<bool> Exists(string vcenterName, System.Threading.CancellationToken cancellationToken = default(System.Threading.CancellationToken)) { throw null; }
        public virtual System.Threading.Tasks.Task<Azure.Response<bool>> ExistsAsync(string vcenterName, System.Threading.CancellationToken cancellationToken = default(System.Threading.CancellationToken)) { throw null; }
        public virtual Azure.Response<Azure.ResourceManager.ConnectedVMwarevSphere.VMwareVCenterResource> Get(string vcenterName, System.Threading.CancellationToken cancellationToken = default(System.Threading.CancellationToken)) { throw null; }
        public virtual Azure.Pageable<Azure.ResourceManager.ConnectedVMwarevSphere.VMwareVCenterResource> GetAll(System.Threading.CancellationToken cancellationToken = default(System.Threading.CancellationToken)) { throw null; }
        public virtual Azure.AsyncPageable<Azure.ResourceManager.ConnectedVMwarevSphere.VMwareVCenterResource> GetAllAsync(System.Threading.CancellationToken cancellationToken = default(System.Threading.CancellationToken)) { throw null; }
        public virtual System.Threading.Tasks.Task<Azure.Response<Azure.ResourceManager.ConnectedVMwarevSphere.VMwareVCenterResource>> GetAsync(string vcenterName, System.Threading.CancellationToken cancellationToken = default(System.Threading.CancellationToken)) { throw null; }
        public virtual Azure.NullableResponse<Azure.ResourceManager.ConnectedVMwarevSphere.VMwareVCenterResource> GetIfExists(string vcenterName, System.Threading.CancellationToken cancellationToken = default(System.Threading.CancellationToken)) { throw null; }
        public virtual System.Threading.Tasks.Task<Azure.NullableResponse<Azure.ResourceManager.ConnectedVMwarevSphere.VMwareVCenterResource>> GetIfExistsAsync(string vcenterName, System.Threading.CancellationToken cancellationToken = default(System.Threading.CancellationToken)) { throw null; }
        System.Collections.Generic.IAsyncEnumerator<Azure.ResourceManager.ConnectedVMwarevSphere.VMwareVCenterResource> System.Collections.Generic.IAsyncEnumerable<Azure.ResourceManager.ConnectedVMwarevSphere.VMwareVCenterResource>.GetAsyncEnumerator(System.Threading.CancellationToken cancellationToken) { throw null; }
        System.Collections.Generic.IEnumerator<Azure.ResourceManager.ConnectedVMwarevSphere.VMwareVCenterResource> System.Collections.Generic.IEnumerable<Azure.ResourceManager.ConnectedVMwarevSphere.VMwareVCenterResource>.GetEnumerator() { throw null; }
        System.Collections.IEnumerator System.Collections.IEnumerable.GetEnumerator() { throw null; }
    }
    public partial class VMwareVCenterData : Azure.ResourceManager.Models.TrackedResourceData
    {
        public VMwareVCenterData(Azure.Core.AzureLocation location, string fqdn) { }
        public string ConnectionStatus { get { throw null; } }
        public Azure.ResourceManager.ConnectedVMwarevSphere.Models.VICredential Credentials { get { throw null; } set { } }
        public string CustomResourceName { get { throw null; } }
        public Azure.ResourceManager.Resources.Models.ExtendedLocation ExtendedLocation { get { throw null; } set { } }
        public string Fqdn { get { throw null; } set { } }
        public string InstanceUuid { get { throw null; } }
        public string Kind { get { throw null; } set { } }
        public int? Port { get { throw null; } set { } }
        public Azure.ResourceManager.ConnectedVMwarevSphere.Models.VMwareResourceProvisioningState? ProvisioningState { get { throw null; } }
        public System.Collections.Generic.IReadOnlyList<Azure.ResourceManager.ConnectedVMwarevSphere.Models.VMwareResourceStatus> Statuses { get { throw null; } }
        public string Uuid { get { throw null; } }
        public string Version { get { throw null; } }
    }
    public partial class VMwareVCenterResource : Azure.ResourceManager.ArmResource
    {
        public static readonly Azure.Core.ResourceType ResourceType;
        protected VMwareVCenterResource() { }
        public virtual Azure.ResourceManager.ConnectedVMwarevSphere.VMwareVCenterData Data { get { throw null; } }
        public virtual bool HasData { get { throw null; } }
        public virtual Azure.Response<Azure.ResourceManager.ConnectedVMwarevSphere.VMwareVCenterResource> AddTag(string key, string value, System.Threading.CancellationToken cancellationToken = default(System.Threading.CancellationToken)) { throw null; }
        public virtual System.Threading.Tasks.Task<Azure.Response<Azure.ResourceManager.ConnectedVMwarevSphere.VMwareVCenterResource>> AddTagAsync(string key, string value, System.Threading.CancellationToken cancellationToken = default(System.Threading.CancellationToken)) { throw null; }
        public static Azure.Core.ResourceIdentifier CreateResourceIdentifier(string subscriptionId, string resourceGroupName, string vcenterName) { throw null; }
        public virtual Azure.ResourceManager.ArmOperation Delete(Azure.WaitUntil waitUntil, bool? force = default(bool?), System.Threading.CancellationToken cancellationToken = default(System.Threading.CancellationToken)) { throw null; }
        public virtual System.Threading.Tasks.Task<Azure.ResourceManager.ArmOperation> DeleteAsync(Azure.WaitUntil waitUntil, bool? force = default(bool?), System.Threading.CancellationToken cancellationToken = default(System.Threading.CancellationToken)) { throw null; }
        public virtual Azure.Response<Azure.ResourceManager.ConnectedVMwarevSphere.VMwareVCenterResource> Get(System.Threading.CancellationToken cancellationToken = default(System.Threading.CancellationToken)) { throw null; }
        public virtual System.Threading.Tasks.Task<Azure.Response<Azure.ResourceManager.ConnectedVMwarevSphere.VMwareVCenterResource>> GetAsync(System.Threading.CancellationToken cancellationToken = default(System.Threading.CancellationToken)) { throw null; }
        public virtual Azure.Response<Azure.ResourceManager.ConnectedVMwarevSphere.VCenterInventoryItemResource> GetVCenterInventoryItem(string inventoryItemName, System.Threading.CancellationToken cancellationToken = default(System.Threading.CancellationToken)) { throw null; }
        public virtual System.Threading.Tasks.Task<Azure.Response<Azure.ResourceManager.ConnectedVMwarevSphere.VCenterInventoryItemResource>> GetVCenterInventoryItemAsync(string inventoryItemName, System.Threading.CancellationToken cancellationToken = default(System.Threading.CancellationToken)) { throw null; }
        public virtual Azure.ResourceManager.ConnectedVMwarevSphere.VCenterInventoryItemCollection GetVCenterInventoryItems() { throw null; }
        public virtual Azure.Response<Azure.ResourceManager.ConnectedVMwarevSphere.VMwareVCenterResource> RemoveTag(string key, System.Threading.CancellationToken cancellationToken = default(System.Threading.CancellationToken)) { throw null; }
        public virtual System.Threading.Tasks.Task<Azure.Response<Azure.ResourceManager.ConnectedVMwarevSphere.VMwareVCenterResource>> RemoveTagAsync(string key, System.Threading.CancellationToken cancellationToken = default(System.Threading.CancellationToken)) { throw null; }
        public virtual Azure.Response<Azure.ResourceManager.ConnectedVMwarevSphere.VMwareVCenterResource> SetTags(System.Collections.Generic.IDictionary<string, string> tags, System.Threading.CancellationToken cancellationToken = default(System.Threading.CancellationToken)) { throw null; }
        public virtual System.Threading.Tasks.Task<Azure.Response<Azure.ResourceManager.ConnectedVMwarevSphere.VMwareVCenterResource>> SetTagsAsync(System.Collections.Generic.IDictionary<string, string> tags, System.Threading.CancellationToken cancellationToken = default(System.Threading.CancellationToken)) { throw null; }
        public virtual Azure.Response<Azure.ResourceManager.ConnectedVMwarevSphere.VMwareVCenterResource> Update(Azure.ResourceManager.ConnectedVMwarevSphere.Models.VMwareResourcePatchContent content, System.Threading.CancellationToken cancellationToken = default(System.Threading.CancellationToken)) { throw null; }
        public virtual System.Threading.Tasks.Task<Azure.Response<Azure.ResourceManager.ConnectedVMwarevSphere.VMwareVCenterResource>> UpdateAsync(Azure.ResourceManager.ConnectedVMwarevSphere.Models.VMwareResourcePatchContent content, System.Threading.CancellationToken cancellationToken = default(System.Threading.CancellationToken)) { throw null; }
    }
    public partial class VMwareVirtualNetworkCollection : Azure.ResourceManager.ArmCollection, System.Collections.Generic.IAsyncEnumerable<Azure.ResourceManager.ConnectedVMwarevSphere.VMwareVirtualNetworkResource>, System.Collections.Generic.IEnumerable<Azure.ResourceManager.ConnectedVMwarevSphere.VMwareVirtualNetworkResource>, System.Collections.IEnumerable
    {
        protected VMwareVirtualNetworkCollection() { }
        public virtual Azure.ResourceManager.ArmOperation<Azure.ResourceManager.ConnectedVMwarevSphere.VMwareVirtualNetworkResource> CreateOrUpdate(Azure.WaitUntil waitUntil, string virtualNetworkName, Azure.ResourceManager.ConnectedVMwarevSphere.VMwareVirtualNetworkData data, System.Threading.CancellationToken cancellationToken = default(System.Threading.CancellationToken)) { throw null; }
        public virtual System.Threading.Tasks.Task<Azure.ResourceManager.ArmOperation<Azure.ResourceManager.ConnectedVMwarevSphere.VMwareVirtualNetworkResource>> CreateOrUpdateAsync(Azure.WaitUntil waitUntil, string virtualNetworkName, Azure.ResourceManager.ConnectedVMwarevSphere.VMwareVirtualNetworkData data, System.Threading.CancellationToken cancellationToken = default(System.Threading.CancellationToken)) { throw null; }
        public virtual Azure.Response<bool> Exists(string virtualNetworkName, System.Threading.CancellationToken cancellationToken = default(System.Threading.CancellationToken)) { throw null; }
        public virtual System.Threading.Tasks.Task<Azure.Response<bool>> ExistsAsync(string virtualNetworkName, System.Threading.CancellationToken cancellationToken = default(System.Threading.CancellationToken)) { throw null; }
        public virtual Azure.Response<Azure.ResourceManager.ConnectedVMwarevSphere.VMwareVirtualNetworkResource> Get(string virtualNetworkName, System.Threading.CancellationToken cancellationToken = default(System.Threading.CancellationToken)) { throw null; }
        public virtual Azure.Pageable<Azure.ResourceManager.ConnectedVMwarevSphere.VMwareVirtualNetworkResource> GetAll(System.Threading.CancellationToken cancellationToken = default(System.Threading.CancellationToken)) { throw null; }
        public virtual Azure.AsyncPageable<Azure.ResourceManager.ConnectedVMwarevSphere.VMwareVirtualNetworkResource> GetAllAsync(System.Threading.CancellationToken cancellationToken = default(System.Threading.CancellationToken)) { throw null; }
        public virtual System.Threading.Tasks.Task<Azure.Response<Azure.ResourceManager.ConnectedVMwarevSphere.VMwareVirtualNetworkResource>> GetAsync(string virtualNetworkName, System.Threading.CancellationToken cancellationToken = default(System.Threading.CancellationToken)) { throw null; }
        public virtual Azure.NullableResponse<Azure.ResourceManager.ConnectedVMwarevSphere.VMwareVirtualNetworkResource> GetIfExists(string virtualNetworkName, System.Threading.CancellationToken cancellationToken = default(System.Threading.CancellationToken)) { throw null; }
        public virtual System.Threading.Tasks.Task<Azure.NullableResponse<Azure.ResourceManager.ConnectedVMwarevSphere.VMwareVirtualNetworkResource>> GetIfExistsAsync(string virtualNetworkName, System.Threading.CancellationToken cancellationToken = default(System.Threading.CancellationToken)) { throw null; }
        System.Collections.Generic.IAsyncEnumerator<Azure.ResourceManager.ConnectedVMwarevSphere.VMwareVirtualNetworkResource> System.Collections.Generic.IAsyncEnumerable<Azure.ResourceManager.ConnectedVMwarevSphere.VMwareVirtualNetworkResource>.GetAsyncEnumerator(System.Threading.CancellationToken cancellationToken) { throw null; }
        System.Collections.Generic.IEnumerator<Azure.ResourceManager.ConnectedVMwarevSphere.VMwareVirtualNetworkResource> System.Collections.Generic.IEnumerable<Azure.ResourceManager.ConnectedVMwarevSphere.VMwareVirtualNetworkResource>.GetEnumerator() { throw null; }
        System.Collections.IEnumerator System.Collections.IEnumerable.GetEnumerator() { throw null; }
    }
    public partial class VMwareVirtualNetworkData : Azure.ResourceManager.Models.TrackedResourceData
    {
        public VMwareVirtualNetworkData(Azure.Core.AzureLocation location) { }
        public string CustomResourceName { get { throw null; } }
        public Azure.ResourceManager.Resources.Models.ExtendedLocation ExtendedLocation { get { throw null; } set { } }
        public string InventoryItemId { get { throw null; } set { } }
        public string Kind { get { throw null; } set { } }
        public string MoName { get { throw null; } }
        public string MoRefId { get { throw null; } set { } }
        public Azure.ResourceManager.ConnectedVMwarevSphere.Models.VMwareResourceProvisioningState? ProvisioningState { get { throw null; } }
        public System.Collections.Generic.IReadOnlyList<Azure.ResourceManager.ConnectedVMwarevSphere.Models.VMwareResourceStatus> Statuses { get { throw null; } }
        public string Uuid { get { throw null; } }
        public string VCenterId { get { throw null; } set { } }
    }
    public partial class VMwareVirtualNetworkResource : Azure.ResourceManager.ArmResource
    {
        public static readonly Azure.Core.ResourceType ResourceType;
        protected VMwareVirtualNetworkResource() { }
        public virtual Azure.ResourceManager.ConnectedVMwarevSphere.VMwareVirtualNetworkData Data { get { throw null; } }
        public virtual bool HasData { get { throw null; } }
        public virtual Azure.Response<Azure.ResourceManager.ConnectedVMwarevSphere.VMwareVirtualNetworkResource> AddTag(string key, string value, System.Threading.CancellationToken cancellationToken = default(System.Threading.CancellationToken)) { throw null; }
        public virtual System.Threading.Tasks.Task<Azure.Response<Azure.ResourceManager.ConnectedVMwarevSphere.VMwareVirtualNetworkResource>> AddTagAsync(string key, string value, System.Threading.CancellationToken cancellationToken = default(System.Threading.CancellationToken)) { throw null; }
        public static Azure.Core.ResourceIdentifier CreateResourceIdentifier(string subscriptionId, string resourceGroupName, string virtualNetworkName) { throw null; }
        public virtual Azure.ResourceManager.ArmOperation Delete(Azure.WaitUntil waitUntil, bool? force = default(bool?), System.Threading.CancellationToken cancellationToken = default(System.Threading.CancellationToken)) { throw null; }
        public virtual System.Threading.Tasks.Task<Azure.ResourceManager.ArmOperation> DeleteAsync(Azure.WaitUntil waitUntil, bool? force = default(bool?), System.Threading.CancellationToken cancellationToken = default(System.Threading.CancellationToken)) { throw null; }
        public virtual Azure.Response<Azure.ResourceManager.ConnectedVMwarevSphere.VMwareVirtualNetworkResource> Get(System.Threading.CancellationToken cancellationToken = default(System.Threading.CancellationToken)) { throw null; }
        public virtual System.Threading.Tasks.Task<Azure.Response<Azure.ResourceManager.ConnectedVMwarevSphere.VMwareVirtualNetworkResource>> GetAsync(System.Threading.CancellationToken cancellationToken = default(System.Threading.CancellationToken)) { throw null; }
        public virtual Azure.Response<Azure.ResourceManager.ConnectedVMwarevSphere.VMwareVirtualNetworkResource> RemoveTag(string key, System.Threading.CancellationToken cancellationToken = default(System.Threading.CancellationToken)) { throw null; }
        public virtual System.Threading.Tasks.Task<Azure.Response<Azure.ResourceManager.ConnectedVMwarevSphere.VMwareVirtualNetworkResource>> RemoveTagAsync(string key, System.Threading.CancellationToken cancellationToken = default(System.Threading.CancellationToken)) { throw null; }
        public virtual Azure.Response<Azure.ResourceManager.ConnectedVMwarevSphere.VMwareVirtualNetworkResource> SetTags(System.Collections.Generic.IDictionary<string, string> tags, System.Threading.CancellationToken cancellationToken = default(System.Threading.CancellationToken)) { throw null; }
        public virtual System.Threading.Tasks.Task<Azure.Response<Azure.ResourceManager.ConnectedVMwarevSphere.VMwareVirtualNetworkResource>> SetTagsAsync(System.Collections.Generic.IDictionary<string, string> tags, System.Threading.CancellationToken cancellationToken = default(System.Threading.CancellationToken)) { throw null; }
        public virtual Azure.Response<Azure.ResourceManager.ConnectedVMwarevSphere.VMwareVirtualNetworkResource> Update(Azure.ResourceManager.ConnectedVMwarevSphere.Models.VMwareResourcePatchContent content, System.Threading.CancellationToken cancellationToken = default(System.Threading.CancellationToken)) { throw null; }
        public virtual System.Threading.Tasks.Task<Azure.Response<Azure.ResourceManager.ConnectedVMwarevSphere.VMwareVirtualNetworkResource>> UpdateAsync(Azure.ResourceManager.ConnectedVMwarevSphere.Models.VMwareResourcePatchContent content, System.Threading.CancellationToken cancellationToken = default(System.Threading.CancellationToken)) { throw null; }
    }
    public partial class VMwareVmInstanceData : Azure.ResourceManager.Models.ResourceData
    {
        public VMwareVmInstanceData() { }
        public Azure.ResourceManager.Resources.Models.ExtendedLocation ExtendedLocation { get { throw null; } set { } }
        public Azure.ResourceManager.ConnectedVMwarevSphere.Models.VmInstanceHardwareProfile HardwareProfile { get { throw null; } set { } }
        public Azure.ResourceManager.ConnectedVMwarevSphere.Models.VCenterInfrastructureProfile InfrastructureProfile { get { throw null; } set { } }
        public System.Collections.Generic.IList<Azure.ResourceManager.ConnectedVMwarevSphere.Models.VMwareNetworkInterface> NetworkInterfaces { get { throw null; } }
        public Azure.ResourceManager.ConnectedVMwarevSphere.Models.OSProfileForVmInstance OSProfile { get { throw null; } set { } }
        public Azure.ResourceManager.ConnectedVMwarevSphere.Models.PlacementProfile PlacementProfile { get { throw null; } set { } }
        public string PowerState { get { throw null; } }
        public Azure.ResourceManager.ConnectedVMwarevSphere.Models.VMwareResourceProvisioningState? ProvisioningState { get { throw null; } }
        public string ResourceUid { get { throw null; } }
        public bool? SecureBootEnabled { get { throw null; } set { } }
        public System.Collections.Generic.IReadOnlyList<Azure.ResourceManager.ConnectedVMwarevSphere.Models.VMwareResourceStatus> Statuses { get { throw null; } }
        public Azure.ResourceManager.ConnectedVMwarevSphere.Models.VMwareStorageProfile StorageProfile { get { throw null; } set { } }
    }
    public partial class VMwareVmInstanceResource : Azure.ResourceManager.ArmResource
    {
        public static readonly Azure.Core.ResourceType ResourceType;
        protected VMwareVmInstanceResource() { }
        public virtual Azure.ResourceManager.ConnectedVMwarevSphere.VMwareVmInstanceData Data { get { throw null; } }
        public virtual bool HasData { get { throw null; } }
        public virtual Azure.ResourceManager.ArmOperation<Azure.ResourceManager.ConnectedVMwarevSphere.VMwareVmInstanceResource> CreateOrUpdate(Azure.WaitUntil waitUntil, Azure.ResourceManager.ConnectedVMwarevSphere.VMwareVmInstanceData data, System.Threading.CancellationToken cancellationToken = default(System.Threading.CancellationToken)) { throw null; }
        public virtual System.Threading.Tasks.Task<Azure.ResourceManager.ArmOperation<Azure.ResourceManager.ConnectedVMwarevSphere.VMwareVmInstanceResource>> CreateOrUpdateAsync(Azure.WaitUntil waitUntil, Azure.ResourceManager.ConnectedVMwarevSphere.VMwareVmInstanceData data, System.Threading.CancellationToken cancellationToken = default(System.Threading.CancellationToken)) { throw null; }
        public static Azure.Core.ResourceIdentifier CreateResourceIdentifier(string resourceUri) { throw null; }
        public virtual Azure.ResourceManager.ArmOperation Delete(Azure.WaitUntil waitUntil, bool? deleteFromHost = default(bool?), bool? force = default(bool?), System.Threading.CancellationToken cancellationToken = default(System.Threading.CancellationToken)) { throw null; }
        public virtual System.Threading.Tasks.Task<Azure.ResourceManager.ArmOperation> DeleteAsync(Azure.WaitUntil waitUntil, bool? deleteFromHost = default(bool?), bool? force = default(bool?), System.Threading.CancellationToken cancellationToken = default(System.Threading.CancellationToken)) { throw null; }
        public virtual Azure.Response<Azure.ResourceManager.ConnectedVMwarevSphere.VMwareVmInstanceResource> Get(System.Threading.CancellationToken cancellationToken = default(System.Threading.CancellationToken)) { throw null; }
        public virtual System.Threading.Tasks.Task<Azure.Response<Azure.ResourceManager.ConnectedVMwarevSphere.VMwareVmInstanceResource>> GetAsync(System.Threading.CancellationToken cancellationToken = default(System.Threading.CancellationToken)) { throw null; }
        public virtual Azure.ResourceManager.ConnectedVMwarevSphere.VmInstanceGuestAgentResource GetVmInstanceGuestAgent() { throw null; }
        public virtual Azure.ResourceManager.ConnectedVMwarevSphere.VmInstanceHybridIdentityMetadataResource GetVmInstanceHybridIdentityMetadata() { throw null; }
        public virtual Azure.ResourceManager.ArmOperation Restart(Azure.WaitUntil waitUntil, System.Threading.CancellationToken cancellationToken = default(System.Threading.CancellationToken)) { throw null; }
        public virtual System.Threading.Tasks.Task<Azure.ResourceManager.ArmOperation> RestartAsync(Azure.WaitUntil waitUntil, System.Threading.CancellationToken cancellationToken = default(System.Threading.CancellationToken)) { throw null; }
        public virtual Azure.ResourceManager.ArmOperation Start(Azure.WaitUntil waitUntil, System.Threading.CancellationToken cancellationToken = default(System.Threading.CancellationToken)) { throw null; }
        public virtual System.Threading.Tasks.Task<Azure.ResourceManager.ArmOperation> StartAsync(Azure.WaitUntil waitUntil, System.Threading.CancellationToken cancellationToken = default(System.Threading.CancellationToken)) { throw null; }
        public virtual Azure.ResourceManager.ArmOperation Stop(Azure.WaitUntil waitUntil, Azure.ResourceManager.ConnectedVMwarevSphere.Models.StopVirtualMachineContent content = null, System.Threading.CancellationToken cancellationToken = default(System.Threading.CancellationToken)) { throw null; }
        public virtual System.Threading.Tasks.Task<Azure.ResourceManager.ArmOperation> StopAsync(Azure.WaitUntil waitUntil, Azure.ResourceManager.ConnectedVMwarevSphere.Models.StopVirtualMachineContent content = null, System.Threading.CancellationToken cancellationToken = default(System.Threading.CancellationToken)) { throw null; }
        public virtual Azure.ResourceManager.ArmOperation<Azure.ResourceManager.ConnectedVMwarevSphere.VMwareVmInstanceResource> Update(Azure.WaitUntil waitUntil, Azure.ResourceManager.ConnectedVMwarevSphere.Models.VMwareVmInstancePatch patch, System.Threading.CancellationToken cancellationToken = default(System.Threading.CancellationToken)) { throw null; }
        public virtual System.Threading.Tasks.Task<Azure.ResourceManager.ArmOperation<Azure.ResourceManager.ConnectedVMwarevSphere.VMwareVmInstanceResource>> UpdateAsync(Azure.WaitUntil waitUntil, Azure.ResourceManager.ConnectedVMwarevSphere.Models.VMwareVmInstancePatch patch, System.Threading.CancellationToken cancellationToken = default(System.Threading.CancellationToken)) { throw null; }
    }
    public partial class VMwareVmTemplateCollection : Azure.ResourceManager.ArmCollection, System.Collections.Generic.IAsyncEnumerable<Azure.ResourceManager.ConnectedVMwarevSphere.VMwareVmTemplateResource>, System.Collections.Generic.IEnumerable<Azure.ResourceManager.ConnectedVMwarevSphere.VMwareVmTemplateResource>, System.Collections.IEnumerable
    {
        protected VMwareVmTemplateCollection() { }
        public virtual Azure.ResourceManager.ArmOperation<Azure.ResourceManager.ConnectedVMwarevSphere.VMwareVmTemplateResource> CreateOrUpdate(Azure.WaitUntil waitUntil, string virtualMachineTemplateName, Azure.ResourceManager.ConnectedVMwarevSphere.VMwareVmTemplateData data, System.Threading.CancellationToken cancellationToken = default(System.Threading.CancellationToken)) { throw null; }
        public virtual System.Threading.Tasks.Task<Azure.ResourceManager.ArmOperation<Azure.ResourceManager.ConnectedVMwarevSphere.VMwareVmTemplateResource>> CreateOrUpdateAsync(Azure.WaitUntil waitUntil, string virtualMachineTemplateName, Azure.ResourceManager.ConnectedVMwarevSphere.VMwareVmTemplateData data, System.Threading.CancellationToken cancellationToken = default(System.Threading.CancellationToken)) { throw null; }
        public virtual Azure.Response<bool> Exists(string virtualMachineTemplateName, System.Threading.CancellationToken cancellationToken = default(System.Threading.CancellationToken)) { throw null; }
        public virtual System.Threading.Tasks.Task<Azure.Response<bool>> ExistsAsync(string virtualMachineTemplateName, System.Threading.CancellationToken cancellationToken = default(System.Threading.CancellationToken)) { throw null; }
        public virtual Azure.Response<Azure.ResourceManager.ConnectedVMwarevSphere.VMwareVmTemplateResource> Get(string virtualMachineTemplateName, System.Threading.CancellationToken cancellationToken = default(System.Threading.CancellationToken)) { throw null; }
        public virtual Azure.Pageable<Azure.ResourceManager.ConnectedVMwarevSphere.VMwareVmTemplateResource> GetAll(System.Threading.CancellationToken cancellationToken = default(System.Threading.CancellationToken)) { throw null; }
        public virtual Azure.AsyncPageable<Azure.ResourceManager.ConnectedVMwarevSphere.VMwareVmTemplateResource> GetAllAsync(System.Threading.CancellationToken cancellationToken = default(System.Threading.CancellationToken)) { throw null; }
        public virtual System.Threading.Tasks.Task<Azure.Response<Azure.ResourceManager.ConnectedVMwarevSphere.VMwareVmTemplateResource>> GetAsync(string virtualMachineTemplateName, System.Threading.CancellationToken cancellationToken = default(System.Threading.CancellationToken)) { throw null; }
        public virtual Azure.NullableResponse<Azure.ResourceManager.ConnectedVMwarevSphere.VMwareVmTemplateResource> GetIfExists(string virtualMachineTemplateName, System.Threading.CancellationToken cancellationToken = default(System.Threading.CancellationToken)) { throw null; }
        public virtual System.Threading.Tasks.Task<Azure.NullableResponse<Azure.ResourceManager.ConnectedVMwarevSphere.VMwareVmTemplateResource>> GetIfExistsAsync(string virtualMachineTemplateName, System.Threading.CancellationToken cancellationToken = default(System.Threading.CancellationToken)) { throw null; }
        System.Collections.Generic.IAsyncEnumerator<Azure.ResourceManager.ConnectedVMwarevSphere.VMwareVmTemplateResource> System.Collections.Generic.IAsyncEnumerable<Azure.ResourceManager.ConnectedVMwarevSphere.VMwareVmTemplateResource>.GetAsyncEnumerator(System.Threading.CancellationToken cancellationToken) { throw null; }
        System.Collections.Generic.IEnumerator<Azure.ResourceManager.ConnectedVMwarevSphere.VMwareVmTemplateResource> System.Collections.Generic.IEnumerable<Azure.ResourceManager.ConnectedVMwarevSphere.VMwareVmTemplateResource>.GetEnumerator() { throw null; }
        System.Collections.IEnumerator System.Collections.IEnumerable.GetEnumerator() { throw null; }
    }
    public partial class VMwareVmTemplateData : Azure.ResourceManager.Models.TrackedResourceData
    {
        public VMwareVmTemplateData(Azure.Core.AzureLocation location) { }
        public string CustomResourceName { get { throw null; } }
        public System.Collections.Generic.IReadOnlyList<Azure.ResourceManager.ConnectedVMwarevSphere.Models.VMwareVirtualDisk> Disks { get { throw null; } }
        public Azure.ResourceManager.Resources.Models.ExtendedLocation ExtendedLocation { get { throw null; } set { } }
        public Azure.ResourceManager.ConnectedVMwarevSphere.Models.VMwareFirmwareType? FirmwareType { get { throw null; } }
        public string FolderPath { get { throw null; } }
        public string InventoryItemId { get { throw null; } set { } }
        public string Kind { get { throw null; } set { } }
        public int? MemorySizeMB { get { throw null; } }
        public string MoName { get { throw null; } }
        public string MoRefId { get { throw null; } set { } }
        public System.Collections.Generic.IReadOnlyList<Azure.ResourceManager.ConnectedVMwarevSphere.Models.VMwareNetworkInterface> NetworkInterfaces { get { throw null; } }
        public int? NumCoresPerSocket { get { throw null; } }
        public int? NumCpus { get { throw null; } }
        public string OSName { get { throw null; } }
        public Azure.ResourceManager.ConnectedVMwarevSphere.Models.VMwareOSType? OSType { get { throw null; } }
        public Azure.ResourceManager.ConnectedVMwarevSphere.Models.VMwareResourceProvisioningState? ProvisioningState { get { throw null; } }
        public System.Collections.Generic.IReadOnlyList<Azure.ResourceManager.ConnectedVMwarevSphere.Models.VMwareResourceStatus> Statuses { get { throw null; } }
        public string ToolsVersion { get { throw null; } }
        public string ToolsVersionStatus { get { throw null; } }
        public string Uuid { get { throw null; } }
        public string VCenterId { get { throw null; } set { } }
    }
    public partial class VMwareVmTemplateResource : Azure.ResourceManager.ArmResource
    {
        public static readonly Azure.Core.ResourceType ResourceType;
        protected VMwareVmTemplateResource() { }
        public virtual Azure.ResourceManager.ConnectedVMwarevSphere.VMwareVmTemplateData Data { get { throw null; } }
        public virtual bool HasData { get { throw null; } }
        public virtual Azure.Response<Azure.ResourceManager.ConnectedVMwarevSphere.VMwareVmTemplateResource> AddTag(string key, string value, System.Threading.CancellationToken cancellationToken = default(System.Threading.CancellationToken)) { throw null; }
        public virtual System.Threading.Tasks.Task<Azure.Response<Azure.ResourceManager.ConnectedVMwarevSphere.VMwareVmTemplateResource>> AddTagAsync(string key, string value, System.Threading.CancellationToken cancellationToken = default(System.Threading.CancellationToken)) { throw null; }
        public static Azure.Core.ResourceIdentifier CreateResourceIdentifier(string subscriptionId, string resourceGroupName, string virtualMachineTemplateName) { throw null; }
        public virtual Azure.ResourceManager.ArmOperation Delete(Azure.WaitUntil waitUntil, bool? force = default(bool?), System.Threading.CancellationToken cancellationToken = default(System.Threading.CancellationToken)) { throw null; }
        public virtual System.Threading.Tasks.Task<Azure.ResourceManager.ArmOperation> DeleteAsync(Azure.WaitUntil waitUntil, bool? force = default(bool?), System.Threading.CancellationToken cancellationToken = default(System.Threading.CancellationToken)) { throw null; }
        public virtual Azure.Response<Azure.ResourceManager.ConnectedVMwarevSphere.VMwareVmTemplateResource> Get(System.Threading.CancellationToken cancellationToken = default(System.Threading.CancellationToken)) { throw null; }
        public virtual System.Threading.Tasks.Task<Azure.Response<Azure.ResourceManager.ConnectedVMwarevSphere.VMwareVmTemplateResource>> GetAsync(System.Threading.CancellationToken cancellationToken = default(System.Threading.CancellationToken)) { throw null; }
        public virtual Azure.Response<Azure.ResourceManager.ConnectedVMwarevSphere.VMwareVmTemplateResource> RemoveTag(string key, System.Threading.CancellationToken cancellationToken = default(System.Threading.CancellationToken)) { throw null; }
        public virtual System.Threading.Tasks.Task<Azure.Response<Azure.ResourceManager.ConnectedVMwarevSphere.VMwareVmTemplateResource>> RemoveTagAsync(string key, System.Threading.CancellationToken cancellationToken = default(System.Threading.CancellationToken)) { throw null; }
        public virtual Azure.Response<Azure.ResourceManager.ConnectedVMwarevSphere.VMwareVmTemplateResource> SetTags(System.Collections.Generic.IDictionary<string, string> tags, System.Threading.CancellationToken cancellationToken = default(System.Threading.CancellationToken)) { throw null; }
        public virtual System.Threading.Tasks.Task<Azure.Response<Azure.ResourceManager.ConnectedVMwarevSphere.VMwareVmTemplateResource>> SetTagsAsync(System.Collections.Generic.IDictionary<string, string> tags, System.Threading.CancellationToken cancellationToken = default(System.Threading.CancellationToken)) { throw null; }
        public virtual Azure.Response<Azure.ResourceManager.ConnectedVMwarevSphere.VMwareVmTemplateResource> Update(Azure.ResourceManager.ConnectedVMwarevSphere.Models.VMwareResourcePatchContent content, System.Threading.CancellationToken cancellationToken = default(System.Threading.CancellationToken)) { throw null; }
        public virtual System.Threading.Tasks.Task<Azure.Response<Azure.ResourceManager.ConnectedVMwarevSphere.VMwareVmTemplateResource>> UpdateAsync(Azure.ResourceManager.ConnectedVMwarevSphere.Models.VMwareResourcePatchContent content, System.Threading.CancellationToken cancellationToken = default(System.Threading.CancellationToken)) { throw null; }
    }
}
namespace Azure.ResourceManager.ConnectedVMwarevSphere.Mocking
{
    public partial class MockableConnectedVMwarevSphereArmClient : Azure.ResourceManager.ArmResource
    {
        protected MockableConnectedVMwarevSphereArmClient() { }
        public virtual Azure.ResourceManager.ConnectedVMwarevSphere.VCenterInventoryItemResource GetVCenterInventoryItemResource(Azure.Core.ResourceIdentifier id) { throw null; }
        public virtual Azure.ResourceManager.ConnectedVMwarevSphere.VmInstanceGuestAgentResource GetVmInstanceGuestAgentResource(Azure.Core.ResourceIdentifier id) { throw null; }
        public virtual Azure.ResourceManager.ConnectedVMwarevSphere.VmInstanceHybridIdentityMetadataResource GetVmInstanceHybridIdentityMetadataResource(Azure.Core.ResourceIdentifier id) { throw null; }
        public virtual Azure.ResourceManager.ConnectedVMwarevSphere.VMwareClusterResource GetVMwareClusterResource(Azure.Core.ResourceIdentifier id) { throw null; }
        public virtual Azure.ResourceManager.ConnectedVMwarevSphere.VMwareDatastoreResource GetVMwareDatastoreResource(Azure.Core.ResourceIdentifier id) { throw null; }
        public virtual Azure.ResourceManager.ConnectedVMwarevSphere.VMwareHostResource GetVMwareHostResource(Azure.Core.ResourceIdentifier id) { throw null; }
        public virtual Azure.ResourceManager.ConnectedVMwarevSphere.VMwareResourcePoolResource GetVMwareResourcePoolResource(Azure.Core.ResourceIdentifier id) { throw null; }
        public virtual Azure.ResourceManager.ConnectedVMwarevSphere.VMwareVCenterResource GetVMwareVCenterResource(Azure.Core.ResourceIdentifier id) { throw null; }
        public virtual Azure.ResourceManager.ConnectedVMwarevSphere.VMwareVirtualNetworkResource GetVMwareVirtualNetworkResource(Azure.Core.ResourceIdentifier id) { throw null; }
        public virtual Azure.ResourceManager.ConnectedVMwarevSphere.VMwareVmInstanceResource GetVMwareVmInstance(Azure.Core.ResourceIdentifier scope) { throw null; }
        public virtual Azure.ResourceManager.ConnectedVMwarevSphere.VMwareVmInstanceResource GetVMwareVmInstanceResource(Azure.Core.ResourceIdentifier id) { throw null; }
        public virtual Azure.ResourceManager.ConnectedVMwarevSphere.VMwareVmTemplateResource GetVMwareVmTemplateResource(Azure.Core.ResourceIdentifier id) { throw null; }
    }
    public partial class MockableConnectedVMwarevSphereResourceGroupResource : Azure.ResourceManager.ArmResource
    {
        protected MockableConnectedVMwarevSphereResourceGroupResource() { }
        public virtual Azure.Response<Azure.ResourceManager.ConnectedVMwarevSphere.VMwareClusterResource> GetVMwareCluster(string clusterName, System.Threading.CancellationToken cancellationToken = default(System.Threading.CancellationToken)) { throw null; }
        public virtual System.Threading.Tasks.Task<Azure.Response<Azure.ResourceManager.ConnectedVMwarevSphere.VMwareClusterResource>> GetVMwareClusterAsync(string clusterName, System.Threading.CancellationToken cancellationToken = default(System.Threading.CancellationToken)) { throw null; }
        public virtual Azure.ResourceManager.ConnectedVMwarevSphere.VMwareClusterCollection GetVMwareClusters() { throw null; }
        public virtual Azure.Response<Azure.ResourceManager.ConnectedVMwarevSphere.VMwareDatastoreResource> GetVMwareDatastore(string datastoreName, System.Threading.CancellationToken cancellationToken = default(System.Threading.CancellationToken)) { throw null; }
        public virtual System.Threading.Tasks.Task<Azure.Response<Azure.ResourceManager.ConnectedVMwarevSphere.VMwareDatastoreResource>> GetVMwareDatastoreAsync(string datastoreName, System.Threading.CancellationToken cancellationToken = default(System.Threading.CancellationToken)) { throw null; }
        public virtual Azure.ResourceManager.ConnectedVMwarevSphere.VMwareDatastoreCollection GetVMwareDatastores() { throw null; }
        public virtual Azure.Response<Azure.ResourceManager.ConnectedVMwarevSphere.VMwareHostResource> GetVMwareHost(string hostName, System.Threading.CancellationToken cancellationToken = default(System.Threading.CancellationToken)) { throw null; }
        public virtual System.Threading.Tasks.Task<Azure.Response<Azure.ResourceManager.ConnectedVMwarevSphere.VMwareHostResource>> GetVMwareHostAsync(string hostName, System.Threading.CancellationToken cancellationToken = default(System.Threading.CancellationToken)) { throw null; }
        public virtual Azure.ResourceManager.ConnectedVMwarevSphere.VMwareHostCollection GetVMwareHosts() { throw null; }
        public virtual Azure.Response<Azure.ResourceManager.ConnectedVMwarevSphere.VMwareResourcePoolResource> GetVMwareResourcePool(string resourcePoolName, System.Threading.CancellationToken cancellationToken = default(System.Threading.CancellationToken)) { throw null; }
        public virtual System.Threading.Tasks.Task<Azure.Response<Azure.ResourceManager.ConnectedVMwarevSphere.VMwareResourcePoolResource>> GetVMwareResourcePoolAsync(string resourcePoolName, System.Threading.CancellationToken cancellationToken = default(System.Threading.CancellationToken)) { throw null; }
        public virtual Azure.ResourceManager.ConnectedVMwarevSphere.VMwareResourcePoolCollection GetVMwareResourcePools() { throw null; }
        public virtual Azure.Response<Azure.ResourceManager.ConnectedVMwarevSphere.VMwareVCenterResource> GetVMwareVCenter(string vcenterName, System.Threading.CancellationToken cancellationToken = default(System.Threading.CancellationToken)) { throw null; }
        public virtual System.Threading.Tasks.Task<Azure.Response<Azure.ResourceManager.ConnectedVMwarevSphere.VMwareVCenterResource>> GetVMwareVCenterAsync(string vcenterName, System.Threading.CancellationToken cancellationToken = default(System.Threading.CancellationToken)) { throw null; }
        public virtual Azure.ResourceManager.ConnectedVMwarevSphere.VMwareVCenterCollection GetVMwareVCenters() { throw null; }
        public virtual Azure.Response<Azure.ResourceManager.ConnectedVMwarevSphere.VMwareVirtualNetworkResource> GetVMwareVirtualNetwork(string virtualNetworkName, System.Threading.CancellationToken cancellationToken = default(System.Threading.CancellationToken)) { throw null; }
        public virtual System.Threading.Tasks.Task<Azure.Response<Azure.ResourceManager.ConnectedVMwarevSphere.VMwareVirtualNetworkResource>> GetVMwareVirtualNetworkAsync(string virtualNetworkName, System.Threading.CancellationToken cancellationToken = default(System.Threading.CancellationToken)) { throw null; }
        public virtual Azure.ResourceManager.ConnectedVMwarevSphere.VMwareVirtualNetworkCollection GetVMwareVirtualNetworks() { throw null; }
        public virtual Azure.Response<Azure.ResourceManager.ConnectedVMwarevSphere.VMwareVmTemplateResource> GetVMwareVmTemplate(string virtualMachineTemplateName, System.Threading.CancellationToken cancellationToken = default(System.Threading.CancellationToken)) { throw null; }
        public virtual System.Threading.Tasks.Task<Azure.Response<Azure.ResourceManager.ConnectedVMwarevSphere.VMwareVmTemplateResource>> GetVMwareVmTemplateAsync(string virtualMachineTemplateName, System.Threading.CancellationToken cancellationToken = default(System.Threading.CancellationToken)) { throw null; }
        public virtual Azure.ResourceManager.ConnectedVMwarevSphere.VMwareVmTemplateCollection GetVMwareVmTemplates() { throw null; }
    }
    public partial class MockableConnectedVMwarevSphereSubscriptionResource : Azure.ResourceManager.ArmResource
    {
        protected MockableConnectedVMwarevSphereSubscriptionResource() { }
        public virtual Azure.Pageable<Azure.ResourceManager.ConnectedVMwarevSphere.VMwareClusterResource> GetVMwareClusters(System.Threading.CancellationToken cancellationToken = default(System.Threading.CancellationToken)) { throw null; }
        public virtual Azure.AsyncPageable<Azure.ResourceManager.ConnectedVMwarevSphere.VMwareClusterResource> GetVMwareClustersAsync(System.Threading.CancellationToken cancellationToken = default(System.Threading.CancellationToken)) { throw null; }
        public virtual Azure.Pageable<Azure.ResourceManager.ConnectedVMwarevSphere.VMwareDatastoreResource> GetVMwareDatastores(System.Threading.CancellationToken cancellationToken = default(System.Threading.CancellationToken)) { throw null; }
        public virtual Azure.AsyncPageable<Azure.ResourceManager.ConnectedVMwarevSphere.VMwareDatastoreResource> GetVMwareDatastoresAsync(System.Threading.CancellationToken cancellationToken = default(System.Threading.CancellationToken)) { throw null; }
        public virtual Azure.Pageable<Azure.ResourceManager.ConnectedVMwarevSphere.VMwareHostResource> GetVMwareHosts(System.Threading.CancellationToken cancellationToken = default(System.Threading.CancellationToken)) { throw null; }
        public virtual Azure.AsyncPageable<Azure.ResourceManager.ConnectedVMwarevSphere.VMwareHostResource> GetVMwareHostsAsync(System.Threading.CancellationToken cancellationToken = default(System.Threading.CancellationToken)) { throw null; }
        public virtual Azure.Pageable<Azure.ResourceManager.ConnectedVMwarevSphere.VMwareResourcePoolResource> GetVMwareResourcePools(System.Threading.CancellationToken cancellationToken = default(System.Threading.CancellationToken)) { throw null; }
        public virtual Azure.AsyncPageable<Azure.ResourceManager.ConnectedVMwarevSphere.VMwareResourcePoolResource> GetVMwareResourcePoolsAsync(System.Threading.CancellationToken cancellationToken = default(System.Threading.CancellationToken)) { throw null; }
        public virtual Azure.Pageable<Azure.ResourceManager.ConnectedVMwarevSphere.VMwareVCenterResource> GetVMwareVCenters(System.Threading.CancellationToken cancellationToken = default(System.Threading.CancellationToken)) { throw null; }
        public virtual Azure.AsyncPageable<Azure.ResourceManager.ConnectedVMwarevSphere.VMwareVCenterResource> GetVMwareVCentersAsync(System.Threading.CancellationToken cancellationToken = default(System.Threading.CancellationToken)) { throw null; }
        public virtual Azure.Pageable<Azure.ResourceManager.ConnectedVMwarevSphere.VMwareVirtualNetworkResource> GetVMwareVirtualNetworks(System.Threading.CancellationToken cancellationToken = default(System.Threading.CancellationToken)) { throw null; }
        public virtual Azure.AsyncPageable<Azure.ResourceManager.ConnectedVMwarevSphere.VMwareVirtualNetworkResource> GetVMwareVirtualNetworksAsync(System.Threading.CancellationToken cancellationToken = default(System.Threading.CancellationToken)) { throw null; }
        public virtual Azure.Pageable<Azure.ResourceManager.ConnectedVMwarevSphere.VMwareVmTemplateResource> GetVMwareVmTemplates(System.Threading.CancellationToken cancellationToken = default(System.Threading.CancellationToken)) { throw null; }
        public virtual Azure.AsyncPageable<Azure.ResourceManager.ConnectedVMwarevSphere.VMwareVmTemplateResource> GetVMwareVmTemplatesAsync(System.Threading.CancellationToken cancellationToken = default(System.Threading.CancellationToken)) { throw null; }
    }
}
namespace Azure.ResourceManager.ConnectedVMwarevSphere.Models
{
    public static partial class ArmConnectedVMwarevSphereModelFactory
    {
        public static Azure.ResourceManager.ConnectedVMwarevSphere.Models.NicIPAddressSettings NicIPAddressSettings(string allocationMethod = null, string ipAddress = null, string subnetMask = null) { throw null; }
        public static Azure.ResourceManager.ConnectedVMwarevSphere.Models.NicIPSettings NicIPSettings(Azure.ResourceManager.ConnectedVMwarevSphere.Models.IPAddressAllocationMethod? allocationMethod = default(Azure.ResourceManager.ConnectedVMwarevSphere.Models.IPAddressAllocationMethod?), System.Collections.Generic.IEnumerable<string> dnsServers = null, System.Collections.Generic.IEnumerable<string> gateway = null, string ipAddress = null, string subnetMask = null, string primaryWinsServer = null, string secondaryWinsServer = null, System.Collections.Generic.IEnumerable<Azure.ResourceManager.ConnectedVMwarevSphere.Models.NicIPAddressSettings> ipAddressInfo = null) { throw null; }
        public static Azure.ResourceManager.ConnectedVMwarevSphere.Models.OSProfileForVmInstance OSProfileForVmInstance(string computerName = null, string adminUsername = null, string adminPassword = null, string guestId = null, Azure.ResourceManager.ConnectedVMwarevSphere.Models.VMwareOSType? osType = default(Azure.ResourceManager.ConnectedVMwarevSphere.Models.VMwareOSType?), string osSku = null, string toolsRunningStatus = null, string toolsVersionStatus = null, string toolsVersion = null) { throw null; }
        public static Azure.ResourceManager.ConnectedVMwarevSphere.Models.VCenterInfrastructureProfile VCenterInfrastructureProfile(string templateId = null, string vCenterId = null, string moRefId = null, string inventoryItemId = null, string moName = null, string folderPath = null, string instanceUuid = null, string smbiosUuid = null, Azure.ResourceManager.ConnectedVMwarevSphere.Models.VMwareFirmwareType? firmwareType = default(Azure.ResourceManager.ConnectedVMwarevSphere.Models.VMwareFirmwareType?), string customResourceName = null) { throw null; }
        public static Azure.ResourceManager.ConnectedVMwarevSphere.Models.VirtualScsiController VirtualScsiController(Azure.ResourceManager.ConnectedVMwarevSphere.Models.ScsiControllerType? scsiControllerType = default(Azure.ResourceManager.ConnectedVMwarevSphere.Models.ScsiControllerType?), int? controllerKey = default(int?), int? busNumber = default(int?), int? scsiCtlrUnitNumber = default(int?), Azure.ResourceManager.ConnectedVMwarevSphere.Models.VirtualScsiSharing? sharing = default(Azure.ResourceManager.ConnectedVMwarevSphere.Models.VirtualScsiSharing?)) { throw null; }
        public static Azure.ResourceManager.ConnectedVMwarevSphere.VmInstanceGuestAgentData VmInstanceGuestAgentData(Azure.Core.ResourceIdentifier id = null, string name = null, Azure.Core.ResourceType resourceType = default(Azure.Core.ResourceType), Azure.ResourceManager.Models.SystemData systemData = null, string uuid = null, Azure.ResourceManager.ConnectedVMwarevSphere.Models.VmInstanceGuestCredential credentials = null, Azure.Core.ResourceIdentifier privateLinkScopeResourceId = null, string httpsProxy = null, Azure.ResourceManager.ConnectedVMwarevSphere.Models.GuestAgentProvisioningAction? provisioningAction = default(Azure.ResourceManager.ConnectedVMwarevSphere.Models.GuestAgentProvisioningAction?), string status = null, string customResourceName = null, System.Collections.Generic.IEnumerable<Azure.ResourceManager.ConnectedVMwarevSphere.Models.VMwareResourceStatus> statuses = null, Azure.ResourceManager.ConnectedVMwarevSphere.Models.VMwareResourceProvisioningState? provisioningState = default(Azure.ResourceManager.ConnectedVMwarevSphere.Models.VMwareResourceProvisioningState?)) { throw null; }
        public static Azure.ResourceManager.ConnectedVMwarevSphere.Models.VmInstanceHardwareProfile VmInstanceHardwareProfile(int? memorySizeMB = default(int?), int? numCpus = default(int?), int? numCoresPerSocket = default(int?), bool? cpuHotAddEnabled = default(bool?), bool? cpuHotRemoveEnabled = default(bool?), bool? memoryHotAddEnabled = default(bool?)) { throw null; }
        public static Azure.ResourceManager.ConnectedVMwarevSphere.VmInstanceHybridIdentityMetadataData VmInstanceHybridIdentityMetadataData(Azure.Core.ResourceIdentifier id = null, string name = null, Azure.Core.ResourceType resourceType = default(Azure.Core.ResourceType), Azure.ResourceManager.Models.SystemData systemData = null, string resourceUid = null, string publicKey = null, Azure.ResourceManager.ConnectedVMwarevSphere.Models.VMwareResourceProvisioningState? provisioningState = default(Azure.ResourceManager.ConnectedVMwarevSphere.Models.VMwareResourceProvisioningState?)) { throw null; }
        public static Azure.ResourceManager.ConnectedVMwarevSphere.VMwareClusterData VMwareClusterData(Azure.Core.ResourceIdentifier id = null, string name = null, Azure.Core.ResourceType resourceType = default(Azure.Core.ResourceType), Azure.ResourceManager.Models.SystemData systemData = null, System.Collections.Generic.IDictionary<string, string> tags = null, Azure.Core.AzureLocation location = default(Azure.Core.AzureLocation), Azure.ResourceManager.Resources.Models.ExtendedLocation extendedLocation = null, string kind = null, string uuid = null, string vCenterId = null, string moRefId = null, string inventoryItemId = null, string moName = null, System.Collections.Generic.IEnumerable<Azure.ResourceManager.ConnectedVMwarevSphere.Models.VMwareResourceStatus> statuses = null, string customResourceName = null, long? usedMemoryGB = default(long?), long? totalMemoryGB = default(long?), long? usedCpuMHz = default(long?), long? totalCpuMHz = default(long?), System.Collections.Generic.IEnumerable<string> datastoreIds = null, System.Collections.Generic.IEnumerable<string> networkIds = null, Azure.ResourceManager.ConnectedVMwarevSphere.Models.VMwareResourceProvisioningState? provisioningState = default(Azure.ResourceManager.ConnectedVMwarevSphere.Models.VMwareResourceProvisioningState?)) { throw null; }
        public static Azure.ResourceManager.ConnectedVMwarevSphere.VMwareDatastoreData VMwareDatastoreData(Azure.Core.ResourceIdentifier id = null, string name = null, Azure.Core.ResourceType resourceType = default(Azure.Core.ResourceType), Azure.ResourceManager.Models.SystemData systemData = null, System.Collections.Generic.IDictionary<string, string> tags = null, Azure.Core.AzureLocation location = default(Azure.Core.AzureLocation), Azure.ResourceManager.Resources.Models.ExtendedLocation extendedLocation = null, string kind = null, string uuid = null, string vCenterId = null, string moRefId = null, string inventoryItemId = null, string moName = null, System.Collections.Generic.IEnumerable<Azure.ResourceManager.ConnectedVMwarevSphere.Models.VMwareResourceStatus> statuses = null, string customResourceName = null, long? capacityGB = default(long?), long? freeSpaceGB = default(long?), Azure.ResourceManager.ConnectedVMwarevSphere.Models.VMwareResourceProvisioningState? provisioningState = default(Azure.ResourceManager.ConnectedVMwarevSphere.Models.VMwareResourceProvisioningState?)) { throw null; }
        public static Azure.ResourceManager.ConnectedVMwarevSphere.VMwareHostData VMwareHostData(Azure.Core.ResourceIdentifier id = null, string name = null, Azure.Core.ResourceType resourceType = default(Azure.Core.ResourceType), Azure.ResourceManager.Models.SystemData systemData = null, System.Collections.Generic.IDictionary<string, string> tags = null, Azure.Core.AzureLocation location = default(Azure.Core.AzureLocation), Azure.ResourceManager.Resources.Models.ExtendedLocation extendedLocation = null, string kind = null, string uuid = null, string vCenterId = null, string moRefId = null, string inventoryItemId = null, string moName = null, System.Collections.Generic.IEnumerable<Azure.ResourceManager.ConnectedVMwarevSphere.Models.VMwareResourceStatus> statuses = null, string customResourceName = null, long? overallMemoryUsageGB = default(long?), long? memorySizeGB = default(long?), long? overallCpuUsageMHz = default(long?), long? cpuMhz = default(long?), System.Collections.Generic.IEnumerable<string> datastoreIds = null, System.Collections.Generic.IEnumerable<string> networkIds = null, Azure.ResourceManager.ConnectedVMwarevSphere.Models.VMwareResourceProvisioningState? provisioningState = default(Azure.ResourceManager.ConnectedVMwarevSphere.Models.VMwareResourceProvisioningState?)) { throw null; }
        public static Azure.ResourceManager.ConnectedVMwarevSphere.Models.VMwareNetworkInterface VMwareNetworkInterface(string name = null, string label = null, System.Collections.Generic.IEnumerable<string> ipAddresses = null, string macAddress = null, string networkId = null, Azure.ResourceManager.ConnectedVMwarevSphere.Models.VMwareNicType? nicType = default(Azure.ResourceManager.ConnectedVMwarevSphere.Models.VMwareNicType?), Azure.ResourceManager.ConnectedVMwarevSphere.Models.PowerOnBootOption? powerOnBoot = default(Azure.ResourceManager.ConnectedVMwarevSphere.Models.PowerOnBootOption?), string networkMoRefId = null, string networkMoName = null, int? deviceKey = default(int?), Azure.ResourceManager.ConnectedVMwarevSphere.Models.NicIPSettings ipSettings = null) { throw null; }
        public static Azure.ResourceManager.ConnectedVMwarevSphere.VMwareResourcePoolData VMwareResourcePoolData(Azure.Core.ResourceIdentifier id = null, string name = null, Azure.Core.ResourceType resourceType = default(Azure.Core.ResourceType), Azure.ResourceManager.Models.SystemData systemData = null, System.Collections.Generic.IDictionary<string, string> tags = null, Azure.Core.AzureLocation location = default(Azure.Core.AzureLocation), Azure.ResourceManager.Resources.Models.ExtendedLocation extendedLocation = null, string kind = null, string uuid = null, string vCenterId = null, string moRefId = null, string inventoryItemId = null, string moName = null, string cpuSharesLevel = null, long? cpuReservationMHz = default(long?), long? cpuLimitMHz = default(long?), string memSharesLevel = null, long? memReservationMB = default(long?), long? memLimitMB = default(long?), long? memOverallUsageGB = default(long?), long? memCapacityGB = default(long?), long? cpuOverallUsageMHz = default(long?), long? cpuCapacityMHz = default(long?), string customResourceName = null, System.Collections.Generic.IEnumerable<string> datastoreIds = null, System.Collections.Generic.IEnumerable<string> networkIds = null, System.Collections.Generic.IEnumerable<Azure.ResourceManager.ConnectedVMwarevSphere.Models.VMwareResourceStatus> statuses = null, Azure.ResourceManager.ConnectedVMwarevSphere.Models.VMwareResourceProvisioningState? provisioningState = default(Azure.ResourceManager.ConnectedVMwarevSphere.Models.VMwareResourceProvisioningState?)) { throw null; }
        public static Azure.ResourceManager.ConnectedVMwarevSphere.Models.VMwareResourceStatus VMwareResourceStatus(string resourceStatusType = null, string status = null, string reason = null, string message = null, string severity = null, System.DateTimeOffset? lastUpdatedOn = default(System.DateTimeOffset?)) { throw null; }
        public static Azure.ResourceManager.ConnectedVMwarevSphere.Models.VMwareStorageProfile VMwareStorageProfile(System.Collections.Generic.IEnumerable<Azure.ResourceManager.ConnectedVMwarevSphere.Models.VMwareVirtualDisk> disks = null, System.Collections.Generic.IEnumerable<Azure.ResourceManager.ConnectedVMwarevSphere.Models.VirtualScsiController> scsiControllers = null) { throw null; }
        public static Azure.ResourceManager.ConnectedVMwarevSphere.VMwareVCenterData VMwareVCenterData(Azure.Core.ResourceIdentifier id = null, string name = null, Azure.Core.ResourceType resourceType = default(Azure.Core.ResourceType), Azure.ResourceManager.Models.SystemData systemData = null, System.Collections.Generic.IDictionary<string, string> tags = null, Azure.Core.AzureLocation location = default(Azure.Core.AzureLocation), Azure.ResourceManager.Resources.Models.ExtendedLocation extendedLocation = null, string kind = null, string uuid = null, string fqdn = null, int? port = default(int?), string version = null, string instanceUuid = null, string connectionStatus = null, string customResourceName = null, Azure.ResourceManager.ConnectedVMwarevSphere.Models.VICredential credentials = null, System.Collections.Generic.IEnumerable<Azure.ResourceManager.ConnectedVMwarevSphere.Models.VMwareResourceStatus> statuses = null, Azure.ResourceManager.ConnectedVMwarevSphere.Models.VMwareResourceProvisioningState? provisioningState = default(Azure.ResourceManager.ConnectedVMwarevSphere.Models.VMwareResourceProvisioningState?)) { throw null; }
        public static Azure.ResourceManager.ConnectedVMwarevSphere.Models.VMwareVirtualDisk VMwareVirtualDisk(string name = null, string label = null, string diskObjectId = null, int? diskSizeGB = default(int?), int? deviceKey = default(int?), Azure.ResourceManager.ConnectedVMwarevSphere.Models.VMwareDiskMode? diskMode = default(Azure.ResourceManager.ConnectedVMwarevSphere.Models.VMwareDiskMode?), int? controllerKey = default(int?), int? unitNumber = default(int?), string deviceName = null, Azure.ResourceManager.ConnectedVMwarevSphere.Models.VMwareDiskType? diskType = default(Azure.ResourceManager.ConnectedVMwarevSphere.Models.VMwareDiskType?)) { throw null; }
        public static Azure.ResourceManager.ConnectedVMwarevSphere.VMwareVirtualNetworkData VMwareVirtualNetworkData(Azure.Core.ResourceIdentifier id = null, string name = null, Azure.Core.ResourceType resourceType = default(Azure.Core.ResourceType), Azure.ResourceManager.Models.SystemData systemData = null, System.Collections.Generic.IDictionary<string, string> tags = null, Azure.Core.AzureLocation location = default(Azure.Core.AzureLocation), Azure.ResourceManager.Resources.Models.ExtendedLocation extendedLocation = null, string kind = null, string uuid = null, string vCenterId = null, string moRefId = null, string inventoryItemId = null, string moName = null, string customResourceName = null, System.Collections.Generic.IEnumerable<Azure.ResourceManager.ConnectedVMwarevSphere.Models.VMwareResourceStatus> statuses = null, Azure.ResourceManager.ConnectedVMwarevSphere.Models.VMwareResourceProvisioningState? provisioningState = default(Azure.ResourceManager.ConnectedVMwarevSphere.Models.VMwareResourceProvisioningState?)) { throw null; }
        public static Azure.ResourceManager.ConnectedVMwarevSphere.VMwareVmInstanceData VMwareVmInstanceData(Azure.Core.ResourceIdentifier id = null, string name = null, Azure.Core.ResourceType resourceType = default(Azure.Core.ResourceType), Azure.ResourceManager.Models.SystemData systemData = null, Azure.ResourceManager.Resources.Models.ExtendedLocation extendedLocation = null, Azure.ResourceManager.ConnectedVMwarevSphere.Models.PlacementProfile placementProfile = null, Azure.ResourceManager.ConnectedVMwarevSphere.Models.OSProfileForVmInstance osProfile = null, Azure.ResourceManager.ConnectedVMwarevSphere.Models.VmInstanceHardwareProfile hardwareProfile = null, System.Collections.Generic.IEnumerable<Azure.ResourceManager.ConnectedVMwarevSphere.Models.VMwareNetworkInterface> networkInterfaces = null, Azure.ResourceManager.ConnectedVMwarevSphere.Models.VMwareStorageProfile storageProfile = null, bool? secureBootEnabled = default(bool?), Azure.ResourceManager.ConnectedVMwarevSphere.Models.VCenterInfrastructureProfile infrastructureProfile = null, string powerState = null, System.Collections.Generic.IEnumerable<Azure.ResourceManager.ConnectedVMwarevSphere.Models.VMwareResourceStatus> statuses = null, Azure.ResourceManager.ConnectedVMwarevSphere.Models.VMwareResourceProvisioningState? provisioningState = default(Azure.ResourceManager.ConnectedVMwarevSphere.Models.VMwareResourceProvisioningState?), string resourceUid = null) { throw null; }
        public static Azure.ResourceManager.ConnectedVMwarevSphere.VMwareVmTemplateData VMwareVmTemplateData(Azure.Core.ResourceIdentifier id = null, string name = null, Azure.Core.ResourceType resourceType = default(Azure.Core.ResourceType), Azure.ResourceManager.Models.SystemData systemData = null, System.Collections.Generic.IDictionary<string, string> tags = null, Azure.Core.AzureLocation location = default(Azure.Core.AzureLocation), Azure.ResourceManager.Resources.Models.ExtendedLocation extendedLocation = null, string kind = null, string uuid = null, string vCenterId = null, string moRefId = null, string inventoryItemId = null, string moName = null, int? memorySizeMB = default(int?), int? numCpus = default(int?), int? numCoresPerSocket = default(int?), Azure.ResourceManager.ConnectedVMwarevSphere.Models.VMwareOSType? osType = default(Azure.ResourceManager.ConnectedVMwarevSphere.Models.VMwareOSType?), string osName = null, string folderPath = null, System.Collections.Generic.IEnumerable<Azure.ResourceManager.ConnectedVMwarevSphere.Models.VMwareNetworkInterface> networkInterfaces = null, System.Collections.Generic.IEnumerable<Azure.ResourceManager.ConnectedVMwarevSphere.Models.VMwareVirtualDisk> disks = null, string customResourceName = null, string toolsVersionStatus = null, string toolsVersion = null, Azure.ResourceManager.ConnectedVMwarevSphere.Models.VMwareFirmwareType? firmwareType = default(Azure.ResourceManager.ConnectedVMwarevSphere.Models.VMwareFirmwareType?), System.Collections.Generic.IEnumerable<Azure.ResourceManager.ConnectedVMwarevSphere.Models.VMwareResourceStatus> statuses = null, Azure.ResourceManager.ConnectedVMwarevSphere.Models.VMwareResourceProvisioningState? provisioningState = default(Azure.ResourceManager.ConnectedVMwarevSphere.Models.VMwareResourceProvisioningState?)) { throw null; }
    }
    [System.Runtime.InteropServices.StructLayoutAttribute(System.Runtime.InteropServices.LayoutKind.Sequential)]
    public readonly partial struct GuestAgentProvisioningAction : System.IEquatable<Azure.ResourceManager.ConnectedVMwarevSphere.Models.GuestAgentProvisioningAction>
    {
        private readonly object _dummy;
        private readonly int _dummyPrimitive;
        public GuestAgentProvisioningAction(string value) { throw null; }
        public static Azure.ResourceManager.ConnectedVMwarevSphere.Models.GuestAgentProvisioningAction Install { get { throw null; } }
        public static Azure.ResourceManager.ConnectedVMwarevSphere.Models.GuestAgentProvisioningAction Repair { get { throw null; } }
        public static Azure.ResourceManager.ConnectedVMwarevSphere.Models.GuestAgentProvisioningAction Uninstall { get { throw null; } }
        public bool Equals(Azure.ResourceManager.ConnectedVMwarevSphere.Models.GuestAgentProvisioningAction other) { throw null; }
        [System.ComponentModel.EditorBrowsableAttribute(System.ComponentModel.EditorBrowsableState.Never)]
        public override bool Equals(object obj) { throw null; }
        [System.ComponentModel.EditorBrowsableAttribute(System.ComponentModel.EditorBrowsableState.Never)]
        public override int GetHashCode() { throw null; }
        public static bool operator ==(Azure.ResourceManager.ConnectedVMwarevSphere.Models.GuestAgentProvisioningAction left, Azure.ResourceManager.ConnectedVMwarevSphere.Models.GuestAgentProvisioningAction right) { throw null; }
        public static implicit operator Azure.ResourceManager.ConnectedVMwarevSphere.Models.GuestAgentProvisioningAction (string value) { throw null; }
        public static bool operator !=(Azure.ResourceManager.ConnectedVMwarevSphere.Models.GuestAgentProvisioningAction left, Azure.ResourceManager.ConnectedVMwarevSphere.Models.GuestAgentProvisioningAction right) { throw null; }
        public override string ToString() { throw null; }
    }
    [System.Runtime.InteropServices.StructLayoutAttribute(System.Runtime.InteropServices.LayoutKind.Sequential)]
    public readonly partial struct IPAddressAllocationMethod : System.IEquatable<Azure.ResourceManager.ConnectedVMwarevSphere.Models.IPAddressAllocationMethod>
    {
        private readonly object _dummy;
        private readonly int _dummyPrimitive;
        public IPAddressAllocationMethod(string value) { throw null; }
        public static Azure.ResourceManager.ConnectedVMwarevSphere.Models.IPAddressAllocationMethod Dynamic { get { throw null; } }
        public static Azure.ResourceManager.ConnectedVMwarevSphere.Models.IPAddressAllocationMethod Linklayer { get { throw null; } }
        public static Azure.ResourceManager.ConnectedVMwarevSphere.Models.IPAddressAllocationMethod Other { get { throw null; } }
        public static Azure.ResourceManager.ConnectedVMwarevSphere.Models.IPAddressAllocationMethod Random { get { throw null; } }
        public static Azure.ResourceManager.ConnectedVMwarevSphere.Models.IPAddressAllocationMethod Static { get { throw null; } }
        public static Azure.ResourceManager.ConnectedVMwarevSphere.Models.IPAddressAllocationMethod Unset { get { throw null; } }
        public bool Equals(Azure.ResourceManager.ConnectedVMwarevSphere.Models.IPAddressAllocationMethod other) { throw null; }
        [System.ComponentModel.EditorBrowsableAttribute(System.ComponentModel.EditorBrowsableState.Never)]
        public override bool Equals(object obj) { throw null; }
        [System.ComponentModel.EditorBrowsableAttribute(System.ComponentModel.EditorBrowsableState.Never)]
        public override int GetHashCode() { throw null; }
        public static bool operator ==(Azure.ResourceManager.ConnectedVMwarevSphere.Models.IPAddressAllocationMethod left, Azure.ResourceManager.ConnectedVMwarevSphere.Models.IPAddressAllocationMethod right) { throw null; }
        public static implicit operator Azure.ResourceManager.ConnectedVMwarevSphere.Models.IPAddressAllocationMethod (string value) { throw null; }
        public static bool operator !=(Azure.ResourceManager.ConnectedVMwarevSphere.Models.IPAddressAllocationMethod left, Azure.ResourceManager.ConnectedVMwarevSphere.Models.IPAddressAllocationMethod right) { throw null; }
        public override string ToString() { throw null; }
    }
    public partial class NicIPAddressSettings
    {
        internal NicIPAddressSettings() { }
        public string AllocationMethod { get { throw null; } }
        public string IPAddress { get { throw null; } }
        public string SubnetMask { get { throw null; } }
    }
    public partial class NicIPSettings
    {
        public NicIPSettings() { }
        public Azure.ResourceManager.ConnectedVMwarevSphere.Models.IPAddressAllocationMethod? AllocationMethod { get { throw null; } set { } }
        public System.Collections.Generic.IList<string> DnsServers { get { throw null; } }
        public System.Collections.Generic.IList<string> Gateway { get { throw null; } }
        public string IPAddress { get { throw null; } set { } }
        public System.Collections.Generic.IReadOnlyList<Azure.ResourceManager.ConnectedVMwarevSphere.Models.NicIPAddressSettings> IPAddressInfo { get { throw null; } }
        public string PrimaryWinsServer { get { throw null; } }
        public string SecondaryWinsServer { get { throw null; } }
        public string SubnetMask { get { throw null; } set { } }
    }
    public partial class OSProfileForVmInstance
    {
        public OSProfileForVmInstance() { }
        public string AdminPassword { get { throw null; } set { } }
        public string AdminUsername { get { throw null; } set { } }
        public string ComputerName { get { throw null; } set { } }
        public string GuestId { get { throw null; } set { } }
        public string OSSku { get { throw null; } }
        public Azure.ResourceManager.ConnectedVMwarevSphere.Models.VMwareOSType? OSType { get { throw null; } set { } }
        public string ToolsRunningStatus { get { throw null; } }
        public string ToolsVersion { get { throw null; } }
        public string ToolsVersionStatus { get { throw null; } }
    }
    public partial class PlacementProfile
    {
        public PlacementProfile() { }
        public string ClusterId { get { throw null; } set { } }
        public string DatastoreId { get { throw null; } set { } }
        public string HostId { get { throw null; } set { } }
        public string ResourcePoolId { get { throw null; } set { } }
    }
    [System.Runtime.InteropServices.StructLayoutAttribute(System.Runtime.InteropServices.LayoutKind.Sequential)]
    public readonly partial struct PowerOnBootOption : System.IEquatable<Azure.ResourceManager.ConnectedVMwarevSphere.Models.PowerOnBootOption>
    {
        private readonly object _dummy;
        private readonly int _dummyPrimitive;
        public PowerOnBootOption(string value) { throw null; }
        public static Azure.ResourceManager.ConnectedVMwarevSphere.Models.PowerOnBootOption Disabled { get { throw null; } }
        public static Azure.ResourceManager.ConnectedVMwarevSphere.Models.PowerOnBootOption Enabled { get { throw null; } }
        public bool Equals(Azure.ResourceManager.ConnectedVMwarevSphere.Models.PowerOnBootOption other) { throw null; }
        [System.ComponentModel.EditorBrowsableAttribute(System.ComponentModel.EditorBrowsableState.Never)]
        public override bool Equals(object obj) { throw null; }
        [System.ComponentModel.EditorBrowsableAttribute(System.ComponentModel.EditorBrowsableState.Never)]
        public override int GetHashCode() { throw null; }
        public static bool operator ==(Azure.ResourceManager.ConnectedVMwarevSphere.Models.PowerOnBootOption left, Azure.ResourceManager.ConnectedVMwarevSphere.Models.PowerOnBootOption right) { throw null; }
        public static implicit operator Azure.ResourceManager.ConnectedVMwarevSphere.Models.PowerOnBootOption (string value) { throw null; }
        public static bool operator !=(Azure.ResourceManager.ConnectedVMwarevSphere.Models.PowerOnBootOption left, Azure.ResourceManager.ConnectedVMwarevSphere.Models.PowerOnBootOption right) { throw null; }
        public override string ToString() { throw null; }
    }
    [System.Runtime.InteropServices.StructLayoutAttribute(System.Runtime.InteropServices.LayoutKind.Sequential)]
    public readonly partial struct ScsiControllerType : System.IEquatable<Azure.ResourceManager.ConnectedVMwarevSphere.Models.ScsiControllerType>
    {
        private readonly object _dummy;
        private readonly int _dummyPrimitive;
        public ScsiControllerType(string value) { throw null; }
        public static Azure.ResourceManager.ConnectedVMwarevSphere.Models.ScsiControllerType Buslogic { get { throw null; } }
        public static Azure.ResourceManager.ConnectedVMwarevSphere.Models.ScsiControllerType Lsilogic { get { throw null; } }
        public static Azure.ResourceManager.ConnectedVMwarevSphere.Models.ScsiControllerType Lsilogicsas { get { throw null; } }
        public static Azure.ResourceManager.ConnectedVMwarevSphere.Models.ScsiControllerType Pvscsi { get { throw null; } }
        public bool Equals(Azure.ResourceManager.ConnectedVMwarevSphere.Models.ScsiControllerType other) { throw null; }
        [System.ComponentModel.EditorBrowsableAttribute(System.ComponentModel.EditorBrowsableState.Never)]
        public override bool Equals(object obj) { throw null; }
        [System.ComponentModel.EditorBrowsableAttribute(System.ComponentModel.EditorBrowsableState.Never)]
        public override int GetHashCode() { throw null; }
        public static bool operator ==(Azure.ResourceManager.ConnectedVMwarevSphere.Models.ScsiControllerType left, Azure.ResourceManager.ConnectedVMwarevSphere.Models.ScsiControllerType right) { throw null; }
        public static implicit operator Azure.ResourceManager.ConnectedVMwarevSphere.Models.ScsiControllerType (string value) { throw null; }
        public static bool operator !=(Azure.ResourceManager.ConnectedVMwarevSphere.Models.ScsiControllerType left, Azure.ResourceManager.ConnectedVMwarevSphere.Models.ScsiControllerType right) { throw null; }
        public override string ToString() { throw null; }
    }
    public partial class StopVirtualMachineContent
    {
        public StopVirtualMachineContent() { }
        public bool? SkipShutdown { get { throw null; } set { } }
    }
    public partial class VCenterInfrastructureProfile
    {
        public VCenterInfrastructureProfile() { }
        public string CustomResourceName { get { throw null; } }
        public Azure.ResourceManager.ConnectedVMwarevSphere.Models.VMwareFirmwareType? FirmwareType { get { throw null; } set { } }
        public string FolderPath { get { throw null; } }
        public string InstanceUuid { get { throw null; } }
        public string InventoryItemId { get { throw null; } set { } }
        public string MoName { get { throw null; } }
        public string MoRefId { get { throw null; } }
        public string SmbiosUuid { get { throw null; } set { } }
        public string TemplateId { get { throw null; } set { } }
        public string VCenterId { get { throw null; } set { } }
    }
    [System.Runtime.InteropServices.StructLayoutAttribute(System.Runtime.InteropServices.LayoutKind.Sequential)]
    public readonly partial struct VCenterInventoryType : System.IEquatable<Azure.ResourceManager.ConnectedVMwarevSphere.Models.VCenterInventoryType>
    {
        private readonly object _dummy;
        private readonly int _dummyPrimitive;
        public VCenterInventoryType(string value) { throw null; }
        public static Azure.ResourceManager.ConnectedVMwarevSphere.Models.VCenterInventoryType Cluster { get { throw null; } }
        public static Azure.ResourceManager.ConnectedVMwarevSphere.Models.VCenterInventoryType Datastore { get { throw null; } }
        public static Azure.ResourceManager.ConnectedVMwarevSphere.Models.VCenterInventoryType Host { get { throw null; } }
        public static Azure.ResourceManager.ConnectedVMwarevSphere.Models.VCenterInventoryType ResourcePool { get { throw null; } }
        public static Azure.ResourceManager.ConnectedVMwarevSphere.Models.VCenterInventoryType VirtualMachine { get { throw null; } }
        public static Azure.ResourceManager.ConnectedVMwarevSphere.Models.VCenterInventoryType VirtualMachineTemplate { get { throw null; } }
        public static Azure.ResourceManager.ConnectedVMwarevSphere.Models.VCenterInventoryType VirtualNetwork { get { throw null; } }
        public bool Equals(Azure.ResourceManager.ConnectedVMwarevSphere.Models.VCenterInventoryType other) { throw null; }
        [System.ComponentModel.EditorBrowsableAttribute(System.ComponentModel.EditorBrowsableState.Never)]
        public override bool Equals(object obj) { throw null; }
        [System.ComponentModel.EditorBrowsableAttribute(System.ComponentModel.EditorBrowsableState.Never)]
        public override int GetHashCode() { throw null; }
        public static bool operator ==(Azure.ResourceManager.ConnectedVMwarevSphere.Models.VCenterInventoryType left, Azure.ResourceManager.ConnectedVMwarevSphere.Models.VCenterInventoryType right) { throw null; }
        public static implicit operator Azure.ResourceManager.ConnectedVMwarevSphere.Models.VCenterInventoryType (string value) { throw null; }
        public static bool operator !=(Azure.ResourceManager.ConnectedVMwarevSphere.Models.VCenterInventoryType left, Azure.ResourceManager.ConnectedVMwarevSphere.Models.VCenterInventoryType right) { throw null; }
        public override string ToString() { throw null; }
    }
    public partial class VICredential
    {
        public VICredential() { }
        public string Password { get { throw null; } set { } }
        public string Username { get { throw null; } set { } }
    }
    public partial class VirtualScsiController
    {
        internal VirtualScsiController() { }
        public int? BusNumber { get { throw null; } }
        public int? ControllerKey { get { throw null; } }
        public Azure.ResourceManager.ConnectedVMwarevSphere.Models.ScsiControllerType? ScsiControllerType { get { throw null; } }
        public int? ScsiCtlrUnitNumber { get { throw null; } }
        public Azure.ResourceManager.ConnectedVMwarevSphere.Models.VirtualScsiSharing? Sharing { get { throw null; } }
    }
    [System.Runtime.InteropServices.StructLayoutAttribute(System.Runtime.InteropServices.LayoutKind.Sequential)]
    public readonly partial struct VirtualScsiSharing : System.IEquatable<Azure.ResourceManager.ConnectedVMwarevSphere.Models.VirtualScsiSharing>
    {
        private readonly object _dummy;
        private readonly int _dummyPrimitive;
        public VirtualScsiSharing(string value) { throw null; }
        public static Azure.ResourceManager.ConnectedVMwarevSphere.Models.VirtualScsiSharing NoSharing { get { throw null; } }
        public static Azure.ResourceManager.ConnectedVMwarevSphere.Models.VirtualScsiSharing PhysicalSharing { get { throw null; } }
        public static Azure.ResourceManager.ConnectedVMwarevSphere.Models.VirtualScsiSharing VirtualSharing { get { throw null; } }
        public bool Equals(Azure.ResourceManager.ConnectedVMwarevSphere.Models.VirtualScsiSharing other) { throw null; }
        [System.ComponentModel.EditorBrowsableAttribute(System.ComponentModel.EditorBrowsableState.Never)]
        public override bool Equals(object obj) { throw null; }
        [System.ComponentModel.EditorBrowsableAttribute(System.ComponentModel.EditorBrowsableState.Never)]
        public override int GetHashCode() { throw null; }
        public static bool operator ==(Azure.ResourceManager.ConnectedVMwarevSphere.Models.VirtualScsiSharing left, Azure.ResourceManager.ConnectedVMwarevSphere.Models.VirtualScsiSharing right) { throw null; }
        public static implicit operator Azure.ResourceManager.ConnectedVMwarevSphere.Models.VirtualScsiSharing (string value) { throw null; }
        public static bool operator !=(Azure.ResourceManager.ConnectedVMwarevSphere.Models.VirtualScsiSharing left, Azure.ResourceManager.ConnectedVMwarevSphere.Models.VirtualScsiSharing right) { throw null; }
        public override string ToString() { throw null; }
    }
    public partial class VmInstanceGuestCredential
    {
        public VmInstanceGuestCredential() { }
        public string Password { get { throw null; } set { } }
        public string Username { get { throw null; } set { } }
    }
    public partial class VmInstanceHardwareProfile
    {
        public VmInstanceHardwareProfile() { }
        public bool? CpuHotAddEnabled { get { throw null; } }
        public bool? CpuHotRemoveEnabled { get { throw null; } }
        public bool? MemoryHotAddEnabled { get { throw null; } }
        public int? MemorySizeMB { get { throw null; } set { } }
        public int? NumCoresPerSocket { get { throw null; } set { } }
        public int? NumCpus { get { throw null; } set { } }
    }
    [System.Runtime.InteropServices.StructLayoutAttribute(System.Runtime.InteropServices.LayoutKind.Sequential)]
    public readonly partial struct VMwareDiskMode : System.IEquatable<Azure.ResourceManager.ConnectedVMwarevSphere.Models.VMwareDiskMode>
    {
        private readonly object _dummy;
        private readonly int _dummyPrimitive;
        public VMwareDiskMode(string value) { throw null; }
        public static Azure.ResourceManager.ConnectedVMwarevSphere.Models.VMwareDiskMode IndependentNonpersistent { get { throw null; } }
        public static Azure.ResourceManager.ConnectedVMwarevSphere.Models.VMwareDiskMode IndependentPersistent { get { throw null; } }
        public static Azure.ResourceManager.ConnectedVMwarevSphere.Models.VMwareDiskMode Persistent { get { throw null; } }
        public bool Equals(Azure.ResourceManager.ConnectedVMwarevSphere.Models.VMwareDiskMode other) { throw null; }
        [System.ComponentModel.EditorBrowsableAttribute(System.ComponentModel.EditorBrowsableState.Never)]
        public override bool Equals(object obj) { throw null; }
        [System.ComponentModel.EditorBrowsableAttribute(System.ComponentModel.EditorBrowsableState.Never)]
        public override int GetHashCode() { throw null; }
        public static bool operator ==(Azure.ResourceManager.ConnectedVMwarevSphere.Models.VMwareDiskMode left, Azure.ResourceManager.ConnectedVMwarevSphere.Models.VMwareDiskMode right) { throw null; }
        public static implicit operator Azure.ResourceManager.ConnectedVMwarevSphere.Models.VMwareDiskMode (string value) { throw null; }
        public static bool operator !=(Azure.ResourceManager.ConnectedVMwarevSphere.Models.VMwareDiskMode left, Azure.ResourceManager.ConnectedVMwarevSphere.Models.VMwareDiskMode right) { throw null; }
        public override string ToString() { throw null; }
    }
    [System.Runtime.InteropServices.StructLayoutAttribute(System.Runtime.InteropServices.LayoutKind.Sequential)]
    public readonly partial struct VMwareDiskType : System.IEquatable<Azure.ResourceManager.ConnectedVMwarevSphere.Models.VMwareDiskType>
    {
        private readonly object _dummy;
        private readonly int _dummyPrimitive;
        public VMwareDiskType(string value) { throw null; }
        public static Azure.ResourceManager.ConnectedVMwarevSphere.Models.VMwareDiskType Flat { get { throw null; } }
        public static Azure.ResourceManager.ConnectedVMwarevSphere.Models.VMwareDiskType Pmem { get { throw null; } }
        public static Azure.ResourceManager.ConnectedVMwarevSphere.Models.VMwareDiskType Rawphysical { get { throw null; } }
        public static Azure.ResourceManager.ConnectedVMwarevSphere.Models.VMwareDiskType Rawvirtual { get { throw null; } }
        public static Azure.ResourceManager.ConnectedVMwarevSphere.Models.VMwareDiskType Sesparse { get { throw null; } }
        public static Azure.ResourceManager.ConnectedVMwarevSphere.Models.VMwareDiskType Sparse { get { throw null; } }
        public static Azure.ResourceManager.ConnectedVMwarevSphere.Models.VMwareDiskType Unknown { get { throw null; } }
        public bool Equals(Azure.ResourceManager.ConnectedVMwarevSphere.Models.VMwareDiskType other) { throw null; }
        [System.ComponentModel.EditorBrowsableAttribute(System.ComponentModel.EditorBrowsableState.Never)]
        public override bool Equals(object obj) { throw null; }
        [System.ComponentModel.EditorBrowsableAttribute(System.ComponentModel.EditorBrowsableState.Never)]
        public override int GetHashCode() { throw null; }
        public static bool operator ==(Azure.ResourceManager.ConnectedVMwarevSphere.Models.VMwareDiskType left, Azure.ResourceManager.ConnectedVMwarevSphere.Models.VMwareDiskType right) { throw null; }
        public static implicit operator Azure.ResourceManager.ConnectedVMwarevSphere.Models.VMwareDiskType (string value) { throw null; }
        public static bool operator !=(Azure.ResourceManager.ConnectedVMwarevSphere.Models.VMwareDiskType left, Azure.ResourceManager.ConnectedVMwarevSphere.Models.VMwareDiskType right) { throw null; }
        public override string ToString() { throw null; }
    }
    [System.Runtime.InteropServices.StructLayoutAttribute(System.Runtime.InteropServices.LayoutKind.Sequential)]
    public readonly partial struct VMwareFirmwareType : System.IEquatable<Azure.ResourceManager.ConnectedVMwarevSphere.Models.VMwareFirmwareType>
    {
        private readonly object _dummy;
        private readonly int _dummyPrimitive;
        public VMwareFirmwareType(string value) { throw null; }
        public static Azure.ResourceManager.ConnectedVMwarevSphere.Models.VMwareFirmwareType Bios { get { throw null; } }
        public static Azure.ResourceManager.ConnectedVMwarevSphere.Models.VMwareFirmwareType Efi { get { throw null; } }
        public bool Equals(Azure.ResourceManager.ConnectedVMwarevSphere.Models.VMwareFirmwareType other) { throw null; }
        [System.ComponentModel.EditorBrowsableAttribute(System.ComponentModel.EditorBrowsableState.Never)]
        public override bool Equals(object obj) { throw null; }
        [System.ComponentModel.EditorBrowsableAttribute(System.ComponentModel.EditorBrowsableState.Never)]
        public override int GetHashCode() { throw null; }
        public static bool operator ==(Azure.ResourceManager.ConnectedVMwarevSphere.Models.VMwareFirmwareType left, Azure.ResourceManager.ConnectedVMwarevSphere.Models.VMwareFirmwareType right) { throw null; }
        public static implicit operator Azure.ResourceManager.ConnectedVMwarevSphere.Models.VMwareFirmwareType (string value) { throw null; }
        public static bool operator !=(Azure.ResourceManager.ConnectedVMwarevSphere.Models.VMwareFirmwareType left, Azure.ResourceManager.ConnectedVMwarevSphere.Models.VMwareFirmwareType right) { throw null; }
        public override string ToString() { throw null; }
    }
    public partial class VMwareNetworkInterface
    {
        public VMwareNetworkInterface() { }
        public int? DeviceKey { get { throw null; } set { } }
        public System.Collections.Generic.IReadOnlyList<string> IPAddresses { get { throw null; } }
        public Azure.ResourceManager.ConnectedVMwarevSphere.Models.NicIPSettings IPSettings { get { throw null; } set { } }
        public string Label { get { throw null; } }
        public string MacAddress { get { throw null; } }
        public string Name { get { throw null; } set { } }
        public string NetworkId { get { throw null; } set { } }
        public string NetworkMoName { get { throw null; } }
        public string NetworkMoRefId { get { throw null; } }
        public Azure.ResourceManager.ConnectedVMwarevSphere.Models.VMwareNicType? NicType { get { throw null; } set { } }
        public Azure.ResourceManager.ConnectedVMwarevSphere.Models.PowerOnBootOption? PowerOnBoot { get { throw null; } set { } }
    }
    public partial class VMwareNetworkInterfaceUpdate
    {
        public VMwareNetworkInterfaceUpdate() { }
        public int? DeviceKey { get { throw null; } set { } }
        public string Name { get { throw null; } set { } }
        public string NetworkId { get { throw null; } set { } }
        public Azure.ResourceManager.ConnectedVMwarevSphere.Models.VMwareNicType? NicType { get { throw null; } set { } }
        public Azure.ResourceManager.ConnectedVMwarevSphere.Models.PowerOnBootOption? PowerOnBoot { get { throw null; } set { } }
    }
    [System.Runtime.InteropServices.StructLayoutAttribute(System.Runtime.InteropServices.LayoutKind.Sequential)]
    public readonly partial struct VMwareNicType : System.IEquatable<Azure.ResourceManager.ConnectedVMwarevSphere.Models.VMwareNicType>
    {
        private readonly object _dummy;
        private readonly int _dummyPrimitive;
        public VMwareNicType(string value) { throw null; }
        public static Azure.ResourceManager.ConnectedVMwarevSphere.Models.VMwareNicType E1000 { get { throw null; } }
        public static Azure.ResourceManager.ConnectedVMwarevSphere.Models.VMwareNicType E1000E { get { throw null; } }
        public static Azure.ResourceManager.ConnectedVMwarevSphere.Models.VMwareNicType Pcnet32 { get { throw null; } }
        public static Azure.ResourceManager.ConnectedVMwarevSphere.Models.VMwareNicType Vmxnet { get { throw null; } }
        public static Azure.ResourceManager.ConnectedVMwarevSphere.Models.VMwareNicType Vmxnet2 { get { throw null; } }
        public static Azure.ResourceManager.ConnectedVMwarevSphere.Models.VMwareNicType Vmxnet3 { get { throw null; } }
        public bool Equals(Azure.ResourceManager.ConnectedVMwarevSphere.Models.VMwareNicType other) { throw null; }
        [System.ComponentModel.EditorBrowsableAttribute(System.ComponentModel.EditorBrowsableState.Never)]
        public override bool Equals(object obj) { throw null; }
        [System.ComponentModel.EditorBrowsableAttribute(System.ComponentModel.EditorBrowsableState.Never)]
        public override int GetHashCode() { throw null; }
        public static bool operator ==(Azure.ResourceManager.ConnectedVMwarevSphere.Models.VMwareNicType left, Azure.ResourceManager.ConnectedVMwarevSphere.Models.VMwareNicType right) { throw null; }
        public static implicit operator Azure.ResourceManager.ConnectedVMwarevSphere.Models.VMwareNicType (string value) { throw null; }
        public static bool operator !=(Azure.ResourceManager.ConnectedVMwarevSphere.Models.VMwareNicType left, Azure.ResourceManager.ConnectedVMwarevSphere.Models.VMwareNicType right) { throw null; }
        public override string ToString() { throw null; }
    }
    [System.Runtime.InteropServices.StructLayoutAttribute(System.Runtime.InteropServices.LayoutKind.Sequential)]
    public readonly partial struct VMwareOSType : System.IEquatable<Azure.ResourceManager.ConnectedVMwarevSphere.Models.VMwareOSType>
    {
        private readonly object _dummy;
        private readonly int _dummyPrimitive;
        public VMwareOSType(string value) { throw null; }
        public static Azure.ResourceManager.ConnectedVMwarevSphere.Models.VMwareOSType Linux { get { throw null; } }
        public static Azure.ResourceManager.ConnectedVMwarevSphere.Models.VMwareOSType Other { get { throw null; } }
        public static Azure.ResourceManager.ConnectedVMwarevSphere.Models.VMwareOSType Windows { get { throw null; } }
        public bool Equals(Azure.ResourceManager.ConnectedVMwarevSphere.Models.VMwareOSType other) { throw null; }
        [System.ComponentModel.EditorBrowsableAttribute(System.ComponentModel.EditorBrowsableState.Never)]
        public override bool Equals(object obj) { throw null; }
        [System.ComponentModel.EditorBrowsableAttribute(System.ComponentModel.EditorBrowsableState.Never)]
        public override int GetHashCode() { throw null; }
        public static bool operator ==(Azure.ResourceManager.ConnectedVMwarevSphere.Models.VMwareOSType left, Azure.ResourceManager.ConnectedVMwarevSphere.Models.VMwareOSType right) { throw null; }
        public static implicit operator Azure.ResourceManager.ConnectedVMwarevSphere.Models.VMwareOSType (string value) { throw null; }
        public static bool operator !=(Azure.ResourceManager.ConnectedVMwarevSphere.Models.VMwareOSType left, Azure.ResourceManager.ConnectedVMwarevSphere.Models.VMwareOSType right) { throw null; }
        public override string ToString() { throw null; }
    }
    public partial class VMwareResourcePatchContent
    {
        public VMwareResourcePatchContent() { }
        public System.Collections.Generic.IDictionary<string, string> Tags { get { throw null; } }
    }
    [System.Runtime.InteropServices.StructLayoutAttribute(System.Runtime.InteropServices.LayoutKind.Sequential)]
    public readonly partial struct VMwareResourceProvisioningState : System.IEquatable<Azure.ResourceManager.ConnectedVMwarevSphere.Models.VMwareResourceProvisioningState>
    {
        private readonly object _dummy;
        private readonly int _dummyPrimitive;
        public VMwareResourceProvisioningState(string value) { throw null; }
        public static Azure.ResourceManager.ConnectedVMwarevSphere.Models.VMwareResourceProvisioningState Accepted { get { throw null; } }
        public static Azure.ResourceManager.ConnectedVMwarevSphere.Models.VMwareResourceProvisioningState Canceled { get { throw null; } }
        public static Azure.ResourceManager.ConnectedVMwarevSphere.Models.VMwareResourceProvisioningState Created { get { throw null; } }
        public static Azure.ResourceManager.ConnectedVMwarevSphere.Models.VMwareResourceProvisioningState Deleting { get { throw null; } }
        public static Azure.ResourceManager.ConnectedVMwarevSphere.Models.VMwareResourceProvisioningState Failed { get { throw null; } }
        public static Azure.ResourceManager.ConnectedVMwarevSphere.Models.VMwareResourceProvisioningState Provisioning { get { throw null; } }
        public static Azure.ResourceManager.ConnectedVMwarevSphere.Models.VMwareResourceProvisioningState Succeeded { get { throw null; } }
        public static Azure.ResourceManager.ConnectedVMwarevSphere.Models.VMwareResourceProvisioningState Updating { get { throw null; } }
        public bool Equals(Azure.ResourceManager.ConnectedVMwarevSphere.Models.VMwareResourceProvisioningState other) { throw null; }
        [System.ComponentModel.EditorBrowsableAttribute(System.ComponentModel.EditorBrowsableState.Never)]
        public override bool Equals(object obj) { throw null; }
        [System.ComponentModel.EditorBrowsableAttribute(System.ComponentModel.EditorBrowsableState.Never)]
        public override int GetHashCode() { throw null; }
        public static bool operator ==(Azure.ResourceManager.ConnectedVMwarevSphere.Models.VMwareResourceProvisioningState left, Azure.ResourceManager.ConnectedVMwarevSphere.Models.VMwareResourceProvisioningState right) { throw null; }
        public static implicit operator Azure.ResourceManager.ConnectedVMwarevSphere.Models.VMwareResourceProvisioningState (string value) { throw null; }
        public static bool operator !=(Azure.ResourceManager.ConnectedVMwarevSphere.Models.VMwareResourceProvisioningState left, Azure.ResourceManager.ConnectedVMwarevSphere.Models.VMwareResourceProvisioningState right) { throw null; }
        public override string ToString() { throw null; }
    }
    public partial class VMwareResourceStatus
    {
        internal VMwareResourceStatus() { }
        public System.DateTimeOffset? LastUpdatedOn { get { throw null; } }
        public string Message { get { throw null; } }
        public string Reason { get { throw null; } }
        public string ResourceStatusType { get { throw null; } }
        public string Severity { get { throw null; } }
        public string Status { get { throw null; } }
    }
    public partial class VMwareStorageProfile
    {
        public VMwareStorageProfile() { }
        public System.Collections.Generic.IList<Azure.ResourceManager.ConnectedVMwarevSphere.Models.VMwareVirtualDisk> Disks { get { throw null; } }
        public System.Collections.Generic.IReadOnlyList<Azure.ResourceManager.ConnectedVMwarevSphere.Models.VirtualScsiController> ScsiControllers { get { throw null; } }
    }
    public partial class VMwareVirtualDisk
    {
        public VMwareVirtualDisk() { }
        public int? ControllerKey { get { throw null; } set { } }
        public int? DeviceKey { get { throw null; } set { } }
        public string DeviceName { get { throw null; } set { } }
        public Azure.ResourceManager.ConnectedVMwarevSphere.Models.VMwareDiskMode? DiskMode { get { throw null; } set { } }
        public string DiskObjectId { get { throw null; } }
        public int? DiskSizeGB { get { throw null; } set { } }
        public Azure.ResourceManager.ConnectedVMwarevSphere.Models.VMwareDiskType? DiskType { get { throw null; } set { } }
        public string Label { get { throw null; } }
        public string Name { get { throw null; } set { } }
        public int? UnitNumber { get { throw null; } set { } }
    }
    public partial class VMwareVirtualDiskUpdate
    {
        public VMwareVirtualDiskUpdate() { }
        public int? ControllerKey { get { throw null; } set { } }
        public int? DeviceKey { get { throw null; } set { } }
        public string DeviceName { get { throw null; } set { } }
        public Azure.ResourceManager.ConnectedVMwarevSphere.Models.VMwareDiskMode? DiskMode { get { throw null; } set { } }
        public int? DiskSizeGB { get { throw null; } set { } }
        public Azure.ResourceManager.ConnectedVMwarevSphere.Models.VMwareDiskType? DiskType { get { throw null; } set { } }
        public string Name { get { throw null; } set { } }
        public int? UnitNumber { get { throw null; } set { } }
    }
    public partial class VMwareVmInstancePatch
    {
        public VMwareVmInstancePatch() { }
        public Azure.ResourceManager.ConnectedVMwarevSphere.Models.VmInstanceHardwareProfile HardwareProfile { get { throw null; } set { } }
        public System.Collections.Generic.IList<Azure.ResourceManager.ConnectedVMwarevSphere.Models.VMwareNetworkInterfaceUpdate> NetworkInterfaces { get { throw null; } }
        public System.Collections.Generic.IList<Azure.ResourceManager.ConnectedVMwarevSphere.Models.VMwareVirtualDiskUpdate> StorageDisks { get { throw null; } }
    }
}<|MERGE_RESOLUTION|>--- conflicted
+++ resolved
@@ -85,287 +85,15 @@
         public static Azure.Core.ResourceIdentifier CreateResourceIdentifier(string subscriptionId, string resourceGroupName, string vcenterName, string inventoryItemName) { throw null; }
         public virtual Azure.ResourceManager.ArmOperation Delete(Azure.WaitUntil waitUntil, System.Threading.CancellationToken cancellationToken = default(System.Threading.CancellationToken)) { throw null; }
         public virtual System.Threading.Tasks.Task<Azure.ResourceManager.ArmOperation> DeleteAsync(Azure.WaitUntil waitUntil, System.Threading.CancellationToken cancellationToken = default(System.Threading.CancellationToken)) { throw null; }
-<<<<<<< HEAD
-        public virtual Azure.Response<Azure.ResourceManager.ConnectedVMwarevSphere.InventoryItemResource> Get(System.Threading.CancellationToken cancellationToken = default(System.Threading.CancellationToken)) { throw null; }
-        public virtual System.Threading.Tasks.Task<Azure.Response<Azure.ResourceManager.ConnectedVMwarevSphere.InventoryItemResource>> GetAsync(System.Threading.CancellationToken cancellationToken = default(System.Threading.CancellationToken)) { throw null; }
-        public virtual Azure.ResourceManager.ArmOperation<Azure.ResourceManager.ConnectedVMwarevSphere.InventoryItemResource> Update(Azure.WaitUntil waitUntil, Azure.ResourceManager.ConnectedVMwarevSphere.InventoryItemData data, System.Threading.CancellationToken cancellationToken = default(System.Threading.CancellationToken)) { throw null; }
-        public virtual System.Threading.Tasks.Task<Azure.ResourceManager.ArmOperation<Azure.ResourceManager.ConnectedVMwarevSphere.InventoryItemResource>> UpdateAsync(Azure.WaitUntil waitUntil, Azure.ResourceManager.ConnectedVMwarevSphere.InventoryItemData data, System.Threading.CancellationToken cancellationToken = default(System.Threading.CancellationToken)) { throw null; }
-    }
-    public partial class MachineExtensionCollection : Azure.ResourceManager.ArmCollection, System.Collections.Generic.IAsyncEnumerable<Azure.ResourceManager.ConnectedVMwarevSphere.MachineExtensionResource>, System.Collections.Generic.IEnumerable<Azure.ResourceManager.ConnectedVMwarevSphere.MachineExtensionResource>, System.Collections.IEnumerable
-    {
-        protected MachineExtensionCollection() { }
-        public virtual Azure.ResourceManager.ArmOperation<Azure.ResourceManager.ConnectedVMwarevSphere.MachineExtensionResource> CreateOrUpdate(Azure.WaitUntil waitUntil, string extensionName, Azure.ResourceManager.ConnectedVMwarevSphere.MachineExtensionData data, System.Threading.CancellationToken cancellationToken = default(System.Threading.CancellationToken)) { throw null; }
-        public virtual System.Threading.Tasks.Task<Azure.ResourceManager.ArmOperation<Azure.ResourceManager.ConnectedVMwarevSphere.MachineExtensionResource>> CreateOrUpdateAsync(Azure.WaitUntil waitUntil, string extensionName, Azure.ResourceManager.ConnectedVMwarevSphere.MachineExtensionData data, System.Threading.CancellationToken cancellationToken = default(System.Threading.CancellationToken)) { throw null; }
-        public virtual Azure.Response<bool> Exists(string extensionName, System.Threading.CancellationToken cancellationToken = default(System.Threading.CancellationToken)) { throw null; }
-        public virtual System.Threading.Tasks.Task<Azure.Response<bool>> ExistsAsync(string extensionName, System.Threading.CancellationToken cancellationToken = default(System.Threading.CancellationToken)) { throw null; }
-        public virtual Azure.Response<Azure.ResourceManager.ConnectedVMwarevSphere.MachineExtensionResource> Get(string extensionName, System.Threading.CancellationToken cancellationToken = default(System.Threading.CancellationToken)) { throw null; }
-        public virtual Azure.Pageable<Azure.ResourceManager.ConnectedVMwarevSphere.MachineExtensionResource> GetAll(string expand = null, System.Threading.CancellationToken cancellationToken = default(System.Threading.CancellationToken)) { throw null; }
-        public virtual Azure.AsyncPageable<Azure.ResourceManager.ConnectedVMwarevSphere.MachineExtensionResource> GetAllAsync(string expand = null, System.Threading.CancellationToken cancellationToken = default(System.Threading.CancellationToken)) { throw null; }
-        public virtual System.Threading.Tasks.Task<Azure.Response<Azure.ResourceManager.ConnectedVMwarevSphere.MachineExtensionResource>> GetAsync(string extensionName, System.Threading.CancellationToken cancellationToken = default(System.Threading.CancellationToken)) { throw null; }
-        public virtual Azure.NullableResponse<Azure.ResourceManager.ConnectedVMwarevSphere.MachineExtensionResource> GetIfExists(string extensionName, System.Threading.CancellationToken cancellationToken = default(System.Threading.CancellationToken)) { throw null; }
-        public virtual System.Threading.Tasks.Task<Azure.NullableResponse<Azure.ResourceManager.ConnectedVMwarevSphere.MachineExtensionResource>> GetIfExistsAsync(string extensionName, System.Threading.CancellationToken cancellationToken = default(System.Threading.CancellationToken)) { throw null; }
-        System.Collections.Generic.IAsyncEnumerator<Azure.ResourceManager.ConnectedVMwarevSphere.MachineExtensionResource> System.Collections.Generic.IAsyncEnumerable<Azure.ResourceManager.ConnectedVMwarevSphere.MachineExtensionResource>.GetAsyncEnumerator(System.Threading.CancellationToken cancellationToken) { throw null; }
-        System.Collections.Generic.IEnumerator<Azure.ResourceManager.ConnectedVMwarevSphere.MachineExtensionResource> System.Collections.Generic.IEnumerable<Azure.ResourceManager.ConnectedVMwarevSphere.MachineExtensionResource>.GetEnumerator() { throw null; }
-        System.Collections.IEnumerator System.Collections.IEnumerable.GetEnumerator() { throw null; }
-    }
-    public partial class MachineExtensionData : Azure.ResourceManager.Models.TrackedResourceData
-    {
-        public MachineExtensionData(Azure.Core.AzureLocation location) { }
-        public bool? AutoUpgradeMinorVersion { get { throw null; } set { } }
-        public string ForceUpdateTag { get { throw null; } set { } }
-        public Azure.ResourceManager.ConnectedVMwarevSphere.Models.MachineExtensionPropertiesInstanceView InstanceView { get { throw null; } set { } }
-        public string MachineExtensionType { get { throw null; } set { } }
-        public System.BinaryData ProtectedSettings { get { throw null; } set { } }
-        public string ProvisioningState { get { throw null; } }
-        public string Publisher { get { throw null; } set { } }
-        public System.BinaryData Settings { get { throw null; } set { } }
-        public string TypeHandlerVersion { get { throw null; } set { } }
-    }
-    public partial class MachineExtensionResource : Azure.ResourceManager.ArmResource
-    {
-        public static readonly Azure.Core.ResourceType ResourceType;
-        protected MachineExtensionResource() { }
-        public virtual Azure.ResourceManager.ConnectedVMwarevSphere.MachineExtensionData Data { get { throw null; } }
-        public virtual bool HasData { get { throw null; } }
-        public virtual Azure.Response<Azure.ResourceManager.ConnectedVMwarevSphere.MachineExtensionResource> AddTag(string key, string value, System.Threading.CancellationToken cancellationToken = default(System.Threading.CancellationToken)) { throw null; }
-        public virtual System.Threading.Tasks.Task<Azure.Response<Azure.ResourceManager.ConnectedVMwarevSphere.MachineExtensionResource>> AddTagAsync(string key, string value, System.Threading.CancellationToken cancellationToken = default(System.Threading.CancellationToken)) { throw null; }
-        public static Azure.Core.ResourceIdentifier CreateResourceIdentifier(string subscriptionId, string resourceGroupName, string name, string extensionName) { throw null; }
-        public virtual Azure.ResourceManager.ArmOperation Delete(Azure.WaitUntil waitUntil, System.Threading.CancellationToken cancellationToken = default(System.Threading.CancellationToken)) { throw null; }
-        public virtual System.Threading.Tasks.Task<Azure.ResourceManager.ArmOperation> DeleteAsync(Azure.WaitUntil waitUntil, System.Threading.CancellationToken cancellationToken = default(System.Threading.CancellationToken)) { throw null; }
-        public virtual Azure.Response<Azure.ResourceManager.ConnectedVMwarevSphere.MachineExtensionResource> Get(System.Threading.CancellationToken cancellationToken = default(System.Threading.CancellationToken)) { throw null; }
-        public virtual System.Threading.Tasks.Task<Azure.Response<Azure.ResourceManager.ConnectedVMwarevSphere.MachineExtensionResource>> GetAsync(System.Threading.CancellationToken cancellationToken = default(System.Threading.CancellationToken)) { throw null; }
-        public virtual Azure.Response<Azure.ResourceManager.ConnectedVMwarevSphere.MachineExtensionResource> RemoveTag(string key, System.Threading.CancellationToken cancellationToken = default(System.Threading.CancellationToken)) { throw null; }
-        public virtual System.Threading.Tasks.Task<Azure.Response<Azure.ResourceManager.ConnectedVMwarevSphere.MachineExtensionResource>> RemoveTagAsync(string key, System.Threading.CancellationToken cancellationToken = default(System.Threading.CancellationToken)) { throw null; }
-        public virtual Azure.Response<Azure.ResourceManager.ConnectedVMwarevSphere.MachineExtensionResource> SetTags(System.Collections.Generic.IDictionary<string, string> tags, System.Threading.CancellationToken cancellationToken = default(System.Threading.CancellationToken)) { throw null; }
-        public virtual System.Threading.Tasks.Task<Azure.Response<Azure.ResourceManager.ConnectedVMwarevSphere.MachineExtensionResource>> SetTagsAsync(System.Collections.Generic.IDictionary<string, string> tags, System.Threading.CancellationToken cancellationToken = default(System.Threading.CancellationToken)) { throw null; }
-        public virtual Azure.ResourceManager.ArmOperation<Azure.ResourceManager.ConnectedVMwarevSphere.MachineExtensionResource> Update(Azure.WaitUntil waitUntil, Azure.ResourceManager.ConnectedVMwarevSphere.Models.MachineExtensionPatch patch, System.Threading.CancellationToken cancellationToken = default(System.Threading.CancellationToken)) { throw null; }
-        public virtual System.Threading.Tasks.Task<Azure.ResourceManager.ArmOperation<Azure.ResourceManager.ConnectedVMwarevSphere.MachineExtensionResource>> UpdateAsync(Azure.WaitUntil waitUntil, Azure.ResourceManager.ConnectedVMwarevSphere.Models.MachineExtensionPatch patch, System.Threading.CancellationToken cancellationToken = default(System.Threading.CancellationToken)) { throw null; }
-    }
-    public partial class ResourcePoolCollection : Azure.ResourceManager.ArmCollection, System.Collections.Generic.IAsyncEnumerable<Azure.ResourceManager.ConnectedVMwarevSphere.ResourcePoolResource>, System.Collections.Generic.IEnumerable<Azure.ResourceManager.ConnectedVMwarevSphere.ResourcePoolResource>, System.Collections.IEnumerable
-    {
-        protected ResourcePoolCollection() { }
-        public virtual Azure.ResourceManager.ArmOperation<Azure.ResourceManager.ConnectedVMwarevSphere.ResourcePoolResource> CreateOrUpdate(Azure.WaitUntil waitUntil, string resourcePoolName, Azure.ResourceManager.ConnectedVMwarevSphere.ResourcePoolData data, System.Threading.CancellationToken cancellationToken = default(System.Threading.CancellationToken)) { throw null; }
-        public virtual System.Threading.Tasks.Task<Azure.ResourceManager.ArmOperation<Azure.ResourceManager.ConnectedVMwarevSphere.ResourcePoolResource>> CreateOrUpdateAsync(Azure.WaitUntil waitUntil, string resourcePoolName, Azure.ResourceManager.ConnectedVMwarevSphere.ResourcePoolData data, System.Threading.CancellationToken cancellationToken = default(System.Threading.CancellationToken)) { throw null; }
-        public virtual Azure.Response<bool> Exists(string resourcePoolName, System.Threading.CancellationToken cancellationToken = default(System.Threading.CancellationToken)) { throw null; }
-        public virtual System.Threading.Tasks.Task<Azure.Response<bool>> ExistsAsync(string resourcePoolName, System.Threading.CancellationToken cancellationToken = default(System.Threading.CancellationToken)) { throw null; }
-        public virtual Azure.Response<Azure.ResourceManager.ConnectedVMwarevSphere.ResourcePoolResource> Get(string resourcePoolName, System.Threading.CancellationToken cancellationToken = default(System.Threading.CancellationToken)) { throw null; }
-        public virtual Azure.Pageable<Azure.ResourceManager.ConnectedVMwarevSphere.ResourcePoolResource> GetAll(System.Threading.CancellationToken cancellationToken = default(System.Threading.CancellationToken)) { throw null; }
-        public virtual Azure.AsyncPageable<Azure.ResourceManager.ConnectedVMwarevSphere.ResourcePoolResource> GetAllAsync(System.Threading.CancellationToken cancellationToken = default(System.Threading.CancellationToken)) { throw null; }
-        public virtual System.Threading.Tasks.Task<Azure.Response<Azure.ResourceManager.ConnectedVMwarevSphere.ResourcePoolResource>> GetAsync(string resourcePoolName, System.Threading.CancellationToken cancellationToken = default(System.Threading.CancellationToken)) { throw null; }
-        public virtual Azure.NullableResponse<Azure.ResourceManager.ConnectedVMwarevSphere.ResourcePoolResource> GetIfExists(string resourcePoolName, System.Threading.CancellationToken cancellationToken = default(System.Threading.CancellationToken)) { throw null; }
-        public virtual System.Threading.Tasks.Task<Azure.NullableResponse<Azure.ResourceManager.ConnectedVMwarevSphere.ResourcePoolResource>> GetIfExistsAsync(string resourcePoolName, System.Threading.CancellationToken cancellationToken = default(System.Threading.CancellationToken)) { throw null; }
-        System.Collections.Generic.IAsyncEnumerator<Azure.ResourceManager.ConnectedVMwarevSphere.ResourcePoolResource> System.Collections.Generic.IAsyncEnumerable<Azure.ResourceManager.ConnectedVMwarevSphere.ResourcePoolResource>.GetAsyncEnumerator(System.Threading.CancellationToken cancellationToken) { throw null; }
-        System.Collections.Generic.IEnumerator<Azure.ResourceManager.ConnectedVMwarevSphere.ResourcePoolResource> System.Collections.Generic.IEnumerable<Azure.ResourceManager.ConnectedVMwarevSphere.ResourcePoolResource>.GetEnumerator() { throw null; }
-        System.Collections.IEnumerator System.Collections.IEnumerable.GetEnumerator() { throw null; }
-    }
-    public partial class ResourcePoolData : Azure.ResourceManager.Models.TrackedResourceData
-    {
-        public ResourcePoolData(Azure.Core.AzureLocation location) { }
-        public long? CpuLimitMHz { get { throw null; } }
-        public long? CpuReservationMHz { get { throw null; } }
-        public string CpuSharesLevel { get { throw null; } }
-        public string CustomResourceName { get { throw null; } }
-        public Azure.ResourceManager.Resources.Models.ExtendedLocation ExtendedLocation { get { throw null; } set { } }
-        public string InventoryItemId { get { throw null; } set { } }
-        public string Kind { get { throw null; } set { } }
-        public long? MemLimitMB { get { throw null; } }
-        public long? MemReservationMB { get { throw null; } }
-        public string MemSharesLevel { get { throw null; } }
-        public string MoName { get { throw null; } }
-        public string MoRefId { get { throw null; } set { } }
-        public string ProvisioningState { get { throw null; } }
-        public System.Collections.Generic.IReadOnlyList<Azure.ResourceManager.ConnectedVMwarevSphere.Models.ResourceStatus> Statuses { get { throw null; } }
-        public string Uuid { get { throw null; } }
-        public string VCenterId { get { throw null; } set { } }
-    }
-    public partial class ResourcePoolResource : Azure.ResourceManager.ArmResource
-    {
-        public static readonly Azure.Core.ResourceType ResourceType;
-        protected ResourcePoolResource() { }
-        public virtual Azure.ResourceManager.ConnectedVMwarevSphere.ResourcePoolData Data { get { throw null; } }
-        public virtual bool HasData { get { throw null; } }
-        public virtual Azure.Response<Azure.ResourceManager.ConnectedVMwarevSphere.ResourcePoolResource> AddTag(string key, string value, System.Threading.CancellationToken cancellationToken = default(System.Threading.CancellationToken)) { throw null; }
-        public virtual System.Threading.Tasks.Task<Azure.Response<Azure.ResourceManager.ConnectedVMwarevSphere.ResourcePoolResource>> AddTagAsync(string key, string value, System.Threading.CancellationToken cancellationToken = default(System.Threading.CancellationToken)) { throw null; }
-        public static Azure.Core.ResourceIdentifier CreateResourceIdentifier(string subscriptionId, string resourceGroupName, string resourcePoolName) { throw null; }
-        public virtual Azure.ResourceManager.ArmOperation Delete(Azure.WaitUntil waitUntil, bool? force = default(bool?), System.Threading.CancellationToken cancellationToken = default(System.Threading.CancellationToken)) { throw null; }
-        public virtual System.Threading.Tasks.Task<Azure.ResourceManager.ArmOperation> DeleteAsync(Azure.WaitUntil waitUntil, bool? force = default(bool?), System.Threading.CancellationToken cancellationToken = default(System.Threading.CancellationToken)) { throw null; }
-        public virtual Azure.Response<Azure.ResourceManager.ConnectedVMwarevSphere.ResourcePoolResource> Get(System.Threading.CancellationToken cancellationToken = default(System.Threading.CancellationToken)) { throw null; }
-        public virtual System.Threading.Tasks.Task<Azure.Response<Azure.ResourceManager.ConnectedVMwarevSphere.ResourcePoolResource>> GetAsync(System.Threading.CancellationToken cancellationToken = default(System.Threading.CancellationToken)) { throw null; }
-        public virtual Azure.Response<Azure.ResourceManager.ConnectedVMwarevSphere.ResourcePoolResource> RemoveTag(string key, System.Threading.CancellationToken cancellationToken = default(System.Threading.CancellationToken)) { throw null; }
-        public virtual System.Threading.Tasks.Task<Azure.Response<Azure.ResourceManager.ConnectedVMwarevSphere.ResourcePoolResource>> RemoveTagAsync(string key, System.Threading.CancellationToken cancellationToken = default(System.Threading.CancellationToken)) { throw null; }
-        public virtual Azure.Response<Azure.ResourceManager.ConnectedVMwarevSphere.ResourcePoolResource> SetTags(System.Collections.Generic.IDictionary<string, string> tags, System.Threading.CancellationToken cancellationToken = default(System.Threading.CancellationToken)) { throw null; }
-        public virtual System.Threading.Tasks.Task<Azure.Response<Azure.ResourceManager.ConnectedVMwarevSphere.ResourcePoolResource>> SetTagsAsync(System.Collections.Generic.IDictionary<string, string> tags, System.Threading.CancellationToken cancellationToken = default(System.Threading.CancellationToken)) { throw null; }
-        public virtual Azure.Response<Azure.ResourceManager.ConnectedVMwarevSphere.ResourcePoolResource> Update(Azure.ResourceManager.ConnectedVMwarevSphere.Models.ResourcePatch patch, System.Threading.CancellationToken cancellationToken = default(System.Threading.CancellationToken)) { throw null; }
-        public virtual System.Threading.Tasks.Task<Azure.Response<Azure.ResourceManager.ConnectedVMwarevSphere.ResourcePoolResource>> UpdateAsync(Azure.ResourceManager.ConnectedVMwarevSphere.Models.ResourcePatch patch, System.Threading.CancellationToken cancellationToken = default(System.Threading.CancellationToken)) { throw null; }
-    }
-    public partial class VCenterCollection : Azure.ResourceManager.ArmCollection, System.Collections.Generic.IAsyncEnumerable<Azure.ResourceManager.ConnectedVMwarevSphere.VCenterResource>, System.Collections.Generic.IEnumerable<Azure.ResourceManager.ConnectedVMwarevSphere.VCenterResource>, System.Collections.IEnumerable
-    {
-        protected VCenterCollection() { }
-        public virtual Azure.ResourceManager.ArmOperation<Azure.ResourceManager.ConnectedVMwarevSphere.VCenterResource> CreateOrUpdate(Azure.WaitUntil waitUntil, string vcenterName, Azure.ResourceManager.ConnectedVMwarevSphere.VCenterData data, System.Threading.CancellationToken cancellationToken = default(System.Threading.CancellationToken)) { throw null; }
-        public virtual System.Threading.Tasks.Task<Azure.ResourceManager.ArmOperation<Azure.ResourceManager.ConnectedVMwarevSphere.VCenterResource>> CreateOrUpdateAsync(Azure.WaitUntil waitUntil, string vcenterName, Azure.ResourceManager.ConnectedVMwarevSphere.VCenterData data, System.Threading.CancellationToken cancellationToken = default(System.Threading.CancellationToken)) { throw null; }
-        public virtual Azure.Response<bool> Exists(string vcenterName, System.Threading.CancellationToken cancellationToken = default(System.Threading.CancellationToken)) { throw null; }
-        public virtual System.Threading.Tasks.Task<Azure.Response<bool>> ExistsAsync(string vcenterName, System.Threading.CancellationToken cancellationToken = default(System.Threading.CancellationToken)) { throw null; }
-        public virtual Azure.Response<Azure.ResourceManager.ConnectedVMwarevSphere.VCenterResource> Get(string vcenterName, System.Threading.CancellationToken cancellationToken = default(System.Threading.CancellationToken)) { throw null; }
-        public virtual Azure.Pageable<Azure.ResourceManager.ConnectedVMwarevSphere.VCenterResource> GetAll(System.Threading.CancellationToken cancellationToken = default(System.Threading.CancellationToken)) { throw null; }
-        public virtual Azure.AsyncPageable<Azure.ResourceManager.ConnectedVMwarevSphere.VCenterResource> GetAllAsync(System.Threading.CancellationToken cancellationToken = default(System.Threading.CancellationToken)) { throw null; }
-        public virtual System.Threading.Tasks.Task<Azure.Response<Azure.ResourceManager.ConnectedVMwarevSphere.VCenterResource>> GetAsync(string vcenterName, System.Threading.CancellationToken cancellationToken = default(System.Threading.CancellationToken)) { throw null; }
-        public virtual Azure.NullableResponse<Azure.ResourceManager.ConnectedVMwarevSphere.VCenterResource> GetIfExists(string vcenterName, System.Threading.CancellationToken cancellationToken = default(System.Threading.CancellationToken)) { throw null; }
-        public virtual System.Threading.Tasks.Task<Azure.NullableResponse<Azure.ResourceManager.ConnectedVMwarevSphere.VCenterResource>> GetIfExistsAsync(string vcenterName, System.Threading.CancellationToken cancellationToken = default(System.Threading.CancellationToken)) { throw null; }
-        System.Collections.Generic.IAsyncEnumerator<Azure.ResourceManager.ConnectedVMwarevSphere.VCenterResource> System.Collections.Generic.IAsyncEnumerable<Azure.ResourceManager.ConnectedVMwarevSphere.VCenterResource>.GetAsyncEnumerator(System.Threading.CancellationToken cancellationToken) { throw null; }
-        System.Collections.Generic.IEnumerator<Azure.ResourceManager.ConnectedVMwarevSphere.VCenterResource> System.Collections.Generic.IEnumerable<Azure.ResourceManager.ConnectedVMwarevSphere.VCenterResource>.GetEnumerator() { throw null; }
-        System.Collections.IEnumerator System.Collections.IEnumerable.GetEnumerator() { throw null; }
-=======
         public virtual Azure.Response<Azure.ResourceManager.ConnectedVMwarevSphere.VCenterInventoryItemResource> Get(System.Threading.CancellationToken cancellationToken = default(System.Threading.CancellationToken)) { throw null; }
         public virtual System.Threading.Tasks.Task<Azure.Response<Azure.ResourceManager.ConnectedVMwarevSphere.VCenterInventoryItemResource>> GetAsync(System.Threading.CancellationToken cancellationToken = default(System.Threading.CancellationToken)) { throw null; }
         public virtual Azure.ResourceManager.ArmOperation<Azure.ResourceManager.ConnectedVMwarevSphere.VCenterInventoryItemResource> Update(Azure.WaitUntil waitUntil, Azure.ResourceManager.ConnectedVMwarevSphere.VCenterInventoryItemData data, System.Threading.CancellationToken cancellationToken = default(System.Threading.CancellationToken)) { throw null; }
         public virtual System.Threading.Tasks.Task<Azure.ResourceManager.ArmOperation<Azure.ResourceManager.ConnectedVMwarevSphere.VCenterInventoryItemResource>> UpdateAsync(Azure.WaitUntil waitUntil, Azure.ResourceManager.ConnectedVMwarevSphere.VCenterInventoryItemData data, System.Threading.CancellationToken cancellationToken = default(System.Threading.CancellationToken)) { throw null; }
->>>>>>> 5235895a
     }
     public partial class VmInstanceGuestAgentData : Azure.ResourceManager.Models.ResourceData
     {
-<<<<<<< HEAD
-        public VCenterData(Azure.Core.AzureLocation location, string fqdn) { }
-        public string ConnectionStatus { get { throw null; } }
-        public Azure.ResourceManager.ConnectedVMwarevSphere.Models.VICredential Credentials { get { throw null; } set { } }
-        public string CustomResourceName { get { throw null; } }
-        public Azure.ResourceManager.Resources.Models.ExtendedLocation ExtendedLocation { get { throw null; } set { } }
-        public string Fqdn { get { throw null; } set { } }
-        public string InstanceUuid { get { throw null; } }
-        public string Kind { get { throw null; } set { } }
-        public int? Port { get { throw null; } set { } }
-        public string ProvisioningState { get { throw null; } }
-        public System.Collections.Generic.IReadOnlyList<Azure.ResourceManager.ConnectedVMwarevSphere.Models.ResourceStatus> Statuses { get { throw null; } }
-        public string Uuid { get { throw null; } }
-        public string Version { get { throw null; } }
-    }
-    public partial class VCenterResource : Azure.ResourceManager.ArmResource
-    {
-        public static readonly Azure.Core.ResourceType ResourceType;
-        protected VCenterResource() { }
-        public virtual Azure.ResourceManager.ConnectedVMwarevSphere.VCenterData Data { get { throw null; } }
-        public virtual bool HasData { get { throw null; } }
-        public virtual Azure.Response<Azure.ResourceManager.ConnectedVMwarevSphere.VCenterResource> AddTag(string key, string value, System.Threading.CancellationToken cancellationToken = default(System.Threading.CancellationToken)) { throw null; }
-        public virtual System.Threading.Tasks.Task<Azure.Response<Azure.ResourceManager.ConnectedVMwarevSphere.VCenterResource>> AddTagAsync(string key, string value, System.Threading.CancellationToken cancellationToken = default(System.Threading.CancellationToken)) { throw null; }
-        public static Azure.Core.ResourceIdentifier CreateResourceIdentifier(string subscriptionId, string resourceGroupName, string vcenterName) { throw null; }
-        public virtual Azure.ResourceManager.ArmOperation Delete(Azure.WaitUntil waitUntil, bool? force = default(bool?), System.Threading.CancellationToken cancellationToken = default(System.Threading.CancellationToken)) { throw null; }
-        public virtual System.Threading.Tasks.Task<Azure.ResourceManager.ArmOperation> DeleteAsync(Azure.WaitUntil waitUntil, bool? force = default(bool?), System.Threading.CancellationToken cancellationToken = default(System.Threading.CancellationToken)) { throw null; }
-        public virtual Azure.Response<Azure.ResourceManager.ConnectedVMwarevSphere.VCenterResource> Get(System.Threading.CancellationToken cancellationToken = default(System.Threading.CancellationToken)) { throw null; }
-        public virtual System.Threading.Tasks.Task<Azure.Response<Azure.ResourceManager.ConnectedVMwarevSphere.VCenterResource>> GetAsync(System.Threading.CancellationToken cancellationToken = default(System.Threading.CancellationToken)) { throw null; }
-        public virtual Azure.Response<Azure.ResourceManager.ConnectedVMwarevSphere.InventoryItemResource> GetInventoryItem(string inventoryItemName, System.Threading.CancellationToken cancellationToken = default(System.Threading.CancellationToken)) { throw null; }
-        public virtual System.Threading.Tasks.Task<Azure.Response<Azure.ResourceManager.ConnectedVMwarevSphere.InventoryItemResource>> GetInventoryItemAsync(string inventoryItemName, System.Threading.CancellationToken cancellationToken = default(System.Threading.CancellationToken)) { throw null; }
-        public virtual Azure.ResourceManager.ConnectedVMwarevSphere.InventoryItemCollection GetInventoryItems() { throw null; }
-        public virtual Azure.Response<Azure.ResourceManager.ConnectedVMwarevSphere.VCenterResource> RemoveTag(string key, System.Threading.CancellationToken cancellationToken = default(System.Threading.CancellationToken)) { throw null; }
-        public virtual System.Threading.Tasks.Task<Azure.Response<Azure.ResourceManager.ConnectedVMwarevSphere.VCenterResource>> RemoveTagAsync(string key, System.Threading.CancellationToken cancellationToken = default(System.Threading.CancellationToken)) { throw null; }
-        public virtual Azure.Response<Azure.ResourceManager.ConnectedVMwarevSphere.VCenterResource> SetTags(System.Collections.Generic.IDictionary<string, string> tags, System.Threading.CancellationToken cancellationToken = default(System.Threading.CancellationToken)) { throw null; }
-        public virtual System.Threading.Tasks.Task<Azure.Response<Azure.ResourceManager.ConnectedVMwarevSphere.VCenterResource>> SetTagsAsync(System.Collections.Generic.IDictionary<string, string> tags, System.Threading.CancellationToken cancellationToken = default(System.Threading.CancellationToken)) { throw null; }
-        public virtual Azure.Response<Azure.ResourceManager.ConnectedVMwarevSphere.VCenterResource> Update(Azure.ResourceManager.ConnectedVMwarevSphere.Models.ResourcePatch patch, System.Threading.CancellationToken cancellationToken = default(System.Threading.CancellationToken)) { throw null; }
-        public virtual System.Threading.Tasks.Task<Azure.Response<Azure.ResourceManager.ConnectedVMwarevSphere.VCenterResource>> UpdateAsync(Azure.ResourceManager.ConnectedVMwarevSphere.Models.ResourcePatch patch, System.Threading.CancellationToken cancellationToken = default(System.Threading.CancellationToken)) { throw null; }
-    }
-    public partial class VirtualMachineCollection : Azure.ResourceManager.ArmCollection, System.Collections.Generic.IAsyncEnumerable<Azure.ResourceManager.ConnectedVMwarevSphere.VirtualMachineResource>, System.Collections.Generic.IEnumerable<Azure.ResourceManager.ConnectedVMwarevSphere.VirtualMachineResource>, System.Collections.IEnumerable
-    {
-        protected VirtualMachineCollection() { }
-        public virtual Azure.ResourceManager.ArmOperation<Azure.ResourceManager.ConnectedVMwarevSphere.VirtualMachineResource> CreateOrUpdate(Azure.WaitUntil waitUntil, string virtualMachineName, Azure.ResourceManager.ConnectedVMwarevSphere.VirtualMachineData data, System.Threading.CancellationToken cancellationToken = default(System.Threading.CancellationToken)) { throw null; }
-        public virtual System.Threading.Tasks.Task<Azure.ResourceManager.ArmOperation<Azure.ResourceManager.ConnectedVMwarevSphere.VirtualMachineResource>> CreateOrUpdateAsync(Azure.WaitUntil waitUntil, string virtualMachineName, Azure.ResourceManager.ConnectedVMwarevSphere.VirtualMachineData data, System.Threading.CancellationToken cancellationToken = default(System.Threading.CancellationToken)) { throw null; }
-        public virtual Azure.Response<bool> Exists(string virtualMachineName, System.Threading.CancellationToken cancellationToken = default(System.Threading.CancellationToken)) { throw null; }
-        public virtual System.Threading.Tasks.Task<Azure.Response<bool>> ExistsAsync(string virtualMachineName, System.Threading.CancellationToken cancellationToken = default(System.Threading.CancellationToken)) { throw null; }
-        public virtual Azure.Response<Azure.ResourceManager.ConnectedVMwarevSphere.VirtualMachineResource> Get(string virtualMachineName, System.Threading.CancellationToken cancellationToken = default(System.Threading.CancellationToken)) { throw null; }
-        public virtual Azure.Pageable<Azure.ResourceManager.ConnectedVMwarevSphere.VirtualMachineResource> GetAll(System.Threading.CancellationToken cancellationToken = default(System.Threading.CancellationToken)) { throw null; }
-        public virtual Azure.AsyncPageable<Azure.ResourceManager.ConnectedVMwarevSphere.VirtualMachineResource> GetAllAsync(System.Threading.CancellationToken cancellationToken = default(System.Threading.CancellationToken)) { throw null; }
-        public virtual System.Threading.Tasks.Task<Azure.Response<Azure.ResourceManager.ConnectedVMwarevSphere.VirtualMachineResource>> GetAsync(string virtualMachineName, System.Threading.CancellationToken cancellationToken = default(System.Threading.CancellationToken)) { throw null; }
-        public virtual Azure.NullableResponse<Azure.ResourceManager.ConnectedVMwarevSphere.VirtualMachineResource> GetIfExists(string virtualMachineName, System.Threading.CancellationToken cancellationToken = default(System.Threading.CancellationToken)) { throw null; }
-        public virtual System.Threading.Tasks.Task<Azure.NullableResponse<Azure.ResourceManager.ConnectedVMwarevSphere.VirtualMachineResource>> GetIfExistsAsync(string virtualMachineName, System.Threading.CancellationToken cancellationToken = default(System.Threading.CancellationToken)) { throw null; }
-        System.Collections.Generic.IAsyncEnumerator<Azure.ResourceManager.ConnectedVMwarevSphere.VirtualMachineResource> System.Collections.Generic.IAsyncEnumerable<Azure.ResourceManager.ConnectedVMwarevSphere.VirtualMachineResource>.GetAsyncEnumerator(System.Threading.CancellationToken cancellationToken) { throw null; }
-        System.Collections.Generic.IEnumerator<Azure.ResourceManager.ConnectedVMwarevSphere.VirtualMachineResource> System.Collections.Generic.IEnumerable<Azure.ResourceManager.ConnectedVMwarevSphere.VirtualMachineResource>.GetEnumerator() { throw null; }
-        System.Collections.IEnumerator System.Collections.IEnumerable.GetEnumerator() { throw null; }
-    }
-    public partial class VirtualMachineData : Azure.ResourceManager.Models.TrackedResourceData
-    {
-        public VirtualMachineData(Azure.Core.AzureLocation location) { }
-        public string CustomResourceName { get { throw null; } }
-        public Azure.ResourceManager.Resources.Models.ExtendedLocation ExtendedLocation { get { throw null; } set { } }
-        public Azure.ResourceManager.ConnectedVMwarevSphere.Models.FirmwareType? FirmwareType { get { throw null; } set { } }
-        public string FolderPath { get { throw null; } }
-        public Azure.ResourceManager.ConnectedVMwarevSphere.Models.GuestAgentProfile GuestAgentProfile { get { throw null; } set { } }
-        public Azure.ResourceManager.ConnectedVMwarevSphere.Models.HardwareProfile HardwareProfile { get { throw null; } set { } }
-        public Azure.ResourceManager.Models.ManagedServiceIdentity Identity { get { throw null; } set { } }
-        public string InstanceUuid { get { throw null; } }
-        public string InventoryItemId { get { throw null; } set { } }
-        public string Kind { get { throw null; } set { } }
-        public string MoName { get { throw null; } }
-        public string MoRefId { get { throw null; } set { } }
-        public System.Collections.Generic.IList<Azure.ResourceManager.ConnectedVMwarevSphere.Models.NetworkInterface> NetworkInterfaces { get { throw null; } }
-        public Azure.ResourceManager.ConnectedVMwarevSphere.Models.OSProfile OSProfile { get { throw null; } set { } }
-        public Azure.ResourceManager.ConnectedVMwarevSphere.Models.PlacementProfile PlacementProfile { get { throw null; } set { } }
-        public string PowerState { get { throw null; } }
-        public string ProvisioningState { get { throw null; } }
-        public string ResourcePoolId { get { throw null; } set { } }
-        public string SmbiosUuid { get { throw null; } set { } }
-        public System.Collections.Generic.IReadOnlyList<Azure.ResourceManager.ConnectedVMwarevSphere.Models.ResourceStatus> Statuses { get { throw null; } }
-        public Azure.ResourceManager.ConnectedVMwarevSphere.Models.StorageProfile StorageProfile { get { throw null; } set { } }
-        public string TemplateId { get { throw null; } set { } }
-        public string Uuid { get { throw null; } }
-        public string VCenterId { get { throw null; } set { } }
-        public string VmId { get { throw null; } }
-    }
-    public partial class VirtualMachineResource : Azure.ResourceManager.ArmResource
-    {
-        public static readonly Azure.Core.ResourceType ResourceType;
-        protected VirtualMachineResource() { }
-        public virtual Azure.ResourceManager.ConnectedVMwarevSphere.VirtualMachineData Data { get { throw null; } }
-        public virtual bool HasData { get { throw null; } }
-        public virtual Azure.Response<Azure.ResourceManager.ConnectedVMwarevSphere.VirtualMachineResource> AddTag(string key, string value, System.Threading.CancellationToken cancellationToken = default(System.Threading.CancellationToken)) { throw null; }
-        public virtual System.Threading.Tasks.Task<Azure.Response<Azure.ResourceManager.ConnectedVMwarevSphere.VirtualMachineResource>> AddTagAsync(string key, string value, System.Threading.CancellationToken cancellationToken = default(System.Threading.CancellationToken)) { throw null; }
-        public static Azure.Core.ResourceIdentifier CreateResourceIdentifier(string subscriptionId, string resourceGroupName, string virtualMachineName) { throw null; }
-        public virtual Azure.ResourceManager.ArmOperation Delete(Azure.WaitUntil waitUntil, bool? force = default(bool?), System.Threading.CancellationToken cancellationToken = default(System.Threading.CancellationToken)) { throw null; }
-        public virtual System.Threading.Tasks.Task<Azure.ResourceManager.ArmOperation> DeleteAsync(Azure.WaitUntil waitUntil, bool? force = default(bool?), System.Threading.CancellationToken cancellationToken = default(System.Threading.CancellationToken)) { throw null; }
-        public virtual Azure.Response<Azure.ResourceManager.ConnectedVMwarevSphere.VirtualMachineResource> Get(System.Threading.CancellationToken cancellationToken = default(System.Threading.CancellationToken)) { throw null; }
-        public virtual Azure.ResourceManager.ConnectedVMwarevSphere.HybridIdentityMetadataCollection GetAllHybridIdentityMetadata() { throw null; }
-        public virtual System.Threading.Tasks.Task<Azure.Response<Azure.ResourceManager.ConnectedVMwarevSphere.VirtualMachineResource>> GetAsync(System.Threading.CancellationToken cancellationToken = default(System.Threading.CancellationToken)) { throw null; }
-        public virtual Azure.Response<Azure.ResourceManager.ConnectedVMwarevSphere.GuestAgentResource> GetGuestAgent(string name, System.Threading.CancellationToken cancellationToken = default(System.Threading.CancellationToken)) { throw null; }
-        public virtual System.Threading.Tasks.Task<Azure.Response<Azure.ResourceManager.ConnectedVMwarevSphere.GuestAgentResource>> GetGuestAgentAsync(string name, System.Threading.CancellationToken cancellationToken = default(System.Threading.CancellationToken)) { throw null; }
-        public virtual Azure.ResourceManager.ConnectedVMwarevSphere.GuestAgentCollection GetGuestAgents() { throw null; }
-        public virtual Azure.Response<Azure.ResourceManager.ConnectedVMwarevSphere.HybridIdentityMetadataResource> GetHybridIdentityMetadata(string metadataName, System.Threading.CancellationToken cancellationToken = default(System.Threading.CancellationToken)) { throw null; }
-        public virtual System.Threading.Tasks.Task<Azure.Response<Azure.ResourceManager.ConnectedVMwarevSphere.HybridIdentityMetadataResource>> GetHybridIdentityMetadataAsync(string metadataName, System.Threading.CancellationToken cancellationToken = default(System.Threading.CancellationToken)) { throw null; }
-        public virtual Azure.Response<Azure.ResourceManager.ConnectedVMwarevSphere.MachineExtensionResource> GetMachineExtension(string extensionName, System.Threading.CancellationToken cancellationToken = default(System.Threading.CancellationToken)) { throw null; }
-        public virtual System.Threading.Tasks.Task<Azure.Response<Azure.ResourceManager.ConnectedVMwarevSphere.MachineExtensionResource>> GetMachineExtensionAsync(string extensionName, System.Threading.CancellationToken cancellationToken = default(System.Threading.CancellationToken)) { throw null; }
-        public virtual Azure.ResourceManager.ConnectedVMwarevSphere.MachineExtensionCollection GetMachineExtensions() { throw null; }
-        public virtual Azure.Response<Azure.ResourceManager.ConnectedVMwarevSphere.VirtualMachineResource> RemoveTag(string key, System.Threading.CancellationToken cancellationToken = default(System.Threading.CancellationToken)) { throw null; }
-        public virtual System.Threading.Tasks.Task<Azure.Response<Azure.ResourceManager.ConnectedVMwarevSphere.VirtualMachineResource>> RemoveTagAsync(string key, System.Threading.CancellationToken cancellationToken = default(System.Threading.CancellationToken)) { throw null; }
-        public virtual Azure.ResourceManager.ArmOperation Restart(Azure.WaitUntil waitUntil, System.Threading.CancellationToken cancellationToken = default(System.Threading.CancellationToken)) { throw null; }
-        public virtual System.Threading.Tasks.Task<Azure.ResourceManager.ArmOperation> RestartAsync(Azure.WaitUntil waitUntil, System.Threading.CancellationToken cancellationToken = default(System.Threading.CancellationToken)) { throw null; }
-        public virtual Azure.Response<Azure.ResourceManager.ConnectedVMwarevSphere.VirtualMachineResource> SetTags(System.Collections.Generic.IDictionary<string, string> tags, System.Threading.CancellationToken cancellationToken = default(System.Threading.CancellationToken)) { throw null; }
-        public virtual System.Threading.Tasks.Task<Azure.Response<Azure.ResourceManager.ConnectedVMwarevSphere.VirtualMachineResource>> SetTagsAsync(System.Collections.Generic.IDictionary<string, string> tags, System.Threading.CancellationToken cancellationToken = default(System.Threading.CancellationToken)) { throw null; }
-        public virtual Azure.ResourceManager.ArmOperation Start(Azure.WaitUntil waitUntil, System.Threading.CancellationToken cancellationToken = default(System.Threading.CancellationToken)) { throw null; }
-        public virtual System.Threading.Tasks.Task<Azure.ResourceManager.ArmOperation> StartAsync(Azure.WaitUntil waitUntil, System.Threading.CancellationToken cancellationToken = default(System.Threading.CancellationToken)) { throw null; }
-        public virtual Azure.ResourceManager.ArmOperation Stop(Azure.WaitUntil waitUntil, Azure.ResourceManager.ConnectedVMwarevSphere.Models.StopVirtualMachineContent content = null, System.Threading.CancellationToken cancellationToken = default(System.Threading.CancellationToken)) { throw null; }
-        public virtual System.Threading.Tasks.Task<Azure.ResourceManager.ArmOperation> StopAsync(Azure.WaitUntil waitUntil, Azure.ResourceManager.ConnectedVMwarevSphere.Models.StopVirtualMachineContent content = null, System.Threading.CancellationToken cancellationToken = default(System.Threading.CancellationToken)) { throw null; }
-        public virtual Azure.ResourceManager.ArmOperation<Azure.ResourceManager.ConnectedVMwarevSphere.VirtualMachineResource> Update(Azure.WaitUntil waitUntil, Azure.ResourceManager.ConnectedVMwarevSphere.Models.VirtualMachinePatch patch, System.Threading.CancellationToken cancellationToken = default(System.Threading.CancellationToken)) { throw null; }
-        public virtual System.Threading.Tasks.Task<Azure.ResourceManager.ArmOperation<Azure.ResourceManager.ConnectedVMwarevSphere.VirtualMachineResource>> UpdateAsync(Azure.WaitUntil waitUntil, Azure.ResourceManager.ConnectedVMwarevSphere.Models.VirtualMachinePatch patch, System.Threading.CancellationToken cancellationToken = default(System.Threading.CancellationToken)) { throw null; }
-    }
-    public partial class VirtualMachineTemplateCollection : Azure.ResourceManager.ArmCollection, System.Collections.Generic.IAsyncEnumerable<Azure.ResourceManager.ConnectedVMwarevSphere.VirtualMachineTemplateResource>, System.Collections.Generic.IEnumerable<Azure.ResourceManager.ConnectedVMwarevSphere.VirtualMachineTemplateResource>, System.Collections.IEnumerable
-    {
-        protected VirtualMachineTemplateCollection() { }
-        public virtual Azure.ResourceManager.ArmOperation<Azure.ResourceManager.ConnectedVMwarevSphere.VirtualMachineTemplateResource> CreateOrUpdate(Azure.WaitUntil waitUntil, string virtualMachineTemplateName, Azure.ResourceManager.ConnectedVMwarevSphere.VirtualMachineTemplateData data, System.Threading.CancellationToken cancellationToken = default(System.Threading.CancellationToken)) { throw null; }
-        public virtual System.Threading.Tasks.Task<Azure.ResourceManager.ArmOperation<Azure.ResourceManager.ConnectedVMwarevSphere.VirtualMachineTemplateResource>> CreateOrUpdateAsync(Azure.WaitUntil waitUntil, string virtualMachineTemplateName, Azure.ResourceManager.ConnectedVMwarevSphere.VirtualMachineTemplateData data, System.Threading.CancellationToken cancellationToken = default(System.Threading.CancellationToken)) { throw null; }
-        public virtual Azure.Response<bool> Exists(string virtualMachineTemplateName, System.Threading.CancellationToken cancellationToken = default(System.Threading.CancellationToken)) { throw null; }
-        public virtual System.Threading.Tasks.Task<Azure.Response<bool>> ExistsAsync(string virtualMachineTemplateName, System.Threading.CancellationToken cancellationToken = default(System.Threading.CancellationToken)) { throw null; }
-        public virtual Azure.Response<Azure.ResourceManager.ConnectedVMwarevSphere.VirtualMachineTemplateResource> Get(string virtualMachineTemplateName, System.Threading.CancellationToken cancellationToken = default(System.Threading.CancellationToken)) { throw null; }
-        public virtual Azure.Pageable<Azure.ResourceManager.ConnectedVMwarevSphere.VirtualMachineTemplateResource> GetAll(System.Threading.CancellationToken cancellationToken = default(System.Threading.CancellationToken)) { throw null; }
-        public virtual Azure.AsyncPageable<Azure.ResourceManager.ConnectedVMwarevSphere.VirtualMachineTemplateResource> GetAllAsync(System.Threading.CancellationToken cancellationToken = default(System.Threading.CancellationToken)) { throw null; }
-        public virtual System.Threading.Tasks.Task<Azure.Response<Azure.ResourceManager.ConnectedVMwarevSphere.VirtualMachineTemplateResource>> GetAsync(string virtualMachineTemplateName, System.Threading.CancellationToken cancellationToken = default(System.Threading.CancellationToken)) { throw null; }
-        public virtual Azure.NullableResponse<Azure.ResourceManager.ConnectedVMwarevSphere.VirtualMachineTemplateResource> GetIfExists(string virtualMachineTemplateName, System.Threading.CancellationToken cancellationToken = default(System.Threading.CancellationToken)) { throw null; }
-        public virtual System.Threading.Tasks.Task<Azure.NullableResponse<Azure.ResourceManager.ConnectedVMwarevSphere.VirtualMachineTemplateResource>> GetIfExistsAsync(string virtualMachineTemplateName, System.Threading.CancellationToken cancellationToken = default(System.Threading.CancellationToken)) { throw null; }
-        System.Collections.Generic.IAsyncEnumerator<Azure.ResourceManager.ConnectedVMwarevSphere.VirtualMachineTemplateResource> System.Collections.Generic.IAsyncEnumerable<Azure.ResourceManager.ConnectedVMwarevSphere.VirtualMachineTemplateResource>.GetAsyncEnumerator(System.Threading.CancellationToken cancellationToken) { throw null; }
-        System.Collections.Generic.IEnumerator<Azure.ResourceManager.ConnectedVMwarevSphere.VirtualMachineTemplateResource> System.Collections.Generic.IEnumerable<Azure.ResourceManager.ConnectedVMwarevSphere.VirtualMachineTemplateResource>.GetEnumerator() { throw null; }
-        System.Collections.IEnumerator System.Collections.IEnumerable.GetEnumerator() { throw null; }
-    }
-    public partial class VirtualMachineTemplateData : Azure.ResourceManager.Models.TrackedResourceData
-    {
-        public VirtualMachineTemplateData(Azure.Core.AzureLocation location) { }
-=======
         public VmInstanceGuestAgentData() { }
         public Azure.ResourceManager.ConnectedVMwarevSphere.Models.VmInstanceGuestCredential Credentials { get { throw null; } set { } }
->>>>>>> 5235895a
         public string CustomResourceName { get { throw null; } }
         public string HttpsProxy { get { throw null; } set { } }
         public Azure.Core.ResourceIdentifier PrivateLinkScopeResourceId { get { throw null; } set { } }
@@ -391,24 +119,10 @@
     }
     public partial class VmInstanceHybridIdentityMetadataData : Azure.ResourceManager.Models.ResourceData
     {
-<<<<<<< HEAD
-        public VirtualNetworkData(Azure.Core.AzureLocation location) { }
-        public string CustomResourceName { get { throw null; } }
-        public Azure.ResourceManager.Resources.Models.ExtendedLocation ExtendedLocation { get { throw null; } set { } }
-        public string InventoryItemId { get { throw null; } set { } }
-        public string Kind { get { throw null; } set { } }
-        public string MoName { get { throw null; } }
-        public string MoRefId { get { throw null; } set { } }
-        public string ProvisioningState { get { throw null; } }
-        public System.Collections.Generic.IReadOnlyList<Azure.ResourceManager.ConnectedVMwarevSphere.Models.ResourceStatus> Statuses { get { throw null; } }
-        public string Uuid { get { throw null; } }
-        public string VCenterId { get { throw null; } set { } }
-=======
         public VmInstanceHybridIdentityMetadataData() { }
         public Azure.ResourceManager.ConnectedVMwarevSphere.Models.VMwareResourceProvisioningState? ProvisioningState { get { throw null; } }
         public string PublicKey { get { throw null; } set { } }
         public string ResourceUid { get { throw null; } set { } }
->>>>>>> 5235895a
     }
     public partial class VmInstanceHybridIdentityMetadataResource : Azure.ResourceManager.ArmResource
     {
@@ -497,10 +211,7 @@
     public partial class VMwareDatastoreData : Azure.ResourceManager.Models.TrackedResourceData
     {
         public VMwareDatastoreData(Azure.Core.AzureLocation location) { }
-<<<<<<< HEAD
-=======
         public long? CapacityGB { get { throw null; } }
->>>>>>> 5235895a
         public string CustomResourceName { get { throw null; } }
         public Azure.ResourceManager.Resources.Models.ExtendedLocation ExtendedLocation { get { throw null; } set { } }
         public long? FreeSpaceGB { get { throw null; } }
@@ -553,10 +264,7 @@
     public partial class VMwareHostData : Azure.ResourceManager.Models.TrackedResourceData
     {
         public VMwareHostData(Azure.Core.AzureLocation location) { }
-<<<<<<< HEAD
-=======
         public long? CpuMhz { get { throw null; } }
->>>>>>> 5235895a
         public string CustomResourceName { get { throw null; } }
         public System.Collections.Generic.IReadOnlyList<string> DatastoreIds { get { throw null; } }
         public Azure.ResourceManager.Resources.Models.ExtendedLocation ExtendedLocation { get { throw null; } set { } }
@@ -593,81 +301,7 @@
         public virtual Azure.Response<Azure.ResourceManager.ConnectedVMwarevSphere.VMwareHostResource> Update(Azure.ResourceManager.ConnectedVMwarevSphere.Models.VMwareResourcePatchContent content, System.Threading.CancellationToken cancellationToken = default(System.Threading.CancellationToken)) { throw null; }
         public virtual System.Threading.Tasks.Task<Azure.Response<Azure.ResourceManager.ConnectedVMwarevSphere.VMwareHostResource>> UpdateAsync(Azure.ResourceManager.ConnectedVMwarevSphere.Models.VMwareResourcePatchContent content, System.Threading.CancellationToken cancellationToken = default(System.Threading.CancellationToken)) { throw null; }
     }
-<<<<<<< HEAD
-}
-namespace Azure.ResourceManager.ConnectedVMwarevSphere.Mocking
-{
-    public partial class MockableConnectedVMwarevSphereArmClient : Azure.ResourceManager.ArmResource
-    {
-        protected MockableConnectedVMwarevSphereArmClient() { }
-        public virtual Azure.ResourceManager.ConnectedVMwarevSphere.GuestAgentResource GetGuestAgentResource(Azure.Core.ResourceIdentifier id) { throw null; }
-        public virtual Azure.ResourceManager.ConnectedVMwarevSphere.HybridIdentityMetadataResource GetHybridIdentityMetadataResource(Azure.Core.ResourceIdentifier id) { throw null; }
-        public virtual Azure.ResourceManager.ConnectedVMwarevSphere.InventoryItemResource GetInventoryItemResource(Azure.Core.ResourceIdentifier id) { throw null; }
-        public virtual Azure.ResourceManager.ConnectedVMwarevSphere.MachineExtensionResource GetMachineExtensionResource(Azure.Core.ResourceIdentifier id) { throw null; }
-        public virtual Azure.ResourceManager.ConnectedVMwarevSphere.ResourcePoolResource GetResourcePoolResource(Azure.Core.ResourceIdentifier id) { throw null; }
-        public virtual Azure.ResourceManager.ConnectedVMwarevSphere.VCenterResource GetVCenterResource(Azure.Core.ResourceIdentifier id) { throw null; }
-        public virtual Azure.ResourceManager.ConnectedVMwarevSphere.VirtualMachineResource GetVirtualMachineResource(Azure.Core.ResourceIdentifier id) { throw null; }
-        public virtual Azure.ResourceManager.ConnectedVMwarevSphere.VirtualMachineTemplateResource GetVirtualMachineTemplateResource(Azure.Core.ResourceIdentifier id) { throw null; }
-        public virtual Azure.ResourceManager.ConnectedVMwarevSphere.VirtualNetworkResource GetVirtualNetworkResource(Azure.Core.ResourceIdentifier id) { throw null; }
-        public virtual Azure.ResourceManager.ConnectedVMwarevSphere.VMwareClusterResource GetVMwareClusterResource(Azure.Core.ResourceIdentifier id) { throw null; }
-        public virtual Azure.ResourceManager.ConnectedVMwarevSphere.VMwareDatastoreResource GetVMwareDatastoreResource(Azure.Core.ResourceIdentifier id) { throw null; }
-        public virtual Azure.ResourceManager.ConnectedVMwarevSphere.VMwareHostResource GetVMwareHostResource(Azure.Core.ResourceIdentifier id) { throw null; }
-    }
-    public partial class MockableConnectedVMwarevSphereResourceGroupResource : Azure.ResourceManager.ArmResource
-    {
-        protected MockableConnectedVMwarevSphereResourceGroupResource() { }
-        public virtual Azure.Response<Azure.ResourceManager.ConnectedVMwarevSphere.ResourcePoolResource> GetResourcePool(string resourcePoolName, System.Threading.CancellationToken cancellationToken = default(System.Threading.CancellationToken)) { throw null; }
-        public virtual System.Threading.Tasks.Task<Azure.Response<Azure.ResourceManager.ConnectedVMwarevSphere.ResourcePoolResource>> GetResourcePoolAsync(string resourcePoolName, System.Threading.CancellationToken cancellationToken = default(System.Threading.CancellationToken)) { throw null; }
-        public virtual Azure.ResourceManager.ConnectedVMwarevSphere.ResourcePoolCollection GetResourcePools() { throw null; }
-        public virtual Azure.Response<Azure.ResourceManager.ConnectedVMwarevSphere.VCenterResource> GetVCenter(string vcenterName, System.Threading.CancellationToken cancellationToken = default(System.Threading.CancellationToken)) { throw null; }
-        public virtual System.Threading.Tasks.Task<Azure.Response<Azure.ResourceManager.ConnectedVMwarevSphere.VCenterResource>> GetVCenterAsync(string vcenterName, System.Threading.CancellationToken cancellationToken = default(System.Threading.CancellationToken)) { throw null; }
-        public virtual Azure.ResourceManager.ConnectedVMwarevSphere.VCenterCollection GetVCenters() { throw null; }
-        public virtual Azure.Response<Azure.ResourceManager.ConnectedVMwarevSphere.VirtualMachineResource> GetVirtualMachine(string virtualMachineName, System.Threading.CancellationToken cancellationToken = default(System.Threading.CancellationToken)) { throw null; }
-        public virtual System.Threading.Tasks.Task<Azure.Response<Azure.ResourceManager.ConnectedVMwarevSphere.VirtualMachineResource>> GetVirtualMachineAsync(string virtualMachineName, System.Threading.CancellationToken cancellationToken = default(System.Threading.CancellationToken)) { throw null; }
-        public virtual Azure.ResourceManager.ConnectedVMwarevSphere.VirtualMachineCollection GetVirtualMachines() { throw null; }
-        public virtual Azure.Response<Azure.ResourceManager.ConnectedVMwarevSphere.VirtualMachineTemplateResource> GetVirtualMachineTemplate(string virtualMachineTemplateName, System.Threading.CancellationToken cancellationToken = default(System.Threading.CancellationToken)) { throw null; }
-        public virtual System.Threading.Tasks.Task<Azure.Response<Azure.ResourceManager.ConnectedVMwarevSphere.VirtualMachineTemplateResource>> GetVirtualMachineTemplateAsync(string virtualMachineTemplateName, System.Threading.CancellationToken cancellationToken = default(System.Threading.CancellationToken)) { throw null; }
-        public virtual Azure.ResourceManager.ConnectedVMwarevSphere.VirtualMachineTemplateCollection GetVirtualMachineTemplates() { throw null; }
-        public virtual Azure.Response<Azure.ResourceManager.ConnectedVMwarevSphere.VirtualNetworkResource> GetVirtualNetwork(string virtualNetworkName, System.Threading.CancellationToken cancellationToken = default(System.Threading.CancellationToken)) { throw null; }
-        public virtual System.Threading.Tasks.Task<Azure.Response<Azure.ResourceManager.ConnectedVMwarevSphere.VirtualNetworkResource>> GetVirtualNetworkAsync(string virtualNetworkName, System.Threading.CancellationToken cancellationToken = default(System.Threading.CancellationToken)) { throw null; }
-        public virtual Azure.ResourceManager.ConnectedVMwarevSphere.VirtualNetworkCollection GetVirtualNetworks() { throw null; }
-        public virtual Azure.Response<Azure.ResourceManager.ConnectedVMwarevSphere.VMwareClusterResource> GetVMwareCluster(string clusterName, System.Threading.CancellationToken cancellationToken = default(System.Threading.CancellationToken)) { throw null; }
-        public virtual System.Threading.Tasks.Task<Azure.Response<Azure.ResourceManager.ConnectedVMwarevSphere.VMwareClusterResource>> GetVMwareClusterAsync(string clusterName, System.Threading.CancellationToken cancellationToken = default(System.Threading.CancellationToken)) { throw null; }
-        public virtual Azure.ResourceManager.ConnectedVMwarevSphere.VMwareClusterCollection GetVMwareClusters() { throw null; }
-        public virtual Azure.Response<Azure.ResourceManager.ConnectedVMwarevSphere.VMwareDatastoreResource> GetVMwareDatastore(string datastoreName, System.Threading.CancellationToken cancellationToken = default(System.Threading.CancellationToken)) { throw null; }
-        public virtual System.Threading.Tasks.Task<Azure.Response<Azure.ResourceManager.ConnectedVMwarevSphere.VMwareDatastoreResource>> GetVMwareDatastoreAsync(string datastoreName, System.Threading.CancellationToken cancellationToken = default(System.Threading.CancellationToken)) { throw null; }
-        public virtual Azure.ResourceManager.ConnectedVMwarevSphere.VMwareDatastoreCollection GetVMwareDatastores() { throw null; }
-        public virtual Azure.Response<Azure.ResourceManager.ConnectedVMwarevSphere.VMwareHostResource> GetVMwareHost(string hostName, System.Threading.CancellationToken cancellationToken = default(System.Threading.CancellationToken)) { throw null; }
-        public virtual System.Threading.Tasks.Task<Azure.Response<Azure.ResourceManager.ConnectedVMwarevSphere.VMwareHostResource>> GetVMwareHostAsync(string hostName, System.Threading.CancellationToken cancellationToken = default(System.Threading.CancellationToken)) { throw null; }
-        public virtual Azure.ResourceManager.ConnectedVMwarevSphere.VMwareHostCollection GetVMwareHosts() { throw null; }
-    }
-    public partial class MockableConnectedVMwarevSphereSubscriptionResource : Azure.ResourceManager.ArmResource
-    {
-        protected MockableConnectedVMwarevSphereSubscriptionResource() { }
-        public virtual Azure.Pageable<Azure.ResourceManager.ConnectedVMwarevSphere.ResourcePoolResource> GetResourcePools(System.Threading.CancellationToken cancellationToken = default(System.Threading.CancellationToken)) { throw null; }
-        public virtual Azure.AsyncPageable<Azure.ResourceManager.ConnectedVMwarevSphere.ResourcePoolResource> GetResourcePoolsAsync(System.Threading.CancellationToken cancellationToken = default(System.Threading.CancellationToken)) { throw null; }
-        public virtual Azure.Pageable<Azure.ResourceManager.ConnectedVMwarevSphere.VCenterResource> GetVCenters(System.Threading.CancellationToken cancellationToken = default(System.Threading.CancellationToken)) { throw null; }
-        public virtual Azure.AsyncPageable<Azure.ResourceManager.ConnectedVMwarevSphere.VCenterResource> GetVCentersAsync(System.Threading.CancellationToken cancellationToken = default(System.Threading.CancellationToken)) { throw null; }
-        public virtual Azure.Pageable<Azure.ResourceManager.ConnectedVMwarevSphere.VirtualMachineResource> GetVirtualMachines(System.Threading.CancellationToken cancellationToken = default(System.Threading.CancellationToken)) { throw null; }
-        public virtual Azure.AsyncPageable<Azure.ResourceManager.ConnectedVMwarevSphere.VirtualMachineResource> GetVirtualMachinesAsync(System.Threading.CancellationToken cancellationToken = default(System.Threading.CancellationToken)) { throw null; }
-        public virtual Azure.Pageable<Azure.ResourceManager.ConnectedVMwarevSphere.VirtualMachineTemplateResource> GetVirtualMachineTemplates(System.Threading.CancellationToken cancellationToken = default(System.Threading.CancellationToken)) { throw null; }
-        public virtual Azure.AsyncPageable<Azure.ResourceManager.ConnectedVMwarevSphere.VirtualMachineTemplateResource> GetVirtualMachineTemplatesAsync(System.Threading.CancellationToken cancellationToken = default(System.Threading.CancellationToken)) { throw null; }
-        public virtual Azure.Pageable<Azure.ResourceManager.ConnectedVMwarevSphere.VirtualNetworkResource> GetVirtualNetworks(System.Threading.CancellationToken cancellationToken = default(System.Threading.CancellationToken)) { throw null; }
-        public virtual Azure.AsyncPageable<Azure.ResourceManager.ConnectedVMwarevSphere.VirtualNetworkResource> GetVirtualNetworksAsync(System.Threading.CancellationToken cancellationToken = default(System.Threading.CancellationToken)) { throw null; }
-        public virtual Azure.Pageable<Azure.ResourceManager.ConnectedVMwarevSphere.VMwareClusterResource> GetVMwareClusters(System.Threading.CancellationToken cancellationToken = default(System.Threading.CancellationToken)) { throw null; }
-        public virtual Azure.AsyncPageable<Azure.ResourceManager.ConnectedVMwarevSphere.VMwareClusterResource> GetVMwareClustersAsync(System.Threading.CancellationToken cancellationToken = default(System.Threading.CancellationToken)) { throw null; }
-        public virtual Azure.Pageable<Azure.ResourceManager.ConnectedVMwarevSphere.VMwareDatastoreResource> GetVMwareDatastores(System.Threading.CancellationToken cancellationToken = default(System.Threading.CancellationToken)) { throw null; }
-        public virtual Azure.AsyncPageable<Azure.ResourceManager.ConnectedVMwarevSphere.VMwareDatastoreResource> GetVMwareDatastoresAsync(System.Threading.CancellationToken cancellationToken = default(System.Threading.CancellationToken)) { throw null; }
-        public virtual Azure.Pageable<Azure.ResourceManager.ConnectedVMwarevSphere.VMwareHostResource> GetVMwareHosts(System.Threading.CancellationToken cancellationToken = default(System.Threading.CancellationToken)) { throw null; }
-        public virtual Azure.AsyncPageable<Azure.ResourceManager.ConnectedVMwarevSphere.VMwareHostResource> GetVMwareHostsAsync(System.Threading.CancellationToken cancellationToken = default(System.Threading.CancellationToken)) { throw null; }
-    }
-}
-namespace Azure.ResourceManager.ConnectedVMwarevSphere.Models
-{
-    public static partial class ArmConnectedVMwarevSphereModelFactory
-=======
     public partial class VMwareResourcePoolCollection : Azure.ResourceManager.ArmCollection, System.Collections.Generic.IAsyncEnumerable<Azure.ResourceManager.ConnectedVMwarevSphere.VMwareResourcePoolResource>, System.Collections.Generic.IEnumerable<Azure.ResourceManager.ConnectedVMwarevSphere.VMwareResourcePoolResource>, System.Collections.IEnumerable
->>>>>>> 5235895a
     {
         protected VMwareResourcePoolCollection() { }
         public virtual Azure.ResourceManager.ArmOperation<Azure.ResourceManager.ConnectedVMwarevSphere.VMwareResourcePoolResource> CreateOrUpdate(Azure.WaitUntil waitUntil, string resourcePoolName, Azure.ResourceManager.ConnectedVMwarevSphere.VMwareResourcePoolData data, System.Threading.CancellationToken cancellationToken = default(System.Threading.CancellationToken)) { throw null; }

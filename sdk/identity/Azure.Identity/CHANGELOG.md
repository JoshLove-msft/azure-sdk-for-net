--- conflicted
+++ resolved
@@ -7,11 +7,6 @@
 ### Breaking Changes
 
 ### Bugs Fixed
-<<<<<<< HEAD
-
-### Other Changes
-
-=======
 - Claims from the `TokenRequestContext` are now correctly sent through to MSAL in `ConfidentialClient` credentials. [#40451](https://github.com/Azure/azure-sdk-for-net/issues/40451).
 
 ### Other Changes
@@ -22,7 +17,6 @@
 - Distributed tracing with `ActivitySource` is stable and no longer requires the [Experimental feature-flag](https://github.com/Azure/azure-sdk-for-net/blob/main/sdk/core/Azure.Core/samples/Diagnostics.md).
 
 
->>>>>>> 5235895a
 ## 1.10.3 (2023-10-18)
 
 ### Bugs Fixed

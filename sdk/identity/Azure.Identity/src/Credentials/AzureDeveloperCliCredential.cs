--- conflicted
+++ resolved
@@ -67,10 +67,7 @@
             _pipeline = pipeline;
             _processService = processService ?? ProcessService.Default;
             TenantId = Validations.ValidateTenantId(options?.TenantId, $"{nameof(options)}.{nameof(options.TenantId)}", true);
-<<<<<<< HEAD
-=======
             TenantIdResolver = options?.TenantIdResolver ?? TenantIdResolverBase.Default;
->>>>>>> 5235895a
             AdditionallyAllowedTenantIds = TenantIdResolver.ResolveAddionallyAllowedTenantIds((options as ISupportsAdditionallyAllowedTenants)?.AdditionallyAllowedTenants);
             ProcessTimeout = options?.ProcessTimeout ?? TimeSpan.FromSeconds(13);
             _isChainedCredential = options?.IsChainedCredential ?? false;

<Project Sdk="Microsoft.NET.Sdk">
  <PropertyGroup>
    <Description>This is the implementation of the Azure SDK Client Library for Azure Identity</Description>
    <AssemblyTitle>Microsoft Azure.Identity Component</AssemblyTitle>
    <Version>1.11.0-beta.1</Version>
    <!--The ApiCompatVersion is managed automatically and should not generally be modified manually.-->
<<<<<<< HEAD
    <ApiCompatVersion>1.10.3</ApiCompatVersion>
=======
    <ApiCompatVersion>1.10.4</ApiCompatVersion>
>>>>>>> 5235895a
    <PackageTags>Microsoft Azure Identity;$(PackageCommonTags)</PackageTags>
    <TargetFrameworks>$(RequiredTargetFrameworks)</TargetFrameworks>
    <NoWarn>$(NoWarn);3021;AZC0011</NoWarn>
    <AllowUnsafeBlocks>true</AllowUnsafeBlocks>
  </PropertyGroup>
  <ItemGroup>
    <PackageReference Include="Azure.Core" />
    <PackageReference Include="System.Memory" />
    <PackageReference Include="System.Text.Json" />
    <PackageReference Include="System.Threading.Tasks.Extensions" />
    <PackageReference Include="Microsoft.Identity.Client" />
    <PackageReference Include="Microsoft.Identity.Client.Extensions.Msal" />
    <PackageReference Include="System.Security.Cryptography.ProtectedData" />
  </ItemGroup>
  <ItemGroup>
    <Compile Include="$(AzureCoreSharedSources)AppContextSwitchHelper.cs" LinkBase="Shared" />
    <Compile Include="$(AzureCoreSharedSources)Argument.cs" LinkBase="Shared" />
    <Compile Include="$(AzureCoreSharedSources)ArrayBufferWriter.cs" LinkBase="Shared" />
    <Compile Include="$(AzureCoreSharedSources)AsyncLockWithValue.cs" LinkBase="Shared" />
    <Compile Include="$(AzureCoreSharedSources)AzureEventSource.cs" LinkBase="Shared" />
    <Compile Include="$(AzureCoreSharedSources)AzureResourceProviderNamespaceAttribute.cs" LinkBase="Shared" />
    <Compile Include="$(AzureCoreSharedSources)ClientDiagnostics.cs" LinkBase="Shared" />
    <Compile Include="$(AzureCoreSharedSources)HttpMessageSanitizer.cs" LinkBase="Shared" />
    <Compile Include="$(AzureCoreSharedSources)DiagnosticScope.cs" LinkBase="Shared" />
    <Compile Include="$(AzureCoreSharedSources)DiagnosticScopeFactory.cs" LinkBase="Shared" />
    <Compile Include="$(AzureCoreSharedSources)TrimmingAttribute.cs" LinkBase="Shared" />
    <Compile Include="$(AzureCoreSharedSources)TaskExtensions.cs" LinkBase="Shared" />
    <Compile Include="$(AzureCoreSharedSources)Base64Url.cs" LinkBase="Shared" />
    <Compile Include="$(AzureCoreSharedSources)LightweightPkcs8Decoder.cs" LinkBase="Shared" />
    <Compile Include="$(AzureCoreSharedSources)PemReader.cs" LinkBase="Shared" />
  </ItemGroup>
</Project><|MERGE_RESOLUTION|>--- conflicted
+++ resolved
@@ -4,11 +4,7 @@
     <AssemblyTitle>Microsoft Azure.Identity Component</AssemblyTitle>
     <Version>1.11.0-beta.1</Version>
     <!--The ApiCompatVersion is managed automatically and should not generally be modified manually.-->
-<<<<<<< HEAD
-    <ApiCompatVersion>1.10.3</ApiCompatVersion>
-=======
     <ApiCompatVersion>1.10.4</ApiCompatVersion>
->>>>>>> 5235895a
     <PackageTags>Microsoft Azure Identity;$(PackageCommonTags)</PackageTags>
     <TargetFrameworks>$(RequiredTargetFrameworks)</TargetFrameworks>
     <NoWarn>$(NoWarn);3021;AZC0011</NoWarn>

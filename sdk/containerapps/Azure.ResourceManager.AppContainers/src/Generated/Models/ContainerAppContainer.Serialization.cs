// Copyright (c) Microsoft Corporation. All rights reserved.
// Licensed under the MIT License.

// <auto-generated/>

#nullable disable

using System;
using System.ClientModel.Primitives;
using System.Collections.Generic;
using System.Linq;
using System.Text;
using System.Text.Json;
using Azure.Core;
<<<<<<< HEAD
using Azure.ResourceManager;
using Azure.ResourceManager.AppContainers;
=======
>>>>>>> b890d3cd

namespace Azure.ResourceManager.AppContainers.Models
{
    public partial class ContainerAppContainer : IUtf8JsonSerializable, IJsonModel<ContainerAppContainer>
    {
        void IUtf8JsonSerializable.Write(Utf8JsonWriter writer) => ((IJsonModel<ContainerAppContainer>)this).Write(writer, new ModelReaderWriterOptions("W"));

        void IJsonModel<ContainerAppContainer>.Write(Utf8JsonWriter writer, ModelReaderWriterOptions options)
        {
            var format = options.Format == "W" ? ((IPersistableModel<ContainerAppContainer>)this).GetFormatFromOptions(options) : options.Format;
            if (format != "J")
            {
                throw new FormatException($"The model {nameof(ContainerAppContainer)} does not support '{format}' format.");
            }

            writer.WriteStartObject();
            if (Optional.IsCollectionDefined(Probes))
            {
                writer.WritePropertyName("probes"u8);
                writer.WriteStartArray();
                foreach (var item in Probes)
                {
                    writer.WriteObjectValue(item);
                }
                writer.WriteEndArray();
            }
            if (Optional.IsDefined(Image))
            {
                writer.WritePropertyName("image"u8);
                writer.WriteStringValue(Image);
            }
            if (Optional.IsDefined(Name))
            {
                writer.WritePropertyName("name"u8);
                writer.WriteStringValue(Name);
            }
            if (Optional.IsCollectionDefined(Command))
            {
                writer.WritePropertyName("command"u8);
                writer.WriteStartArray();
                foreach (var item in Command)
                {
                    writer.WriteStringValue(item);
                }
                writer.WriteEndArray();
            }
            if (Optional.IsCollectionDefined(Args))
            {
                writer.WritePropertyName("args"u8);
                writer.WriteStartArray();
                foreach (var item in Args)
                {
                    writer.WriteStringValue(item);
                }
                writer.WriteEndArray();
            }
            if (Optional.IsCollectionDefined(Env))
            {
                writer.WritePropertyName("env"u8);
                writer.WriteStartArray();
                foreach (var item in Env)
                {
                    writer.WriteObjectValue(item);
                }
                writer.WriteEndArray();
            }
            if (Optional.IsDefined(Resources))
            {
                writer.WritePropertyName("resources"u8);
                writer.WriteObjectValue(Resources);
            }
            if (Optional.IsCollectionDefined(VolumeMounts))
            {
                writer.WritePropertyName("volumeMounts"u8);
                writer.WriteStartArray();
                foreach (var item in VolumeMounts)
                {
                    writer.WriteObjectValue(item);
                }
                writer.WriteEndArray();
            }
            if (options.Format != "W" && _serializedAdditionalRawData != null)
            {
                foreach (var item in _serializedAdditionalRawData)
                {
                    writer.WritePropertyName(item.Key);
#if NET6_0_OR_GREATER
				writer.WriteRawValue(item.Value);
#else
                    using (JsonDocument document = JsonDocument.Parse(item.Value))
                    {
                        JsonSerializer.Serialize(writer, document.RootElement);
                    }
#endif
                }
            }
            writer.WriteEndObject();
        }

        ContainerAppContainer IJsonModel<ContainerAppContainer>.Create(ref Utf8JsonReader reader, ModelReaderWriterOptions options)
        {
            var format = options.Format == "W" ? ((IPersistableModel<ContainerAppContainer>)this).GetFormatFromOptions(options) : options.Format;
            if (format != "J")
            {
                throw new FormatException($"The model {nameof(ContainerAppContainer)} does not support '{format}' format.");
            }

            using JsonDocument document = JsonDocument.ParseValue(ref reader);
            return DeserializeContainerAppContainer(document.RootElement, options);
        }

        internal static ContainerAppContainer DeserializeContainerAppContainer(JsonElement element, ModelReaderWriterOptions options = null)
        {
            options ??= new ModelReaderWriterOptions("W");

            if (element.ValueKind == JsonValueKind.Null)
            {
                return null;
            }
            IList<ContainerAppProbe> probes = default;
            string image = default;
            string name = default;
            IList<string> command = default;
            IList<string> args = default;
            IList<ContainerAppEnvironmentVariable> env = default;
            AppContainerResources resources = default;
            IList<ContainerAppVolumeMount> volumeMounts = default;
            IDictionary<string, BinaryData> serializedAdditionalRawData = default;
            Dictionary<string, BinaryData> additionalPropertiesDictionary = new Dictionary<string, BinaryData>();
            foreach (var property in element.EnumerateObject())
            {
                if (property.NameEquals("probes"u8))
                {
                    if (property.Value.ValueKind == JsonValueKind.Null)
                    {
                        continue;
                    }
                    List<ContainerAppProbe> array = new List<ContainerAppProbe>();
                    foreach (var item in property.Value.EnumerateArray())
                    {
                        array.Add(ContainerAppProbe.DeserializeContainerAppProbe(item, options));
                    }
                    probes = array;
                    continue;
                }
                if (property.NameEquals("image"u8))
                {
                    image = property.Value.GetString();
                    continue;
                }
                if (property.NameEquals("name"u8))
                {
                    name = property.Value.GetString();
                    continue;
                }
                if (property.NameEquals("command"u8))
                {
                    if (property.Value.ValueKind == JsonValueKind.Null)
                    {
                        continue;
                    }
                    List<string> array = new List<string>();
                    foreach (var item in property.Value.EnumerateArray())
                    {
                        array.Add(item.GetString());
                    }
                    command = array;
                    continue;
                }
                if (property.NameEquals("args"u8))
                {
                    if (property.Value.ValueKind == JsonValueKind.Null)
                    {
                        continue;
                    }
                    List<string> array = new List<string>();
                    foreach (var item in property.Value.EnumerateArray())
                    {
                        array.Add(item.GetString());
                    }
                    args = array;
                    continue;
                }
                if (property.NameEquals("env"u8))
                {
                    if (property.Value.ValueKind == JsonValueKind.Null)
                    {
                        continue;
                    }
                    List<ContainerAppEnvironmentVariable> array = new List<ContainerAppEnvironmentVariable>();
                    foreach (var item in property.Value.EnumerateArray())
                    {
                        array.Add(ContainerAppEnvironmentVariable.DeserializeContainerAppEnvironmentVariable(item, options));
                    }
                    env = array;
                    continue;
                }
                if (property.NameEquals("resources"u8))
                {
                    if (property.Value.ValueKind == JsonValueKind.Null)
                    {
                        continue;
                    }
                    resources = AppContainerResources.DeserializeAppContainerResources(property.Value, options);
                    continue;
                }
                if (property.NameEquals("volumeMounts"u8))
                {
                    if (property.Value.ValueKind == JsonValueKind.Null)
                    {
                        continue;
                    }
                    List<ContainerAppVolumeMount> array = new List<ContainerAppVolumeMount>();
                    foreach (var item in property.Value.EnumerateArray())
                    {
                        array.Add(ContainerAppVolumeMount.DeserializeContainerAppVolumeMount(item, options));
                    }
                    volumeMounts = array;
                    continue;
                }
                if (options.Format != "W")
                {
                    additionalPropertiesDictionary.Add(property.Name, BinaryData.FromString(property.Value.GetRawText()));
                }
            }
            serializedAdditionalRawData = additionalPropertiesDictionary;
            return new ContainerAppContainer(
                image,
                name,
                command ?? new ChangeTrackingList<string>(),
                args ?? new ChangeTrackingList<string>(),
                env ?? new ChangeTrackingList<ContainerAppEnvironmentVariable>(),
                resources,
                volumeMounts ?? new ChangeTrackingList<ContainerAppVolumeMount>(),
                serializedAdditionalRawData,
                probes ?? new ChangeTrackingList<ContainerAppProbe>());
        }

        private BinaryData SerializeBicep(ModelReaderWriterOptions options)
        {
            StringBuilder builder = new StringBuilder();
            BicepModelReaderWriterOptions bicepOptions = options as BicepModelReaderWriterOptions;
            IDictionary<string, string> propertyOverrides = null;
            bool hasObjectOverride = bicepOptions != null && bicepOptions.ParameterOverrides.TryGetValue(this, out propertyOverrides);
            bool hasPropertyOverride = false;
            string propertyOverride = null;

            builder.AppendLine("{");

            hasPropertyOverride = hasObjectOverride && propertyOverrides.TryGetValue(nameof(Probes), out propertyOverride);
            if (Optional.IsCollectionDefined(Probes) || hasPropertyOverride)
            {
                if (Probes.Any() || hasPropertyOverride)
                {
                    builder.Append("  probes: ");
                    if (hasPropertyOverride)
                    {
                        builder.AppendLine($"{propertyOverride}");
                    }
                    else
                    {
                        builder.AppendLine("[");
                        foreach (var item in Probes)
                        {
                            BicepSerializationHelpers.AppendChildObject(builder, item, options, 4, true, "  probes: ");
                        }
                        builder.AppendLine("  ]");
                    }
                }
            }

            hasPropertyOverride = hasObjectOverride && propertyOverrides.TryGetValue(nameof(Image), out propertyOverride);
            if (Optional.IsDefined(Image) || hasPropertyOverride)
            {
                builder.Append("  image: ");
                if (hasPropertyOverride)
                {
                    builder.AppendLine($"{propertyOverride}");
                }
                else
                {
                    if (Image.Contains(Environment.NewLine))
                    {
                        builder.AppendLine("'''");
                        builder.AppendLine($"{Image}'''");
                    }
                    else
                    {
                        builder.AppendLine($"'{Image}'");
                    }
                }
            }

            hasPropertyOverride = hasObjectOverride && propertyOverrides.TryGetValue(nameof(Name), out propertyOverride);
            if (Optional.IsDefined(Name) || hasPropertyOverride)
            {
                builder.Append("  name: ");
                if (hasPropertyOverride)
                {
                    builder.AppendLine($"{propertyOverride}");
                }
                else
                {
                    if (Name.Contains(Environment.NewLine))
                    {
                        builder.AppendLine("'''");
                        builder.AppendLine($"{Name}'''");
                    }
                    else
                    {
                        builder.AppendLine($"'{Name}'");
                    }
                }
            }

            hasPropertyOverride = hasObjectOverride && propertyOverrides.TryGetValue(nameof(Command), out propertyOverride);
            if (Optional.IsCollectionDefined(Command) || hasPropertyOverride)
            {
                if (Command.Any() || hasPropertyOverride)
                {
                    builder.Append("  command: ");
                    if (hasPropertyOverride)
                    {
                        builder.AppendLine($"{propertyOverride}");
                    }
                    else
                    {
                        builder.AppendLine("[");
                        foreach (var item in Command)
                        {
                            if (item == null)
                            {
                                builder.Append("null");
                                continue;
                            }
                            if (item.Contains(Environment.NewLine))
                            {
                                builder.AppendLine("    '''");
                                builder.AppendLine($"{item}'''");
                            }
                            else
                            {
                                builder.AppendLine($"    '{item}'");
                            }
                        }
                        builder.AppendLine("  ]");
                    }
                }
            }

            hasPropertyOverride = hasObjectOverride && propertyOverrides.TryGetValue(nameof(Args), out propertyOverride);
            if (Optional.IsCollectionDefined(Args) || hasPropertyOverride)
            {
                if (Args.Any() || hasPropertyOverride)
                {
                    builder.Append("  args: ");
                    if (hasPropertyOverride)
                    {
                        builder.AppendLine($"{propertyOverride}");
                    }
                    else
                    {
                        builder.AppendLine("[");
                        foreach (var item in Args)
                        {
                            if (item == null)
                            {
                                builder.Append("null");
                                continue;
                            }
                            if (item.Contains(Environment.NewLine))
                            {
                                builder.AppendLine("    '''");
                                builder.AppendLine($"{item}'''");
                            }
                            else
                            {
                                builder.AppendLine($"    '{item}'");
                            }
                        }
                        builder.AppendLine("  ]");
                    }
                }
            }

            hasPropertyOverride = hasObjectOverride && propertyOverrides.TryGetValue(nameof(Env), out propertyOverride);
            if (Optional.IsCollectionDefined(Env) || hasPropertyOverride)
            {
                if (Env.Any() || hasPropertyOverride)
                {
                    builder.Append("  env: ");
                    if (hasPropertyOverride)
                    {
                        builder.AppendLine($"{propertyOverride}");
                    }
                    else
                    {
                        builder.AppendLine("[");
                        foreach (var item in Env)
                        {
                            BicepSerializationHelpers.AppendChildObject(builder, item, options, 4, true, "  env: ");
                        }
                        builder.AppendLine("  ]");
                    }
                }
            }

            hasPropertyOverride = hasObjectOverride && propertyOverrides.TryGetValue(nameof(Resources), out propertyOverride);
            if (Optional.IsDefined(Resources) || hasPropertyOverride)
            {
                builder.Append("  resources: ");
                if (hasPropertyOverride)
                {
                    builder.AppendLine($"{propertyOverride}");
                }
                else
                {
                    BicepSerializationHelpers.AppendChildObject(builder, Resources, options, 2, false, "  resources: ");
                }
            }

            hasPropertyOverride = hasObjectOverride && propertyOverrides.TryGetValue(nameof(VolumeMounts), out propertyOverride);
            if (Optional.IsCollectionDefined(VolumeMounts) || hasPropertyOverride)
            {
                if (VolumeMounts.Any() || hasPropertyOverride)
                {
                    builder.Append("  volumeMounts: ");
                    if (hasPropertyOverride)
                    {
                        builder.AppendLine($"{propertyOverride}");
                    }
                    else
                    {
                        builder.AppendLine("[");
                        foreach (var item in VolumeMounts)
                        {
                            BicepSerializationHelpers.AppendChildObject(builder, item, options, 4, true, "  volumeMounts: ");
                        }
                        builder.AppendLine("  ]");
                    }
                }
            }

            builder.AppendLine("}");
            return BinaryData.FromString(builder.ToString());
        }

        BinaryData IPersistableModel<ContainerAppContainer>.Write(ModelReaderWriterOptions options)
        {
            var format = options.Format == "W" ? ((IPersistableModel<ContainerAppContainer>)this).GetFormatFromOptions(options) : options.Format;

            switch (format)
            {
                case "J":
                    return ModelReaderWriter.Write(this, options);
                case "bicep":
                    return SerializeBicep(options);
                default:
                    throw new FormatException($"The model {nameof(ContainerAppContainer)} does not support '{options.Format}' format.");
            }
        }

        ContainerAppContainer IPersistableModel<ContainerAppContainer>.Create(BinaryData data, ModelReaderWriterOptions options)
        {
            var format = options.Format == "W" ? ((IPersistableModel<ContainerAppContainer>)this).GetFormatFromOptions(options) : options.Format;

            switch (format)
            {
                case "J":
                    {
                        using JsonDocument document = JsonDocument.Parse(data);
                        return DeserializeContainerAppContainer(document.RootElement, options);
                    }
                case "bicep":
                    throw new InvalidOperationException("Bicep deserialization is not supported for this type.");
                default:
                    throw new FormatException($"The model {nameof(ContainerAppContainer)} does not support '{options.Format}' format.");
            }
        }

        string IPersistableModel<ContainerAppContainer>.GetFormatFromOptions(ModelReaderWriterOptions options) => "J";
    }
}<|MERGE_RESOLUTION|>--- conflicted
+++ resolved
@@ -8,15 +8,8 @@
 using System;
 using System.ClientModel.Primitives;
 using System.Collections.Generic;
-using System.Linq;
-using System.Text;
 using System.Text.Json;
 using Azure.Core;
-<<<<<<< HEAD
-using Azure.ResourceManager;
-using Azure.ResourceManager.AppContainers;
-=======
->>>>>>> b890d3cd
 
 namespace Azure.ResourceManager.AppContainers.Models
 {
@@ -255,215 +248,6 @@
                 probes ?? new ChangeTrackingList<ContainerAppProbe>());
         }
 
-        private BinaryData SerializeBicep(ModelReaderWriterOptions options)
-        {
-            StringBuilder builder = new StringBuilder();
-            BicepModelReaderWriterOptions bicepOptions = options as BicepModelReaderWriterOptions;
-            IDictionary<string, string> propertyOverrides = null;
-            bool hasObjectOverride = bicepOptions != null && bicepOptions.ParameterOverrides.TryGetValue(this, out propertyOverrides);
-            bool hasPropertyOverride = false;
-            string propertyOverride = null;
-
-            builder.AppendLine("{");
-
-            hasPropertyOverride = hasObjectOverride && propertyOverrides.TryGetValue(nameof(Probes), out propertyOverride);
-            if (Optional.IsCollectionDefined(Probes) || hasPropertyOverride)
-            {
-                if (Probes.Any() || hasPropertyOverride)
-                {
-                    builder.Append("  probes: ");
-                    if (hasPropertyOverride)
-                    {
-                        builder.AppendLine($"{propertyOverride}");
-                    }
-                    else
-                    {
-                        builder.AppendLine("[");
-                        foreach (var item in Probes)
-                        {
-                            BicepSerializationHelpers.AppendChildObject(builder, item, options, 4, true, "  probes: ");
-                        }
-                        builder.AppendLine("  ]");
-                    }
-                }
-            }
-
-            hasPropertyOverride = hasObjectOverride && propertyOverrides.TryGetValue(nameof(Image), out propertyOverride);
-            if (Optional.IsDefined(Image) || hasPropertyOverride)
-            {
-                builder.Append("  image: ");
-                if (hasPropertyOverride)
-                {
-                    builder.AppendLine($"{propertyOverride}");
-                }
-                else
-                {
-                    if (Image.Contains(Environment.NewLine))
-                    {
-                        builder.AppendLine("'''");
-                        builder.AppendLine($"{Image}'''");
-                    }
-                    else
-                    {
-                        builder.AppendLine($"'{Image}'");
-                    }
-                }
-            }
-
-            hasPropertyOverride = hasObjectOverride && propertyOverrides.TryGetValue(nameof(Name), out propertyOverride);
-            if (Optional.IsDefined(Name) || hasPropertyOverride)
-            {
-                builder.Append("  name: ");
-                if (hasPropertyOverride)
-                {
-                    builder.AppendLine($"{propertyOverride}");
-                }
-                else
-                {
-                    if (Name.Contains(Environment.NewLine))
-                    {
-                        builder.AppendLine("'''");
-                        builder.AppendLine($"{Name}'''");
-                    }
-                    else
-                    {
-                        builder.AppendLine($"'{Name}'");
-                    }
-                }
-            }
-
-            hasPropertyOverride = hasObjectOverride && propertyOverrides.TryGetValue(nameof(Command), out propertyOverride);
-            if (Optional.IsCollectionDefined(Command) || hasPropertyOverride)
-            {
-                if (Command.Any() || hasPropertyOverride)
-                {
-                    builder.Append("  command: ");
-                    if (hasPropertyOverride)
-                    {
-                        builder.AppendLine($"{propertyOverride}");
-                    }
-                    else
-                    {
-                        builder.AppendLine("[");
-                        foreach (var item in Command)
-                        {
-                            if (item == null)
-                            {
-                                builder.Append("null");
-                                continue;
-                            }
-                            if (item.Contains(Environment.NewLine))
-                            {
-                                builder.AppendLine("    '''");
-                                builder.AppendLine($"{item}'''");
-                            }
-                            else
-                            {
-                                builder.AppendLine($"    '{item}'");
-                            }
-                        }
-                        builder.AppendLine("  ]");
-                    }
-                }
-            }
-
-            hasPropertyOverride = hasObjectOverride && propertyOverrides.TryGetValue(nameof(Args), out propertyOverride);
-            if (Optional.IsCollectionDefined(Args) || hasPropertyOverride)
-            {
-                if (Args.Any() || hasPropertyOverride)
-                {
-                    builder.Append("  args: ");
-                    if (hasPropertyOverride)
-                    {
-                        builder.AppendLine($"{propertyOverride}");
-                    }
-                    else
-                    {
-                        builder.AppendLine("[");
-                        foreach (var item in Args)
-                        {
-                            if (item == null)
-                            {
-                                builder.Append("null");
-                                continue;
-                            }
-                            if (item.Contains(Environment.NewLine))
-                            {
-                                builder.AppendLine("    '''");
-                                builder.AppendLine($"{item}'''");
-                            }
-                            else
-                            {
-                                builder.AppendLine($"    '{item}'");
-                            }
-                        }
-                        builder.AppendLine("  ]");
-                    }
-                }
-            }
-
-            hasPropertyOverride = hasObjectOverride && propertyOverrides.TryGetValue(nameof(Env), out propertyOverride);
-            if (Optional.IsCollectionDefined(Env) || hasPropertyOverride)
-            {
-                if (Env.Any() || hasPropertyOverride)
-                {
-                    builder.Append("  env: ");
-                    if (hasPropertyOverride)
-                    {
-                        builder.AppendLine($"{propertyOverride}");
-                    }
-                    else
-                    {
-                        builder.AppendLine("[");
-                        foreach (var item in Env)
-                        {
-                            BicepSerializationHelpers.AppendChildObject(builder, item, options, 4, true, "  env: ");
-                        }
-                        builder.AppendLine("  ]");
-                    }
-                }
-            }
-
-            hasPropertyOverride = hasObjectOverride && propertyOverrides.TryGetValue(nameof(Resources), out propertyOverride);
-            if (Optional.IsDefined(Resources) || hasPropertyOverride)
-            {
-                builder.Append("  resources: ");
-                if (hasPropertyOverride)
-                {
-                    builder.AppendLine($"{propertyOverride}");
-                }
-                else
-                {
-                    BicepSerializationHelpers.AppendChildObject(builder, Resources, options, 2, false, "  resources: ");
-                }
-            }
-
-            hasPropertyOverride = hasObjectOverride && propertyOverrides.TryGetValue(nameof(VolumeMounts), out propertyOverride);
-            if (Optional.IsCollectionDefined(VolumeMounts) || hasPropertyOverride)
-            {
-                if (VolumeMounts.Any() || hasPropertyOverride)
-                {
-                    builder.Append("  volumeMounts: ");
-                    if (hasPropertyOverride)
-                    {
-                        builder.AppendLine($"{propertyOverride}");
-                    }
-                    else
-                    {
-                        builder.AppendLine("[");
-                        foreach (var item in VolumeMounts)
-                        {
-                            BicepSerializationHelpers.AppendChildObject(builder, item, options, 4, true, "  volumeMounts: ");
-                        }
-                        builder.AppendLine("  ]");
-                    }
-                }
-            }
-
-            builder.AppendLine("}");
-            return BinaryData.FromString(builder.ToString());
-        }
-
         BinaryData IPersistableModel<ContainerAppContainer>.Write(ModelReaderWriterOptions options)
         {
             var format = options.Format == "W" ? ((IPersistableModel<ContainerAppContainer>)this).GetFormatFromOptions(options) : options.Format;
@@ -472,8 +256,6 @@
             {
                 case "J":
                     return ModelReaderWriter.Write(this, options);
-                case "bicep":
-                    return SerializeBicep(options);
                 default:
                     throw new FormatException($"The model {nameof(ContainerAppContainer)} does not support '{options.Format}' format.");
             }
@@ -490,8 +272,6 @@
                         using JsonDocument document = JsonDocument.Parse(data);
                         return DeserializeContainerAppContainer(document.RootElement, options);
                     }
-                case "bicep":
-                    throw new InvalidOperationException("Bicep deserialization is not supported for this type.");
                 default:
                     throw new FormatException($"The model {nameof(ContainerAppContainer)} does not support '{options.Format}' format.");
             }

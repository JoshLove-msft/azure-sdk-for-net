// Copyright (c) Microsoft Corporation. All rights reserved.
// Licensed under the MIT License.

// <auto-generated/>

#nullable disable

using System;
using System.ClientModel.Primitives;
using System.Collections.Generic;
using System.Text;
using System.Text.Json;
using Azure.Core;
<<<<<<< HEAD
using Azure.ResourceManager;
using Azure.ResourceManager.AppContainers;
=======
>>>>>>> b890d3cd

namespace Azure.ResourceManager.AppContainers.Models
{
    public partial class ContainerAppDiagnosticsStatus : IUtf8JsonSerializable, IJsonModel<ContainerAppDiagnosticsStatus>
    {
        void IUtf8JsonSerializable.Write(Utf8JsonWriter writer) => ((IJsonModel<ContainerAppDiagnosticsStatus>)this).Write(writer, new ModelReaderWriterOptions("W"));

        void IJsonModel<ContainerAppDiagnosticsStatus>.Write(Utf8JsonWriter writer, ModelReaderWriterOptions options)
        {
            var format = options.Format == "W" ? ((IPersistableModel<ContainerAppDiagnosticsStatus>)this).GetFormatFromOptions(options) : options.Format;
            if (format != "J")
            {
                throw new FormatException($"The model {nameof(ContainerAppDiagnosticsStatus)} does not support '{format}' format.");
            }

            writer.WriteStartObject();
            if (Optional.IsDefined(Message))
            {
                writer.WritePropertyName("message"u8);
                writer.WriteStringValue(Message);
            }
            if (Optional.IsDefined(StatusId))
            {
                writer.WritePropertyName("statusId"u8);
                writer.WriteNumberValue(StatusId.Value);
            }
            if (options.Format != "W" && _serializedAdditionalRawData != null)
            {
                foreach (var item in _serializedAdditionalRawData)
                {
                    writer.WritePropertyName(item.Key);
#if NET6_0_OR_GREATER
				writer.WriteRawValue(item.Value);
#else
                    using (JsonDocument document = JsonDocument.Parse(item.Value))
                    {
                        JsonSerializer.Serialize(writer, document.RootElement);
                    }
#endif
                }
            }
            writer.WriteEndObject();
        }

        ContainerAppDiagnosticsStatus IJsonModel<ContainerAppDiagnosticsStatus>.Create(ref Utf8JsonReader reader, ModelReaderWriterOptions options)
        {
            var format = options.Format == "W" ? ((IPersistableModel<ContainerAppDiagnosticsStatus>)this).GetFormatFromOptions(options) : options.Format;
            if (format != "J")
            {
                throw new FormatException($"The model {nameof(ContainerAppDiagnosticsStatus)} does not support '{format}' format.");
            }

            using JsonDocument document = JsonDocument.ParseValue(ref reader);
            return DeserializeContainerAppDiagnosticsStatus(document.RootElement, options);
        }

        internal static ContainerAppDiagnosticsStatus DeserializeContainerAppDiagnosticsStatus(JsonElement element, ModelReaderWriterOptions options = null)
        {
            options ??= new ModelReaderWriterOptions("W");

            if (element.ValueKind == JsonValueKind.Null)
            {
                return null;
            }
            string message = default;
            int? statusId = default;
            IDictionary<string, BinaryData> serializedAdditionalRawData = default;
            Dictionary<string, BinaryData> additionalPropertiesDictionary = new Dictionary<string, BinaryData>();
            foreach (var property in element.EnumerateObject())
            {
                if (property.NameEquals("message"u8))
                {
                    message = property.Value.GetString();
                    continue;
                }
                if (property.NameEquals("statusId"u8))
                {
                    if (property.Value.ValueKind == JsonValueKind.Null)
                    {
                        continue;
                    }
                    statusId = property.Value.GetInt32();
                    continue;
                }
                if (options.Format != "W")
                {
                    additionalPropertiesDictionary.Add(property.Name, BinaryData.FromString(property.Value.GetRawText()));
                }
            }
            serializedAdditionalRawData = additionalPropertiesDictionary;
            return new ContainerAppDiagnosticsStatus(message, statusId, serializedAdditionalRawData);
        }

        private BinaryData SerializeBicep(ModelReaderWriterOptions options)
        {
            StringBuilder builder = new StringBuilder();
            BicepModelReaderWriterOptions bicepOptions = options as BicepModelReaderWriterOptions;
            IDictionary<string, string> propertyOverrides = null;
            bool hasObjectOverride = bicepOptions != null && bicepOptions.ParameterOverrides.TryGetValue(this, out propertyOverrides);
            bool hasPropertyOverride = false;
            string propertyOverride = null;

            builder.AppendLine("{");

            hasPropertyOverride = hasObjectOverride && propertyOverrides.TryGetValue(nameof(Message), out propertyOverride);
            if (Optional.IsDefined(Message) || hasPropertyOverride)
            {
                builder.Append("  message: ");
                if (hasPropertyOverride)
                {
                    builder.AppendLine($"{propertyOverride}");
                }
                else
                {
                    if (Message.Contains(Environment.NewLine))
                    {
                        builder.AppendLine("'''");
                        builder.AppendLine($"{Message}'''");
                    }
                    else
                    {
                        builder.AppendLine($"'{Message}'");
                    }
                }
            }

            hasPropertyOverride = hasObjectOverride && propertyOverrides.TryGetValue(nameof(StatusId), out propertyOverride);
            if (Optional.IsDefined(StatusId) || hasPropertyOverride)
            {
                builder.Append("  statusId: ");
                if (hasPropertyOverride)
                {
                    builder.AppendLine($"{propertyOverride}");
                }
                else
                {
                    builder.AppendLine($"{StatusId.Value}");
                }
            }

            builder.AppendLine("}");
            return BinaryData.FromString(builder.ToString());
        }

        BinaryData IPersistableModel<ContainerAppDiagnosticsStatus>.Write(ModelReaderWriterOptions options)
        {
            var format = options.Format == "W" ? ((IPersistableModel<ContainerAppDiagnosticsStatus>)this).GetFormatFromOptions(options) : options.Format;

            switch (format)
            {
                case "J":
                    return ModelReaderWriter.Write(this, options);
                case "bicep":
                    return SerializeBicep(options);
                default:
                    throw new FormatException($"The model {nameof(ContainerAppDiagnosticsStatus)} does not support '{options.Format}' format.");
            }
        }

        ContainerAppDiagnosticsStatus IPersistableModel<ContainerAppDiagnosticsStatus>.Create(BinaryData data, ModelReaderWriterOptions options)
        {
            var format = options.Format == "W" ? ((IPersistableModel<ContainerAppDiagnosticsStatus>)this).GetFormatFromOptions(options) : options.Format;

            switch (format)
            {
                case "J":
                    {
                        using JsonDocument document = JsonDocument.Parse(data);
                        return DeserializeContainerAppDiagnosticsStatus(document.RootElement, options);
                    }
                case "bicep":
                    throw new InvalidOperationException("Bicep deserialization is not supported for this type.");
                default:
                    throw new FormatException($"The model {nameof(ContainerAppDiagnosticsStatus)} does not support '{options.Format}' format.");
            }
        }

        string IPersistableModel<ContainerAppDiagnosticsStatus>.GetFormatFromOptions(ModelReaderWriterOptions options) => "J";
    }
}<|MERGE_RESOLUTION|>--- conflicted
+++ resolved
@@ -8,14 +8,8 @@
 using System;
 using System.ClientModel.Primitives;
 using System.Collections.Generic;
-using System.Text;
 using System.Text.Json;
 using Azure.Core;
-<<<<<<< HEAD
-using Azure.ResourceManager;
-using Azure.ResourceManager.AppContainers;
-=======
->>>>>>> b890d3cd
 
 namespace Azure.ResourceManager.AppContainers.Models
 {
@@ -109,57 +103,6 @@
             return new ContainerAppDiagnosticsStatus(message, statusId, serializedAdditionalRawData);
         }
 
-        private BinaryData SerializeBicep(ModelReaderWriterOptions options)
-        {
-            StringBuilder builder = new StringBuilder();
-            BicepModelReaderWriterOptions bicepOptions = options as BicepModelReaderWriterOptions;
-            IDictionary<string, string> propertyOverrides = null;
-            bool hasObjectOverride = bicepOptions != null && bicepOptions.ParameterOverrides.TryGetValue(this, out propertyOverrides);
-            bool hasPropertyOverride = false;
-            string propertyOverride = null;
-
-            builder.AppendLine("{");
-
-            hasPropertyOverride = hasObjectOverride && propertyOverrides.TryGetValue(nameof(Message), out propertyOverride);
-            if (Optional.IsDefined(Message) || hasPropertyOverride)
-            {
-                builder.Append("  message: ");
-                if (hasPropertyOverride)
-                {
-                    builder.AppendLine($"{propertyOverride}");
-                }
-                else
-                {
-                    if (Message.Contains(Environment.NewLine))
-                    {
-                        builder.AppendLine("'''");
-                        builder.AppendLine($"{Message}'''");
-                    }
-                    else
-                    {
-                        builder.AppendLine($"'{Message}'");
-                    }
-                }
-            }
-
-            hasPropertyOverride = hasObjectOverride && propertyOverrides.TryGetValue(nameof(StatusId), out propertyOverride);
-            if (Optional.IsDefined(StatusId) || hasPropertyOverride)
-            {
-                builder.Append("  statusId: ");
-                if (hasPropertyOverride)
-                {
-                    builder.AppendLine($"{propertyOverride}");
-                }
-                else
-                {
-                    builder.AppendLine($"{StatusId.Value}");
-                }
-            }
-
-            builder.AppendLine("}");
-            return BinaryData.FromString(builder.ToString());
-        }
-
         BinaryData IPersistableModel<ContainerAppDiagnosticsStatus>.Write(ModelReaderWriterOptions options)
         {
             var format = options.Format == "W" ? ((IPersistableModel<ContainerAppDiagnosticsStatus>)this).GetFormatFromOptions(options) : options.Format;
@@ -168,8 +111,6 @@
             {
                 case "J":
                     return ModelReaderWriter.Write(this, options);
-                case "bicep":
-                    return SerializeBicep(options);
                 default:
                     throw new FormatException($"The model {nameof(ContainerAppDiagnosticsStatus)} does not support '{options.Format}' format.");
             }
@@ -186,8 +127,6 @@
                         using JsonDocument document = JsonDocument.Parse(data);
                         return DeserializeContainerAppDiagnosticsStatus(document.RootElement, options);
                     }
-                case "bicep":
-                    throw new InvalidOperationException("Bicep deserialization is not supported for this type.");
                 default:
                     throw new FormatException($"The model {nameof(ContainerAppDiagnosticsStatus)} does not support '{options.Format}' format.");
             }

// Copyright (c) Microsoft Corporation. All rights reserved.
// Licensed under the MIT License.

// <auto-generated/>

#nullable disable

using System;
using System.ClientModel.Primitives;
using System.Collections.Generic;
using System.Text;
using System.Text.Json;
using Azure.Core;
<<<<<<< HEAD
using Azure.ResourceManager;
using Azure.ResourceManager.AppContainers;
=======
>>>>>>> b890d3cd

namespace Azure.ResourceManager.AppContainers.Models
{
    public partial class ContainerAppVolumeMount : IUtf8JsonSerializable, IJsonModel<ContainerAppVolumeMount>
    {
        void IUtf8JsonSerializable.Write(Utf8JsonWriter writer) => ((IJsonModel<ContainerAppVolumeMount>)this).Write(writer, new ModelReaderWriterOptions("W"));

        void IJsonModel<ContainerAppVolumeMount>.Write(Utf8JsonWriter writer, ModelReaderWriterOptions options)
        {
            var format = options.Format == "W" ? ((IPersistableModel<ContainerAppVolumeMount>)this).GetFormatFromOptions(options) : options.Format;
            if (format != "J")
            {
                throw new FormatException($"The model {nameof(ContainerAppVolumeMount)} does not support '{format}' format.");
            }

            writer.WriteStartObject();
            if (Optional.IsDefined(VolumeName))
            {
                writer.WritePropertyName("volumeName"u8);
                writer.WriteStringValue(VolumeName);
            }
            if (Optional.IsDefined(MountPath))
            {
                writer.WritePropertyName("mountPath"u8);
                writer.WriteStringValue(MountPath);
            }
            if (Optional.IsDefined(SubPath))
            {
                writer.WritePropertyName("subPath"u8);
                writer.WriteStringValue(SubPath);
            }
            if (options.Format != "W" && _serializedAdditionalRawData != null)
            {
                foreach (var item in _serializedAdditionalRawData)
                {
                    writer.WritePropertyName(item.Key);
#if NET6_0_OR_GREATER
				writer.WriteRawValue(item.Value);
#else
                    using (JsonDocument document = JsonDocument.Parse(item.Value))
                    {
                        JsonSerializer.Serialize(writer, document.RootElement);
                    }
#endif
                }
            }
            writer.WriteEndObject();
        }

        ContainerAppVolumeMount IJsonModel<ContainerAppVolumeMount>.Create(ref Utf8JsonReader reader, ModelReaderWriterOptions options)
        {
            var format = options.Format == "W" ? ((IPersistableModel<ContainerAppVolumeMount>)this).GetFormatFromOptions(options) : options.Format;
            if (format != "J")
            {
                throw new FormatException($"The model {nameof(ContainerAppVolumeMount)} does not support '{format}' format.");
            }

            using JsonDocument document = JsonDocument.ParseValue(ref reader);
            return DeserializeContainerAppVolumeMount(document.RootElement, options);
        }

        internal static ContainerAppVolumeMount DeserializeContainerAppVolumeMount(JsonElement element, ModelReaderWriterOptions options = null)
        {
            options ??= new ModelReaderWriterOptions("W");

            if (element.ValueKind == JsonValueKind.Null)
            {
                return null;
            }
            string volumeName = default;
            string mountPath = default;
            string subPath = default;
            IDictionary<string, BinaryData> serializedAdditionalRawData = default;
            Dictionary<string, BinaryData> additionalPropertiesDictionary = new Dictionary<string, BinaryData>();
            foreach (var property in element.EnumerateObject())
            {
                if (property.NameEquals("volumeName"u8))
                {
                    volumeName = property.Value.GetString();
                    continue;
                }
                if (property.NameEquals("mountPath"u8))
                {
                    mountPath = property.Value.GetString();
                    continue;
                }
                if (property.NameEquals("subPath"u8))
                {
                    subPath = property.Value.GetString();
                    continue;
                }
                if (options.Format != "W")
                {
                    additionalPropertiesDictionary.Add(property.Name, BinaryData.FromString(property.Value.GetRawText()));
                }
            }
            serializedAdditionalRawData = additionalPropertiesDictionary;
            return new ContainerAppVolumeMount(volumeName, mountPath, subPath, serializedAdditionalRawData);
        }

        private BinaryData SerializeBicep(ModelReaderWriterOptions options)
        {
            StringBuilder builder = new StringBuilder();
            BicepModelReaderWriterOptions bicepOptions = options as BicepModelReaderWriterOptions;
            IDictionary<string, string> propertyOverrides = null;
            bool hasObjectOverride = bicepOptions != null && bicepOptions.ParameterOverrides.TryGetValue(this, out propertyOverrides);
            bool hasPropertyOverride = false;
            string propertyOverride = null;

            builder.AppendLine("{");

            hasPropertyOverride = hasObjectOverride && propertyOverrides.TryGetValue(nameof(VolumeName), out propertyOverride);
            if (Optional.IsDefined(VolumeName) || hasPropertyOverride)
            {
                builder.Append("  volumeName: ");
                if (hasPropertyOverride)
                {
                    builder.AppendLine($"{propertyOverride}");
                }
                else
                {
                    if (VolumeName.Contains(Environment.NewLine))
                    {
                        builder.AppendLine("'''");
                        builder.AppendLine($"{VolumeName}'''");
                    }
                    else
                    {
                        builder.AppendLine($"'{VolumeName}'");
                    }
                }
            }

            hasPropertyOverride = hasObjectOverride && propertyOverrides.TryGetValue(nameof(MountPath), out propertyOverride);
            if (Optional.IsDefined(MountPath) || hasPropertyOverride)
            {
                builder.Append("  mountPath: ");
                if (hasPropertyOverride)
                {
                    builder.AppendLine($"{propertyOverride}");
                }
                else
                {
                    if (MountPath.Contains(Environment.NewLine))
                    {
                        builder.AppendLine("'''");
                        builder.AppendLine($"{MountPath}'''");
                    }
                    else
                    {
                        builder.AppendLine($"'{MountPath}'");
                    }
                }
            }

            hasPropertyOverride = hasObjectOverride && propertyOverrides.TryGetValue(nameof(SubPath), out propertyOverride);
            if (Optional.IsDefined(SubPath) || hasPropertyOverride)
            {
                builder.Append("  subPath: ");
                if (hasPropertyOverride)
                {
                    builder.AppendLine($"{propertyOverride}");
                }
                else
                {
                    if (SubPath.Contains(Environment.NewLine))
                    {
                        builder.AppendLine("'''");
                        builder.AppendLine($"{SubPath}'''");
                    }
                    else
                    {
                        builder.AppendLine($"'{SubPath}'");
                    }
                }
            }

            builder.AppendLine("}");
            return BinaryData.FromString(builder.ToString());
        }

        BinaryData IPersistableModel<ContainerAppVolumeMount>.Write(ModelReaderWriterOptions options)
        {
            var format = options.Format == "W" ? ((IPersistableModel<ContainerAppVolumeMount>)this).GetFormatFromOptions(options) : options.Format;

            switch (format)
            {
                case "J":
                    return ModelReaderWriter.Write(this, options);
                case "bicep":
                    return SerializeBicep(options);
                default:
                    throw new FormatException($"The model {nameof(ContainerAppVolumeMount)} does not support '{options.Format}' format.");
            }
        }

        ContainerAppVolumeMount IPersistableModel<ContainerAppVolumeMount>.Create(BinaryData data, ModelReaderWriterOptions options)
        {
            var format = options.Format == "W" ? ((IPersistableModel<ContainerAppVolumeMount>)this).GetFormatFromOptions(options) : options.Format;

            switch (format)
            {
                case "J":
                    {
                        using JsonDocument document = JsonDocument.Parse(data);
                        return DeserializeContainerAppVolumeMount(document.RootElement, options);
                    }
                case "bicep":
                    throw new InvalidOperationException("Bicep deserialization is not supported for this type.");
                default:
                    throw new FormatException($"The model {nameof(ContainerAppVolumeMount)} does not support '{options.Format}' format.");
            }
        }

        string IPersistableModel<ContainerAppVolumeMount>.GetFormatFromOptions(ModelReaderWriterOptions options) => "J";
    }
}<|MERGE_RESOLUTION|>--- conflicted
+++ resolved
@@ -8,14 +8,8 @@
 using System;
 using System.ClientModel.Primitives;
 using System.Collections.Generic;
-using System.Text;
 using System.Text.Json;
 using Azure.Core;
-<<<<<<< HEAD
-using Azure.ResourceManager;
-using Azure.ResourceManager.AppContainers;
-=======
->>>>>>> b890d3cd
 
 namespace Azure.ResourceManager.AppContainers.Models
 {
@@ -116,87 +110,6 @@
             return new ContainerAppVolumeMount(volumeName, mountPath, subPath, serializedAdditionalRawData);
         }
 
-        private BinaryData SerializeBicep(ModelReaderWriterOptions options)
-        {
-            StringBuilder builder = new StringBuilder();
-            BicepModelReaderWriterOptions bicepOptions = options as BicepModelReaderWriterOptions;
-            IDictionary<string, string> propertyOverrides = null;
-            bool hasObjectOverride = bicepOptions != null && bicepOptions.ParameterOverrides.TryGetValue(this, out propertyOverrides);
-            bool hasPropertyOverride = false;
-            string propertyOverride = null;
-
-            builder.AppendLine("{");
-
-            hasPropertyOverride = hasObjectOverride && propertyOverrides.TryGetValue(nameof(VolumeName), out propertyOverride);
-            if (Optional.IsDefined(VolumeName) || hasPropertyOverride)
-            {
-                builder.Append("  volumeName: ");
-                if (hasPropertyOverride)
-                {
-                    builder.AppendLine($"{propertyOverride}");
-                }
-                else
-                {
-                    if (VolumeName.Contains(Environment.NewLine))
-                    {
-                        builder.AppendLine("'''");
-                        builder.AppendLine($"{VolumeName}'''");
-                    }
-                    else
-                    {
-                        builder.AppendLine($"'{VolumeName}'");
-                    }
-                }
-            }
-
-            hasPropertyOverride = hasObjectOverride && propertyOverrides.TryGetValue(nameof(MountPath), out propertyOverride);
-            if (Optional.IsDefined(MountPath) || hasPropertyOverride)
-            {
-                builder.Append("  mountPath: ");
-                if (hasPropertyOverride)
-                {
-                    builder.AppendLine($"{propertyOverride}");
-                }
-                else
-                {
-                    if (MountPath.Contains(Environment.NewLine))
-                    {
-                        builder.AppendLine("'''");
-                        builder.AppendLine($"{MountPath}'''");
-                    }
-                    else
-                    {
-                        builder.AppendLine($"'{MountPath}'");
-                    }
-                }
-            }
-
-            hasPropertyOverride = hasObjectOverride && propertyOverrides.TryGetValue(nameof(SubPath), out propertyOverride);
-            if (Optional.IsDefined(SubPath) || hasPropertyOverride)
-            {
-                builder.Append("  subPath: ");
-                if (hasPropertyOverride)
-                {
-                    builder.AppendLine($"{propertyOverride}");
-                }
-                else
-                {
-                    if (SubPath.Contains(Environment.NewLine))
-                    {
-                        builder.AppendLine("'''");
-                        builder.AppendLine($"{SubPath}'''");
-                    }
-                    else
-                    {
-                        builder.AppendLine($"'{SubPath}'");
-                    }
-                }
-            }
-
-            builder.AppendLine("}");
-            return BinaryData.FromString(builder.ToString());
-        }
-
         BinaryData IPersistableModel<ContainerAppVolumeMount>.Write(ModelReaderWriterOptions options)
         {
             var format = options.Format == "W" ? ((IPersistableModel<ContainerAppVolumeMount>)this).GetFormatFromOptions(options) : options.Format;
@@ -205,8 +118,6 @@
             {
                 case "J":
                     return ModelReaderWriter.Write(this, options);
-                case "bicep":
-                    return SerializeBicep(options);
                 default:
                     throw new FormatException($"The model {nameof(ContainerAppVolumeMount)} does not support '{options.Format}' format.");
             }
@@ -223,8 +134,6 @@
                         using JsonDocument document = JsonDocument.Parse(data);
                         return DeserializeContainerAppVolumeMount(document.RootElement, options);
                     }
-                case "bicep":
-                    throw new InvalidOperationException("Bicep deserialization is not supported for this type.");
                 default:
                     throw new FormatException($"The model {nameof(ContainerAppVolumeMount)} does not support '{options.Format}' format.");
             }

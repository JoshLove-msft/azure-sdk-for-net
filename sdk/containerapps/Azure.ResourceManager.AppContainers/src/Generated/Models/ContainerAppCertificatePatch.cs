// Copyright (c) Microsoft Corporation. All rights reserved.
// Licensed under the MIT License.

// <auto-generated/>

#nullable disable

using System;
using System.Collections.Generic;
<<<<<<< HEAD
using Azure.ResourceManager.AppContainers;
=======
>>>>>>> b890d3cd

namespace Azure.ResourceManager.AppContainers.Models
{
    /// <summary> A certificate to update. </summary>
    public partial class ContainerAppCertificatePatch
    {
        /// <summary>
        /// Keeps track of any properties unknown to the library.
        /// <para>
        /// To assign an object to the value of this property use <see cref="BinaryData.FromObjectAsJson{T}(T, System.Text.Json.JsonSerializerOptions?)"/>.
        /// </para>
        /// <para>
        /// To assign an already formatted json string to this property use <see cref="BinaryData.FromString(string)"/>.
        /// </para>
        /// <para>
        /// Examples:
        /// <list type="bullet">
        /// <item>
        /// <term>BinaryData.FromObjectAsJson("foo")</term>
        /// <description>Creates a payload of "foo".</description>
        /// </item>
        /// <item>
        /// <term>BinaryData.FromString("\"foo\"")</term>
        /// <description>Creates a payload of "foo".</description>
        /// </item>
        /// <item>
        /// <term>BinaryData.FromObjectAsJson(new { key = "value" })</term>
        /// <description>Creates a payload of { "key": "value" }.</description>
        /// </item>
        /// <item>
        /// <term>BinaryData.FromString("{\"key\": \"value\"}")</term>
        /// <description>Creates a payload of { "key": "value" }.</description>
        /// </item>
        /// </list>
        /// </para>
        /// </summary>
        private IDictionary<string, BinaryData> _serializedAdditionalRawData;

        /// <summary> Initializes a new instance of <see cref="ContainerAppCertificatePatch"/>. </summary>
        public ContainerAppCertificatePatch()
        {
            Tags = new ChangeTrackingDictionary<string, string>();
        }

        /// <summary> Initializes a new instance of <see cref="ContainerAppCertificatePatch"/>. </summary>
        /// <param name="tags"> Application-specific metadata in the form of key-value pairs. </param>
        /// <param name="serializedAdditionalRawData"> Keeps track of any properties unknown to the library. </param>
        internal ContainerAppCertificatePatch(IDictionary<string, string> tags, IDictionary<string, BinaryData> serializedAdditionalRawData)
        {
            Tags = tags;
            _serializedAdditionalRawData = serializedAdditionalRawData;
        }

        /// <summary> Application-specific metadata in the form of key-value pairs. </summary>
        [WirePath("tags")]
        public IDictionary<string, string> Tags { get; }
    }
}<|MERGE_RESOLUTION|>--- conflicted
+++ resolved
@@ -7,10 +7,6 @@
 
 using System;
 using System.Collections.Generic;
-<<<<<<< HEAD
-using Azure.ResourceManager.AppContainers;
-=======
->>>>>>> b890d3cd
 
 namespace Azure.ResourceManager.AppContainers.Models
 {
@@ -65,7 +61,6 @@
         }
 
         /// <summary> Application-specific metadata in the form of key-value pairs. </summary>
-        [WirePath("tags")]
         public IDictionary<string, string> Tags { get; }
     }
 }
--- conflicted
+++ resolved
@@ -8,14 +8,8 @@
 using System;
 using System.ClientModel.Primitives;
 using System.Collections.Generic;
-using System.Text;
 using System.Text.Json;
 using Azure.Core;
-<<<<<<< HEAD
-using Azure.ResourceManager;
-using Azure.ResourceManager.AppContainers;
-=======
->>>>>>> b890d3cd
 
 namespace Azure.ResourceManager.AppContainers.Models
 {
@@ -128,63 +122,6 @@
             return new ContainerAppWorkloadProfileStateProperties(minimumCount, maximumCount, currentCount, serializedAdditionalRawData);
         }
 
-        private BinaryData SerializeBicep(ModelReaderWriterOptions options)
-        {
-            StringBuilder builder = new StringBuilder();
-            BicepModelReaderWriterOptions bicepOptions = options as BicepModelReaderWriterOptions;
-            IDictionary<string, string> propertyOverrides = null;
-            bool hasObjectOverride = bicepOptions != null && bicepOptions.ParameterOverrides.TryGetValue(this, out propertyOverrides);
-            bool hasPropertyOverride = false;
-            string propertyOverride = null;
-
-            builder.AppendLine("{");
-
-            hasPropertyOverride = hasObjectOverride && propertyOverrides.TryGetValue(nameof(MinimumCount), out propertyOverride);
-            if (Optional.IsDefined(MinimumCount) || hasPropertyOverride)
-            {
-                builder.Append("  minimumCount: ");
-                if (hasPropertyOverride)
-                {
-                    builder.AppendLine($"{propertyOverride}");
-                }
-                else
-                {
-                    builder.AppendLine($"{MinimumCount.Value}");
-                }
-            }
-
-            hasPropertyOverride = hasObjectOverride && propertyOverrides.TryGetValue(nameof(MaximumCount), out propertyOverride);
-            if (Optional.IsDefined(MaximumCount) || hasPropertyOverride)
-            {
-                builder.Append("  maximumCount: ");
-                if (hasPropertyOverride)
-                {
-                    builder.AppendLine($"{propertyOverride}");
-                }
-                else
-                {
-                    builder.AppendLine($"{MaximumCount.Value}");
-                }
-            }
-
-            hasPropertyOverride = hasObjectOverride && propertyOverrides.TryGetValue(nameof(CurrentCount), out propertyOverride);
-            if (Optional.IsDefined(CurrentCount) || hasPropertyOverride)
-            {
-                builder.Append("  currentCount: ");
-                if (hasPropertyOverride)
-                {
-                    builder.AppendLine($"{propertyOverride}");
-                }
-                else
-                {
-                    builder.AppendLine($"{CurrentCount.Value}");
-                }
-            }
-
-            builder.AppendLine("}");
-            return BinaryData.FromString(builder.ToString());
-        }
-
         BinaryData IPersistableModel<ContainerAppWorkloadProfileStateProperties>.Write(ModelReaderWriterOptions options)
         {
             var format = options.Format == "W" ? ((IPersistableModel<ContainerAppWorkloadProfileStateProperties>)this).GetFormatFromOptions(options) : options.Format;
@@ -193,8 +130,6 @@
             {
                 case "J":
                     return ModelReaderWriter.Write(this, options);
-                case "bicep":
-                    return SerializeBicep(options);
                 default:
                     throw new FormatException($"The model {nameof(ContainerAppWorkloadProfileStateProperties)} does not support '{options.Format}' format.");
             }
@@ -211,8 +146,6 @@
                         using JsonDocument document = JsonDocument.Parse(data);
                         return DeserializeContainerAppWorkloadProfileStateProperties(document.RootElement, options);
                     }
-                case "bicep":
-                    throw new InvalidOperationException("Bicep deserialization is not supported for this type.");
                 default:
                     throw new FormatException($"The model {nameof(ContainerAppWorkloadProfileStateProperties)} does not support '{options.Format}' format.");
             }

// Copyright (c) Microsoft Corporation. All rights reserved.
// Licensed under the MIT License.

// <auto-generated/>

#nullable disable

using System;
using System.ClientModel.Primitives;
using System.Collections.Generic;
using System.Linq;
using System.Text;
using System.Text.Json;
using Azure.Core;
<<<<<<< HEAD
using Azure.ResourceManager;
using Azure.ResourceManager.AppContainers;
=======
>>>>>>> b890d3cd

namespace Azure.ResourceManager.AppContainers.Models
{
    public partial class ContainerAppJobScale : IUtf8JsonSerializable, IJsonModel<ContainerAppJobScale>
    {
        void IUtf8JsonSerializable.Write(Utf8JsonWriter writer) => ((IJsonModel<ContainerAppJobScale>)this).Write(writer, new ModelReaderWriterOptions("W"));

        void IJsonModel<ContainerAppJobScale>.Write(Utf8JsonWriter writer, ModelReaderWriterOptions options)
        {
            var format = options.Format == "W" ? ((IPersistableModel<ContainerAppJobScale>)this).GetFormatFromOptions(options) : options.Format;
            if (format != "J")
            {
                throw new FormatException($"The model {nameof(ContainerAppJobScale)} does not support '{format}' format.");
            }

            writer.WriteStartObject();
            if (Optional.IsDefined(PollingIntervalInSeconds))
            {
                writer.WritePropertyName("pollingInterval"u8);
                writer.WriteNumberValue(PollingIntervalInSeconds.Value);
            }
            if (Optional.IsDefined(MinExecutions))
            {
                writer.WritePropertyName("minExecutions"u8);
                writer.WriteNumberValue(MinExecutions.Value);
            }
            if (Optional.IsDefined(MaxExecutions))
            {
                writer.WritePropertyName("maxExecutions"u8);
                writer.WriteNumberValue(MaxExecutions.Value);
            }
            if (Optional.IsCollectionDefined(Rules))
            {
                writer.WritePropertyName("rules"u8);
                writer.WriteStartArray();
                foreach (var item in Rules)
                {
                    writer.WriteObjectValue(item);
                }
                writer.WriteEndArray();
            }
            if (options.Format != "W" && _serializedAdditionalRawData != null)
            {
                foreach (var item in _serializedAdditionalRawData)
                {
                    writer.WritePropertyName(item.Key);
#if NET6_0_OR_GREATER
				writer.WriteRawValue(item.Value);
#else
                    using (JsonDocument document = JsonDocument.Parse(item.Value))
                    {
                        JsonSerializer.Serialize(writer, document.RootElement);
                    }
#endif
                }
            }
            writer.WriteEndObject();
        }

        ContainerAppJobScale IJsonModel<ContainerAppJobScale>.Create(ref Utf8JsonReader reader, ModelReaderWriterOptions options)
        {
            var format = options.Format == "W" ? ((IPersistableModel<ContainerAppJobScale>)this).GetFormatFromOptions(options) : options.Format;
            if (format != "J")
            {
                throw new FormatException($"The model {nameof(ContainerAppJobScale)} does not support '{format}' format.");
            }

            using JsonDocument document = JsonDocument.ParseValue(ref reader);
            return DeserializeContainerAppJobScale(document.RootElement, options);
        }

        internal static ContainerAppJobScale DeserializeContainerAppJobScale(JsonElement element, ModelReaderWriterOptions options = null)
        {
            options ??= new ModelReaderWriterOptions("W");

            if (element.ValueKind == JsonValueKind.Null)
            {
                return null;
            }
            int? pollingInterval = default;
            int? minExecutions = default;
            int? maxExecutions = default;
            IList<ContainerAppJobScaleRule> rules = default;
            IDictionary<string, BinaryData> serializedAdditionalRawData = default;
            Dictionary<string, BinaryData> additionalPropertiesDictionary = new Dictionary<string, BinaryData>();
            foreach (var property in element.EnumerateObject())
            {
                if (property.NameEquals("pollingInterval"u8))
                {
                    if (property.Value.ValueKind == JsonValueKind.Null)
                    {
                        continue;
                    }
                    pollingInterval = property.Value.GetInt32();
                    continue;
                }
                if (property.NameEquals("minExecutions"u8))
                {
                    if (property.Value.ValueKind == JsonValueKind.Null)
                    {
                        continue;
                    }
                    minExecutions = property.Value.GetInt32();
                    continue;
                }
                if (property.NameEquals("maxExecutions"u8))
                {
                    if (property.Value.ValueKind == JsonValueKind.Null)
                    {
                        continue;
                    }
                    maxExecutions = property.Value.GetInt32();
                    continue;
                }
                if (property.NameEquals("rules"u8))
                {
                    if (property.Value.ValueKind == JsonValueKind.Null)
                    {
                        continue;
                    }
                    List<ContainerAppJobScaleRule> array = new List<ContainerAppJobScaleRule>();
                    foreach (var item in property.Value.EnumerateArray())
                    {
                        array.Add(ContainerAppJobScaleRule.DeserializeContainerAppJobScaleRule(item, options));
                    }
                    rules = array;
                    continue;
                }
                if (options.Format != "W")
                {
                    additionalPropertiesDictionary.Add(property.Name, BinaryData.FromString(property.Value.GetRawText()));
                }
            }
            serializedAdditionalRawData = additionalPropertiesDictionary;
            return new ContainerAppJobScale(pollingInterval, minExecutions, maxExecutions, rules ?? new ChangeTrackingList<ContainerAppJobScaleRule>(), serializedAdditionalRawData);
        }

        private BinaryData SerializeBicep(ModelReaderWriterOptions options)
        {
            StringBuilder builder = new StringBuilder();
            BicepModelReaderWriterOptions bicepOptions = options as BicepModelReaderWriterOptions;
            IDictionary<string, string> propertyOverrides = null;
            bool hasObjectOverride = bicepOptions != null && bicepOptions.ParameterOverrides.TryGetValue(this, out propertyOverrides);
            bool hasPropertyOverride = false;
            string propertyOverride = null;

            builder.AppendLine("{");

            hasPropertyOverride = hasObjectOverride && propertyOverrides.TryGetValue(nameof(PollingIntervalInSeconds), out propertyOverride);
            if (Optional.IsDefined(PollingIntervalInSeconds) || hasPropertyOverride)
            {
                builder.Append("  pollingInterval: ");
                if (hasPropertyOverride)
                {
                    builder.AppendLine($"{propertyOverride}");
                }
                else
                {
                    builder.AppendLine($"{PollingIntervalInSeconds.Value}");
                }
            }

            hasPropertyOverride = hasObjectOverride && propertyOverrides.TryGetValue(nameof(MinExecutions), out propertyOverride);
            if (Optional.IsDefined(MinExecutions) || hasPropertyOverride)
            {
                builder.Append("  minExecutions: ");
                if (hasPropertyOverride)
                {
                    builder.AppendLine($"{propertyOverride}");
                }
                else
                {
                    builder.AppendLine($"{MinExecutions.Value}");
                }
            }

            hasPropertyOverride = hasObjectOverride && propertyOverrides.TryGetValue(nameof(MaxExecutions), out propertyOverride);
            if (Optional.IsDefined(MaxExecutions) || hasPropertyOverride)
            {
                builder.Append("  maxExecutions: ");
                if (hasPropertyOverride)
                {
                    builder.AppendLine($"{propertyOverride}");
                }
                else
                {
                    builder.AppendLine($"{MaxExecutions.Value}");
                }
            }

            hasPropertyOverride = hasObjectOverride && propertyOverrides.TryGetValue(nameof(Rules), out propertyOverride);
            if (Optional.IsCollectionDefined(Rules) || hasPropertyOverride)
            {
                if (Rules.Any() || hasPropertyOverride)
                {
                    builder.Append("  rules: ");
                    if (hasPropertyOverride)
                    {
                        builder.AppendLine($"{propertyOverride}");
                    }
                    else
                    {
                        builder.AppendLine("[");
                        foreach (var item in Rules)
                        {
                            BicepSerializationHelpers.AppendChildObject(builder, item, options, 4, true, "  rules: ");
                        }
                        builder.AppendLine("  ]");
                    }
                }
            }

            builder.AppendLine("}");
            return BinaryData.FromString(builder.ToString());
        }

        BinaryData IPersistableModel<ContainerAppJobScale>.Write(ModelReaderWriterOptions options)
        {
            var format = options.Format == "W" ? ((IPersistableModel<ContainerAppJobScale>)this).GetFormatFromOptions(options) : options.Format;

            switch (format)
            {
                case "J":
                    return ModelReaderWriter.Write(this, options);
                case "bicep":
                    return SerializeBicep(options);
                default:
                    throw new FormatException($"The model {nameof(ContainerAppJobScale)} does not support '{options.Format}' format.");
            }
        }

        ContainerAppJobScale IPersistableModel<ContainerAppJobScale>.Create(BinaryData data, ModelReaderWriterOptions options)
        {
            var format = options.Format == "W" ? ((IPersistableModel<ContainerAppJobScale>)this).GetFormatFromOptions(options) : options.Format;

            switch (format)
            {
                case "J":
                    {
                        using JsonDocument document = JsonDocument.Parse(data);
                        return DeserializeContainerAppJobScale(document.RootElement, options);
                    }
                case "bicep":
                    throw new InvalidOperationException("Bicep deserialization is not supported for this type.");
                default:
                    throw new FormatException($"The model {nameof(ContainerAppJobScale)} does not support '{options.Format}' format.");
            }
        }

        string IPersistableModel<ContainerAppJobScale>.GetFormatFromOptions(ModelReaderWriterOptions options) => "J";
    }
}<|MERGE_RESOLUTION|>--- conflicted
+++ resolved
@@ -8,15 +8,8 @@
 using System;
 using System.ClientModel.Primitives;
 using System.Collections.Generic;
-using System.Linq;
-using System.Text;
 using System.Text.Json;
 using Azure.Core;
-<<<<<<< HEAD
-using Azure.ResourceManager;
-using Azure.ResourceManager.AppContainers;
-=======
->>>>>>> b890d3cd
 
 namespace Azure.ResourceManager.AppContainers.Models
 {
@@ -154,85 +147,6 @@
             return new ContainerAppJobScale(pollingInterval, minExecutions, maxExecutions, rules ?? new ChangeTrackingList<ContainerAppJobScaleRule>(), serializedAdditionalRawData);
         }
 
-        private BinaryData SerializeBicep(ModelReaderWriterOptions options)
-        {
-            StringBuilder builder = new StringBuilder();
-            BicepModelReaderWriterOptions bicepOptions = options as BicepModelReaderWriterOptions;
-            IDictionary<string, string> propertyOverrides = null;
-            bool hasObjectOverride = bicepOptions != null && bicepOptions.ParameterOverrides.TryGetValue(this, out propertyOverrides);
-            bool hasPropertyOverride = false;
-            string propertyOverride = null;
-
-            builder.AppendLine("{");
-
-            hasPropertyOverride = hasObjectOverride && propertyOverrides.TryGetValue(nameof(PollingIntervalInSeconds), out propertyOverride);
-            if (Optional.IsDefined(PollingIntervalInSeconds) || hasPropertyOverride)
-            {
-                builder.Append("  pollingInterval: ");
-                if (hasPropertyOverride)
-                {
-                    builder.AppendLine($"{propertyOverride}");
-                }
-                else
-                {
-                    builder.AppendLine($"{PollingIntervalInSeconds.Value}");
-                }
-            }
-
-            hasPropertyOverride = hasObjectOverride && propertyOverrides.TryGetValue(nameof(MinExecutions), out propertyOverride);
-            if (Optional.IsDefined(MinExecutions) || hasPropertyOverride)
-            {
-                builder.Append("  minExecutions: ");
-                if (hasPropertyOverride)
-                {
-                    builder.AppendLine($"{propertyOverride}");
-                }
-                else
-                {
-                    builder.AppendLine($"{MinExecutions.Value}");
-                }
-            }
-
-            hasPropertyOverride = hasObjectOverride && propertyOverrides.TryGetValue(nameof(MaxExecutions), out propertyOverride);
-            if (Optional.IsDefined(MaxExecutions) || hasPropertyOverride)
-            {
-                builder.Append("  maxExecutions: ");
-                if (hasPropertyOverride)
-                {
-                    builder.AppendLine($"{propertyOverride}");
-                }
-                else
-                {
-                    builder.AppendLine($"{MaxExecutions.Value}");
-                }
-            }
-
-            hasPropertyOverride = hasObjectOverride && propertyOverrides.TryGetValue(nameof(Rules), out propertyOverride);
-            if (Optional.IsCollectionDefined(Rules) || hasPropertyOverride)
-            {
-                if (Rules.Any() || hasPropertyOverride)
-                {
-                    builder.Append("  rules: ");
-                    if (hasPropertyOverride)
-                    {
-                        builder.AppendLine($"{propertyOverride}");
-                    }
-                    else
-                    {
-                        builder.AppendLine("[");
-                        foreach (var item in Rules)
-                        {
-                            BicepSerializationHelpers.AppendChildObject(builder, item, options, 4, true, "  rules: ");
-                        }
-                        builder.AppendLine("  ]");
-                    }
-                }
-            }
-
-            builder.AppendLine("}");
-            return BinaryData.FromString(builder.ToString());
-        }
-
         BinaryData IPersistableModel<ContainerAppJobScale>.Write(ModelReaderWriterOptions options)
         {
             var format = options.Format == "W" ? ((IPersistableModel<ContainerAppJobScale>)this).GetFormatFromOptions(options) : options.Format;
@@ -241,8 +155,6 @@
             {
                 case "J":
                     return ModelReaderWriter.Write(this, options);
-                case "bicep":
-                    return SerializeBicep(options);
                 default:
                     throw new FormatException($"The model {nameof(ContainerAppJobScale)} does not support '{options.Format}' format.");
             }
@@ -259,8 +171,6 @@
                         using JsonDocument document = JsonDocument.Parse(data);
                         return DeserializeContainerAppJobScale(document.RootElement, options);
                     }
-                case "bicep":
-                    throw new InvalidOperationException("Bicep deserialization is not supported for this type.");
                 default:
                     throw new FormatException($"The model {nameof(ContainerAppJobScale)} does not support '{options.Format}' format.");
             }

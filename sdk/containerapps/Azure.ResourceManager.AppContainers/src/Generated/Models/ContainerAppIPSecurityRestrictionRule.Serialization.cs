--- conflicted
+++ resolved
@@ -8,14 +8,8 @@
 using System;
 using System.ClientModel.Primitives;
 using System.Collections.Generic;
-using System.Text;
 using System.Text.Json;
 using Azure.Core;
-<<<<<<< HEAD
-using Azure.ResourceManager;
-using Azure.ResourceManager.AppContainers;
-=======
->>>>>>> b890d3cd
 
 namespace Azure.ResourceManager.AppContainers.Models
 {
@@ -118,98 +112,6 @@
             return new ContainerAppIPSecurityRestrictionRule(name, description, ipAddressRange, action, serializedAdditionalRawData);
         }
 
-        private BinaryData SerializeBicep(ModelReaderWriterOptions options)
-        {
-            StringBuilder builder = new StringBuilder();
-            BicepModelReaderWriterOptions bicepOptions = options as BicepModelReaderWriterOptions;
-            IDictionary<string, string> propertyOverrides = null;
-            bool hasObjectOverride = bicepOptions != null && bicepOptions.ParameterOverrides.TryGetValue(this, out propertyOverrides);
-            bool hasPropertyOverride = false;
-            string propertyOverride = null;
-
-            builder.AppendLine("{");
-
-            hasPropertyOverride = hasObjectOverride && propertyOverrides.TryGetValue(nameof(Name), out propertyOverride);
-            if (Optional.IsDefined(Name) || hasPropertyOverride)
-            {
-                builder.Append("  name: ");
-                if (hasPropertyOverride)
-                {
-                    builder.AppendLine($"{propertyOverride}");
-                }
-                else
-                {
-                    if (Name.Contains(Environment.NewLine))
-                    {
-                        builder.AppendLine("'''");
-                        builder.AppendLine($"{Name}'''");
-                    }
-                    else
-                    {
-                        builder.AppendLine($"'{Name}'");
-                    }
-                }
-            }
-
-            hasPropertyOverride = hasObjectOverride && propertyOverrides.TryGetValue(nameof(Description), out propertyOverride);
-            if (Optional.IsDefined(Description) || hasPropertyOverride)
-            {
-                builder.Append("  description: ");
-                if (hasPropertyOverride)
-                {
-                    builder.AppendLine($"{propertyOverride}");
-                }
-                else
-                {
-                    if (Description.Contains(Environment.NewLine))
-                    {
-                        builder.AppendLine("'''");
-                        builder.AppendLine($"{Description}'''");
-                    }
-                    else
-                    {
-                        builder.AppendLine($"'{Description}'");
-                    }
-                }
-            }
-
-            hasPropertyOverride = hasObjectOverride && propertyOverrides.TryGetValue(nameof(IPAddressRange), out propertyOverride);
-            if (Optional.IsDefined(IPAddressRange) || hasPropertyOverride)
-            {
-                builder.Append("  ipAddressRange: ");
-                if (hasPropertyOverride)
-                {
-                    builder.AppendLine($"{propertyOverride}");
-                }
-                else
-                {
-                    if (IPAddressRange.Contains(Environment.NewLine))
-                    {
-                        builder.AppendLine("'''");
-                        builder.AppendLine($"{IPAddressRange}'''");
-                    }
-                    else
-                    {
-                        builder.AppendLine($"'{IPAddressRange}'");
-                    }
-                }
-            }
-
-            hasPropertyOverride = hasObjectOverride && propertyOverrides.TryGetValue(nameof(Action), out propertyOverride);
-            builder.Append("  action: ");
-            if (hasPropertyOverride)
-            {
-                builder.AppendLine($"{propertyOverride}");
-            }
-            else
-            {
-                builder.AppendLine($"'{Action.ToString()}'");
-            }
-
-            builder.AppendLine("}");
-            return BinaryData.FromString(builder.ToString());
-        }
-
         BinaryData IPersistableModel<ContainerAppIPSecurityRestrictionRule>.Write(ModelReaderWriterOptions options)
         {
             var format = options.Format == "W" ? ((IPersistableModel<ContainerAppIPSecurityRestrictionRule>)this).GetFormatFromOptions(options) : options.Format;
@@ -218,8 +120,6 @@
             {
                 case "J":
                     return ModelReaderWriter.Write(this, options);
-                case "bicep":
-                    return SerializeBicep(options);
                 default:
                     throw new FormatException($"The model {nameof(ContainerAppIPSecurityRestrictionRule)} does not support '{options.Format}' format.");
             }
@@ -236,8 +136,6 @@
                         using JsonDocument document = JsonDocument.Parse(data);
                         return DeserializeContainerAppIPSecurityRestrictionRule(document.RootElement, options);
                     }
-                case "bicep":
-                    throw new InvalidOperationException("Bicep deserialization is not supported for this type.");
                 default:
                     throw new FormatException($"The model {nameof(ContainerAppIPSecurityRestrictionRule)} does not support '{options.Format}' format.");
             }

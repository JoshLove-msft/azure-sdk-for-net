--- conflicted
+++ resolved
@@ -8,15 +8,8 @@
 using System;
 using System.ClientModel.Primitives;
 using System.Collections.Generic;
-using System.Linq;
-using System.Text;
 using System.Text.Json;
 using Azure.Core;
-<<<<<<< HEAD
-using Azure.ResourceManager;
-using Azure.ResourceManager.AppContainers;
-=======
->>>>>>> b890d3cd
 
 namespace Azure.ResourceManager.AppContainers.Models
 {
@@ -164,92 +157,6 @@
             return new ContainerAppDiagnosticDataTableResult(tableName, columns ?? new ChangeTrackingList<ContainerAppDiagnosticDataColumn>(), rows ?? new ChangeTrackingList<BinaryData>(), serializedAdditionalRawData);
         }
 
-        private BinaryData SerializeBicep(ModelReaderWriterOptions options)
-        {
-            StringBuilder builder = new StringBuilder();
-            BicepModelReaderWriterOptions bicepOptions = options as BicepModelReaderWriterOptions;
-            IDictionary<string, string> propertyOverrides = null;
-            bool hasObjectOverride = bicepOptions != null && bicepOptions.ParameterOverrides.TryGetValue(this, out propertyOverrides);
-            bool hasPropertyOverride = false;
-            string propertyOverride = null;
-
-            builder.AppendLine("{");
-
-            hasPropertyOverride = hasObjectOverride && propertyOverrides.TryGetValue(nameof(TableName), out propertyOverride);
-            if (Optional.IsDefined(TableName) || hasPropertyOverride)
-            {
-                builder.Append("  tableName: ");
-                if (hasPropertyOverride)
-                {
-                    builder.AppendLine($"{propertyOverride}");
-                }
-                else
-                {
-                    if (TableName.Contains(Environment.NewLine))
-                    {
-                        builder.AppendLine("'''");
-                        builder.AppendLine($"{TableName}'''");
-                    }
-                    else
-                    {
-                        builder.AppendLine($"'{TableName}'");
-                    }
-                }
-            }
-
-            hasPropertyOverride = hasObjectOverride && propertyOverrides.TryGetValue(nameof(Columns), out propertyOverride);
-            if (Optional.IsCollectionDefined(Columns) || hasPropertyOverride)
-            {
-                if (Columns.Any() || hasPropertyOverride)
-                {
-                    builder.Append("  columns: ");
-                    if (hasPropertyOverride)
-                    {
-                        builder.AppendLine($"{propertyOverride}");
-                    }
-                    else
-                    {
-                        builder.AppendLine("[");
-                        foreach (var item in Columns)
-                        {
-                            BicepSerializationHelpers.AppendChildObject(builder, item, options, 4, true, "  columns: ");
-                        }
-                        builder.AppendLine("  ]");
-                    }
-                }
-            }
-
-            hasPropertyOverride = hasObjectOverride && propertyOverrides.TryGetValue(nameof(Rows), out propertyOverride);
-            if (Optional.IsCollectionDefined(Rows) || hasPropertyOverride)
-            {
-                if (Rows.Any() || hasPropertyOverride)
-                {
-                    builder.Append("  rows: ");
-                    if (hasPropertyOverride)
-                    {
-                        builder.AppendLine($"{propertyOverride}");
-                    }
-                    else
-                    {
-                        builder.AppendLine("[");
-                        foreach (var item in Rows)
-                        {
-                            if (item == null)
-                            {
-                                builder.Append("null");
-                                continue;
-                            }
-                            builder.AppendLine($"    '{item.ToString()}'");
-                        }
-                        builder.AppendLine("  ]");
-                    }
-                }
-            }
-
-            builder.AppendLine("}");
-            return BinaryData.FromString(builder.ToString());
-        }
-
         BinaryData IPersistableModel<ContainerAppDiagnosticDataTableResult>.Write(ModelReaderWriterOptions options)
         {
             var format = options.Format == "W" ? ((IPersistableModel<ContainerAppDiagnosticDataTableResult>)this).GetFormatFromOptions(options) : options.Format;
@@ -258,8 +165,6 @@
             {
                 case "J":
                     return ModelReaderWriter.Write(this, options);
-                case "bicep":
-                    return SerializeBicep(options);
                 default:
                     throw new FormatException($"The model {nameof(ContainerAppDiagnosticDataTableResult)} does not support '{options.Format}' format.");
             }
@@ -276,8 +181,6 @@
                         using JsonDocument document = JsonDocument.Parse(data);
                         return DeserializeContainerAppDiagnosticDataTableResult(document.RootElement, options);
                     }
-                case "bicep":
-                    throw new InvalidOperationException("Bicep deserialization is not supported for this type.");
                 default:
                     throw new FormatException($"The model {nameof(ContainerAppDiagnosticDataTableResult)} does not support '{options.Format}' format.");
             }

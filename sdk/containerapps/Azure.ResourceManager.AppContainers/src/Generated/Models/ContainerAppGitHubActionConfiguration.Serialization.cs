--- conflicted
+++ resolved
@@ -8,14 +8,8 @@
 using System;
 using System.ClientModel.Primitives;
 using System.Collections.Generic;
-using System.Text;
 using System.Text.Json;
 using Azure.Core;
-<<<<<<< HEAD
-using Azure.ResourceManager;
-using Azure.ResourceManager.AppContainers;
-=======
->>>>>>> b890d3cd
 
 namespace Azure.ResourceManager.AppContainers.Models
 {
@@ -200,203 +194,6 @@
                 serializedAdditionalRawData);
         }
 
-        private BinaryData SerializeBicep(ModelReaderWriterOptions options)
-        {
-            StringBuilder builder = new StringBuilder();
-            BicepModelReaderWriterOptions bicepOptions = options as BicepModelReaderWriterOptions;
-            IDictionary<string, string> propertyOverrides = null;
-            bool hasObjectOverride = bicepOptions != null && bicepOptions.ParameterOverrides.TryGetValue(this, out propertyOverrides);
-            bool hasPropertyOverride = false;
-            string propertyOverride = null;
-
-            builder.AppendLine("{");
-
-            hasPropertyOverride = hasObjectOverride && propertyOverrides.TryGetValue(nameof(RegistryInfo), out propertyOverride);
-            if (Optional.IsDefined(RegistryInfo) || hasPropertyOverride)
-            {
-                builder.Append("  registryInfo: ");
-                if (hasPropertyOverride)
-                {
-                    builder.AppendLine($"{propertyOverride}");
-                }
-                else
-                {
-                    BicepSerializationHelpers.AppendChildObject(builder, RegistryInfo, options, 2, false, "  registryInfo: ");
-                }
-            }
-
-            hasPropertyOverride = hasObjectOverride && propertyOverrides.TryGetValue(nameof(AzureCredentials), out propertyOverride);
-            if (Optional.IsDefined(AzureCredentials) || hasPropertyOverride)
-            {
-                builder.Append("  azureCredentials: ");
-                if (hasPropertyOverride)
-                {
-                    builder.AppendLine($"{propertyOverride}");
-                }
-                else
-                {
-                    BicepSerializationHelpers.AppendChildObject(builder, AzureCredentials, options, 2, false, "  azureCredentials: ");
-                }
-            }
-
-            hasPropertyOverride = hasObjectOverride && propertyOverrides.TryGetValue(nameof(ContextPath), out propertyOverride);
-            if (Optional.IsDefined(ContextPath) || hasPropertyOverride)
-            {
-                builder.Append("  contextPath: ");
-                if (hasPropertyOverride)
-                {
-                    builder.AppendLine($"{propertyOverride}");
-                }
-                else
-                {
-                    if (ContextPath.Contains(Environment.NewLine))
-                    {
-                        builder.AppendLine("'''");
-                        builder.AppendLine($"{ContextPath}'''");
-                    }
-                    else
-                    {
-                        builder.AppendLine($"'{ContextPath}'");
-                    }
-                }
-            }
-
-            hasPropertyOverride = hasObjectOverride && propertyOverrides.TryGetValue(nameof(GitHubPersonalAccessToken), out propertyOverride);
-            if (Optional.IsDefined(GitHubPersonalAccessToken) || hasPropertyOverride)
-            {
-                builder.Append("  githubPersonalAccessToken: ");
-                if (hasPropertyOverride)
-                {
-                    builder.AppendLine($"{propertyOverride}");
-                }
-                else
-                {
-                    if (GitHubPersonalAccessToken.Contains(Environment.NewLine))
-                    {
-                        builder.AppendLine("'''");
-                        builder.AppendLine($"{GitHubPersonalAccessToken}'''");
-                    }
-                    else
-                    {
-                        builder.AppendLine($"'{GitHubPersonalAccessToken}'");
-                    }
-                }
-            }
-
-            hasPropertyOverride = hasObjectOverride && propertyOverrides.TryGetValue(nameof(Image), out propertyOverride);
-            if (Optional.IsDefined(Image) || hasPropertyOverride)
-            {
-                builder.Append("  image: ");
-                if (hasPropertyOverride)
-                {
-                    builder.AppendLine($"{propertyOverride}");
-                }
-                else
-                {
-                    if (Image.Contains(Environment.NewLine))
-                    {
-                        builder.AppendLine("'''");
-                        builder.AppendLine($"{Image}'''");
-                    }
-                    else
-                    {
-                        builder.AppendLine($"'{Image}'");
-                    }
-                }
-            }
-
-            hasPropertyOverride = hasObjectOverride && propertyOverrides.TryGetValue(nameof(PublishType), out propertyOverride);
-            if (Optional.IsDefined(PublishType) || hasPropertyOverride)
-            {
-                builder.Append("  publishType: ");
-                if (hasPropertyOverride)
-                {
-                    builder.AppendLine($"{propertyOverride}");
-                }
-                else
-                {
-                    if (PublishType.Contains(Environment.NewLine))
-                    {
-                        builder.AppendLine("'''");
-                        builder.AppendLine($"{PublishType}'''");
-                    }
-                    else
-                    {
-                        builder.AppendLine($"'{PublishType}'");
-                    }
-                }
-            }
-
-            hasPropertyOverride = hasObjectOverride && propertyOverrides.TryGetValue(nameof(OS), out propertyOverride);
-            if (Optional.IsDefined(OS) || hasPropertyOverride)
-            {
-                builder.Append("  os: ");
-                if (hasPropertyOverride)
-                {
-                    builder.AppendLine($"{propertyOverride}");
-                }
-                else
-                {
-                    if (OS.Contains(Environment.NewLine))
-                    {
-                        builder.AppendLine("'''");
-                        builder.AppendLine($"{OS}'''");
-                    }
-                    else
-                    {
-                        builder.AppendLine($"'{OS}'");
-                    }
-                }
-            }
-
-            hasPropertyOverride = hasObjectOverride && propertyOverrides.TryGetValue(nameof(RuntimeStack), out propertyOverride);
-            if (Optional.IsDefined(RuntimeStack) || hasPropertyOverride)
-            {
-                builder.Append("  runtimeStack: ");
-                if (hasPropertyOverride)
-                {
-                    builder.AppendLine($"{propertyOverride}");
-                }
-                else
-                {
-                    if (RuntimeStack.Contains(Environment.NewLine))
-                    {
-                        builder.AppendLine("'''");
-                        builder.AppendLine($"{RuntimeStack}'''");
-                    }
-                    else
-                    {
-                        builder.AppendLine($"'{RuntimeStack}'");
-                    }
-                }
-            }
-
-            hasPropertyOverride = hasObjectOverride && propertyOverrides.TryGetValue(nameof(RuntimeVersion), out propertyOverride);
-            if (Optional.IsDefined(RuntimeVersion) || hasPropertyOverride)
-            {
-                builder.Append("  runtimeVersion: ");
-                if (hasPropertyOverride)
-                {
-                    builder.AppendLine($"{propertyOverride}");
-                }
-                else
-                {
-                    if (RuntimeVersion.Contains(Environment.NewLine))
-                    {
-                        builder.AppendLine("'''");
-                        builder.AppendLine($"{RuntimeVersion}'''");
-                    }
-                    else
-                    {
-                        builder.AppendLine($"'{RuntimeVersion}'");
-                    }
-                }
-            }
-
-            builder.AppendLine("}");
-            return BinaryData.FromString(builder.ToString());
-        }
-
         BinaryData IPersistableModel<ContainerAppGitHubActionConfiguration>.Write(ModelReaderWriterOptions options)
         {
             var format = options.Format == "W" ? ((IPersistableModel<ContainerAppGitHubActionConfiguration>)this).GetFormatFromOptions(options) : options.Format;
@@ -405,8 +202,6 @@
             {
                 case "J":
                     return ModelReaderWriter.Write(this, options);
-                case "bicep":
-                    return SerializeBicep(options);
                 default:
                     throw new FormatException($"The model {nameof(ContainerAppGitHubActionConfiguration)} does not support '{options.Format}' format.");
             }
@@ -423,8 +218,6 @@
                         using JsonDocument document = JsonDocument.Parse(data);
                         return DeserializeContainerAppGitHubActionConfiguration(document.RootElement, options);
                     }
-                case "bicep":
-                    throw new InvalidOperationException("Bicep deserialization is not supported for this type.");
                 default:
                     throw new FormatException($"The model {nameof(ContainerAppGitHubActionConfiguration)} does not support '{options.Format}' format.");
             }

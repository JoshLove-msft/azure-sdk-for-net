// Copyright (c) Microsoft Corporation. All rights reserved.
// Licensed under the MIT License.

// <auto-generated/>

#nullable disable

using System;
using System.ClientModel.Primitives;
using System.Collections.Generic;
using System.Text;
using System.Text.Json;
using Azure.Core;
<<<<<<< HEAD
using Azure.ResourceManager;
using Azure.ResourceManager.AppContainers;
=======
>>>>>>> b890d3cd

namespace Azure.ResourceManager.AppContainers.Models
{
    public partial class ContainerAppDaprSecret : IUtf8JsonSerializable, IJsonModel<ContainerAppDaprSecret>
    {
        void IUtf8JsonSerializable.Write(Utf8JsonWriter writer) => ((IJsonModel<ContainerAppDaprSecret>)this).Write(writer, new ModelReaderWriterOptions("W"));

        void IJsonModel<ContainerAppDaprSecret>.Write(Utf8JsonWriter writer, ModelReaderWriterOptions options)
        {
            var format = options.Format == "W" ? ((IPersistableModel<ContainerAppDaprSecret>)this).GetFormatFromOptions(options) : options.Format;
            if (format != "J")
            {
                throw new FormatException($"The model {nameof(ContainerAppDaprSecret)} does not support '{format}' format.");
            }

            writer.WriteStartObject();
            if (options.Format != "W" && Optional.IsDefined(Name))
            {
                writer.WritePropertyName("name"u8);
                writer.WriteStringValue(Name);
            }
            if (options.Format != "W" && Optional.IsDefined(Value))
            {
                writer.WritePropertyName("value"u8);
                writer.WriteStringValue(Value);
            }
            if (options.Format != "W" && _serializedAdditionalRawData != null)
            {
                foreach (var item in _serializedAdditionalRawData)
                {
                    writer.WritePropertyName(item.Key);
#if NET6_0_OR_GREATER
				writer.WriteRawValue(item.Value);
#else
                    using (JsonDocument document = JsonDocument.Parse(item.Value))
                    {
                        JsonSerializer.Serialize(writer, document.RootElement);
                    }
#endif
                }
            }
            writer.WriteEndObject();
        }

        ContainerAppDaprSecret IJsonModel<ContainerAppDaprSecret>.Create(ref Utf8JsonReader reader, ModelReaderWriterOptions options)
        {
            var format = options.Format == "W" ? ((IPersistableModel<ContainerAppDaprSecret>)this).GetFormatFromOptions(options) : options.Format;
            if (format != "J")
            {
                throw new FormatException($"The model {nameof(ContainerAppDaprSecret)} does not support '{format}' format.");
            }

            using JsonDocument document = JsonDocument.ParseValue(ref reader);
            return DeserializeContainerAppDaprSecret(document.RootElement, options);
        }

        internal static ContainerAppDaprSecret DeserializeContainerAppDaprSecret(JsonElement element, ModelReaderWriterOptions options = null)
        {
            options ??= new ModelReaderWriterOptions("W");

            if (element.ValueKind == JsonValueKind.Null)
            {
                return null;
            }
            string name = default;
            string value = default;
            IDictionary<string, BinaryData> serializedAdditionalRawData = default;
            Dictionary<string, BinaryData> additionalPropertiesDictionary = new Dictionary<string, BinaryData>();
            foreach (var property in element.EnumerateObject())
            {
                if (property.NameEquals("name"u8))
                {
                    name = property.Value.GetString();
                    continue;
                }
                if (property.NameEquals("value"u8))
                {
                    value = property.Value.GetString();
                    continue;
                }
                if (options.Format != "W")
                {
                    additionalPropertiesDictionary.Add(property.Name, BinaryData.FromString(property.Value.GetRawText()));
                }
            }
            serializedAdditionalRawData = additionalPropertiesDictionary;
            return new ContainerAppDaprSecret(name, value, serializedAdditionalRawData);
        }

        private BinaryData SerializeBicep(ModelReaderWriterOptions options)
        {
            StringBuilder builder = new StringBuilder();
            BicepModelReaderWriterOptions bicepOptions = options as BicepModelReaderWriterOptions;
            IDictionary<string, string> propertyOverrides = null;
            bool hasObjectOverride = bicepOptions != null && bicepOptions.ParameterOverrides.TryGetValue(this, out propertyOverrides);
            bool hasPropertyOverride = false;
            string propertyOverride = null;

            builder.AppendLine("{");

            hasPropertyOverride = hasObjectOverride && propertyOverrides.TryGetValue(nameof(Name), out propertyOverride);
            if (Optional.IsDefined(Name) || hasPropertyOverride)
            {
                builder.Append("  name: ");
                if (hasPropertyOverride)
                {
                    builder.AppendLine($"{propertyOverride}");
                }
                else
                {
                    if (Name.Contains(Environment.NewLine))
                    {
                        builder.AppendLine("'''");
                        builder.AppendLine($"{Name}'''");
                    }
                    else
                    {
                        builder.AppendLine($"'{Name}'");
                    }
                }
            }

            hasPropertyOverride = hasObjectOverride && propertyOverrides.TryGetValue(nameof(Value), out propertyOverride);
            if (Optional.IsDefined(Value) || hasPropertyOverride)
            {
                builder.Append("  value: ");
                if (hasPropertyOverride)
                {
                    builder.AppendLine($"{propertyOverride}");
                }
                else
                {
                    if (Value.Contains(Environment.NewLine))
                    {
                        builder.AppendLine("'''");
                        builder.AppendLine($"{Value}'''");
                    }
                    else
                    {
                        builder.AppendLine($"'{Value}'");
                    }
                }
            }

            builder.AppendLine("}");
            return BinaryData.FromString(builder.ToString());
        }

        BinaryData IPersistableModel<ContainerAppDaprSecret>.Write(ModelReaderWriterOptions options)
        {
            var format = options.Format == "W" ? ((IPersistableModel<ContainerAppDaprSecret>)this).GetFormatFromOptions(options) : options.Format;

            switch (format)
            {
                case "J":
                    return ModelReaderWriter.Write(this, options);
                case "bicep":
                    return SerializeBicep(options);
                default:
                    throw new FormatException($"The model {nameof(ContainerAppDaprSecret)} does not support '{options.Format}' format.");
            }
        }

        ContainerAppDaprSecret IPersistableModel<ContainerAppDaprSecret>.Create(BinaryData data, ModelReaderWriterOptions options)
        {
            var format = options.Format == "W" ? ((IPersistableModel<ContainerAppDaprSecret>)this).GetFormatFromOptions(options) : options.Format;

            switch (format)
            {
                case "J":
                    {
                        using JsonDocument document = JsonDocument.Parse(data);
                        return DeserializeContainerAppDaprSecret(document.RootElement, options);
                    }
                case "bicep":
                    throw new InvalidOperationException("Bicep deserialization is not supported for this type.");
                default:
                    throw new FormatException($"The model {nameof(ContainerAppDaprSecret)} does not support '{options.Format}' format.");
            }
        }

        string IPersistableModel<ContainerAppDaprSecret>.GetFormatFromOptions(ModelReaderWriterOptions options) => "J";
    }
}<|MERGE_RESOLUTION|>--- conflicted
+++ resolved
@@ -8,14 +8,8 @@
 using System;
 using System.ClientModel.Primitives;
 using System.Collections.Generic;
-using System.Text;
 using System.Text.Json;
 using Azure.Core;
-<<<<<<< HEAD
-using Azure.ResourceManager;
-using Azure.ResourceManager.AppContainers;
-=======
->>>>>>> b890d3cd
 
 namespace Azure.ResourceManager.AppContainers.Models
 {
@@ -105,65 +99,6 @@
             return new ContainerAppDaprSecret(name, value, serializedAdditionalRawData);
         }
 
-        private BinaryData SerializeBicep(ModelReaderWriterOptions options)
-        {
-            StringBuilder builder = new StringBuilder();
-            BicepModelReaderWriterOptions bicepOptions = options as BicepModelReaderWriterOptions;
-            IDictionary<string, string> propertyOverrides = null;
-            bool hasObjectOverride = bicepOptions != null && bicepOptions.ParameterOverrides.TryGetValue(this, out propertyOverrides);
-            bool hasPropertyOverride = false;
-            string propertyOverride = null;
-
-            builder.AppendLine("{");
-
-            hasPropertyOverride = hasObjectOverride && propertyOverrides.TryGetValue(nameof(Name), out propertyOverride);
-            if (Optional.IsDefined(Name) || hasPropertyOverride)
-            {
-                builder.Append("  name: ");
-                if (hasPropertyOverride)
-                {
-                    builder.AppendLine($"{propertyOverride}");
-                }
-                else
-                {
-                    if (Name.Contains(Environment.NewLine))
-                    {
-                        builder.AppendLine("'''");
-                        builder.AppendLine($"{Name}'''");
-                    }
-                    else
-                    {
-                        builder.AppendLine($"'{Name}'");
-                    }
-                }
-            }
-
-            hasPropertyOverride = hasObjectOverride && propertyOverrides.TryGetValue(nameof(Value), out propertyOverride);
-            if (Optional.IsDefined(Value) || hasPropertyOverride)
-            {
-                builder.Append("  value: ");
-                if (hasPropertyOverride)
-                {
-                    builder.AppendLine($"{propertyOverride}");
-                }
-                else
-                {
-                    if (Value.Contains(Environment.NewLine))
-                    {
-                        builder.AppendLine("'''");
-                        builder.AppendLine($"{Value}'''");
-                    }
-                    else
-                    {
-                        builder.AppendLine($"'{Value}'");
-                    }
-                }
-            }
-
-            builder.AppendLine("}");
-            return BinaryData.FromString(builder.ToString());
-        }
-
         BinaryData IPersistableModel<ContainerAppDaprSecret>.Write(ModelReaderWriterOptions options)
         {
             var format = options.Format == "W" ? ((IPersistableModel<ContainerAppDaprSecret>)this).GetFormatFromOptions(options) : options.Format;
@@ -172,8 +107,6 @@
             {
                 case "J":
                     return ModelReaderWriter.Write(this, options);
-                case "bicep":
-                    return SerializeBicep(options);
                 default:
                     throw new FormatException($"The model {nameof(ContainerAppDaprSecret)} does not support '{options.Format}' format.");
             }
@@ -190,8 +123,6 @@
                         using JsonDocument document = JsonDocument.Parse(data);
                         return DeserializeContainerAppDaprSecret(document.RootElement, options);
                     }
-                case "bicep":
-                    throw new InvalidOperationException("Bicep deserialization is not supported for this type.");
                 default:
                     throw new FormatException($"The model {nameof(ContainerAppDaprSecret)} does not support '{options.Format}' format.");
             }

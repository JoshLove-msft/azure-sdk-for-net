// Copyright (c) Microsoft Corporation. All rights reserved.
// Licensed under the MIT License.

// <auto-generated/>

#nullable disable

using System;
using System.ClientModel.Primitives;
using System.Collections.Generic;
using System.Linq;
using System.Text;
using System.Text.Json;
using Azure.Core;
<<<<<<< HEAD
using Azure.ResourceManager;
=======
using Azure.ResourceManager.Resources;
>>>>>>> a7fd44e1

namespace Azure.ResourceManager.Resources.Models
{
    internal partial class ArmDeploymentOperationsListResult : IUtf8JsonSerializable, IJsonModel<ArmDeploymentOperationsListResult>
    {
        void IUtf8JsonSerializable.Write(Utf8JsonWriter writer) => ((IJsonModel<ArmDeploymentOperationsListResult>)this).Write(writer, new ModelReaderWriterOptions("W"));

        void IJsonModel<ArmDeploymentOperationsListResult>.Write(Utf8JsonWriter writer, ModelReaderWriterOptions options)
        {
            var format = options.Format == "W" ? ((IPersistableModel<ArmDeploymentOperationsListResult>)this).GetFormatFromOptions(options) : options.Format;
            if (format != "J")
            {
                throw new FormatException($"The model {nameof(ArmDeploymentOperationsListResult)} does not support '{format}' format.");
            }

            writer.WriteStartObject();
            if (Optional.IsCollectionDefined(Value))
            {
                writer.WritePropertyName("value"u8);
                writer.WriteStartArray();
                foreach (var item in Value)
                {
                    writer.WriteObjectValue(item);
                }
                writer.WriteEndArray();
            }
            if (options.Format != "W" && Optional.IsDefined(NextLink))
            {
                writer.WritePropertyName("nextLink"u8);
                writer.WriteStringValue(NextLink);
            }
            if (options.Format != "W" && _serializedAdditionalRawData != null)
            {
                foreach (var item in _serializedAdditionalRawData)
                {
                    writer.WritePropertyName(item.Key);
#if NET6_0_OR_GREATER
				writer.WriteRawValue(item.Value);
#else
                    using (JsonDocument document = JsonDocument.Parse(item.Value))
                    {
                        JsonSerializer.Serialize(writer, document.RootElement);
                    }
#endif
                }
            }
            writer.WriteEndObject();
        }

        ArmDeploymentOperationsListResult IJsonModel<ArmDeploymentOperationsListResult>.Create(ref Utf8JsonReader reader, ModelReaderWriterOptions options)
        {
            var format = options.Format == "W" ? ((IPersistableModel<ArmDeploymentOperationsListResult>)this).GetFormatFromOptions(options) : options.Format;
            if (format != "J")
            {
                throw new FormatException($"The model {nameof(ArmDeploymentOperationsListResult)} does not support '{format}' format.");
            }

            using JsonDocument document = JsonDocument.ParseValue(ref reader);
            return DeserializeArmDeploymentOperationsListResult(document.RootElement, options);
        }

        internal static ArmDeploymentOperationsListResult DeserializeArmDeploymentOperationsListResult(JsonElement element, ModelReaderWriterOptions options = null)
        {
            options ??= new ModelReaderWriterOptions("W");

            if (element.ValueKind == JsonValueKind.Null)
            {
                return null;
            }
            IReadOnlyList<ArmDeploymentOperation> value = default;
            string nextLink = default;
            IDictionary<string, BinaryData> serializedAdditionalRawData = default;
            Dictionary<string, BinaryData> additionalPropertiesDictionary = new Dictionary<string, BinaryData>();
            foreach (var property in element.EnumerateObject())
            {
                if (property.NameEquals("value"u8))
                {
                    if (property.Value.ValueKind == JsonValueKind.Null)
                    {
                        continue;
                    }
                    List<ArmDeploymentOperation> array = new List<ArmDeploymentOperation>();
                    foreach (var item in property.Value.EnumerateArray())
                    {
                        array.Add(ArmDeploymentOperation.DeserializeArmDeploymentOperation(item));
                    }
                    value = array;
                    continue;
                }
                if (property.NameEquals("nextLink"u8))
                {
                    nextLink = property.Value.GetString();
                    continue;
                }
                if (options.Format != "W")
                {
                    additionalPropertiesDictionary.Add(property.Name, BinaryData.FromString(property.Value.GetRawText()));
                }
            }
            serializedAdditionalRawData = additionalPropertiesDictionary;
            return new ArmDeploymentOperationsListResult(value ?? new ChangeTrackingList<ArmDeploymentOperation>(), nextLink, serializedAdditionalRawData);
        }

        private BinaryData SerializeBicep(ModelReaderWriterOptions options)
        {
            StringBuilder builder = new StringBuilder();
            BicepModelReaderWriterOptions bicepOptions = options as BicepModelReaderWriterOptions;
            IDictionary<string, string> propertyOverrides = null;
            bool hasObjectOverride = bicepOptions != null && bicepOptions.ParameterOverrides.TryGetValue(this, out propertyOverrides);
            bool hasPropertyOverride = false;
            string propertyOverride = null;

            builder.AppendLine("{");

            hasPropertyOverride = hasObjectOverride && propertyOverrides.TryGetValue(nameof(Value), out propertyOverride);
            if (Optional.IsCollectionDefined(Value) || hasPropertyOverride)
            {
                if (Value.Any() || hasPropertyOverride)
                {
                    builder.Append("  value: ");
                    if (hasPropertyOverride)
                    {
                        builder.AppendLine($"{propertyOverride}");
                    }
                    else
                    {
                        builder.AppendLine("[");
                        foreach (var item in Value)
                        {
                            AppendChildObject(builder, item, options, 4, true, "  value: ");
                        }
                        builder.AppendLine("  ]");
                    }
                }
            }

            hasPropertyOverride = hasObjectOverride && propertyOverrides.TryGetValue(nameof(NextLink), out propertyOverride);
            if (Optional.IsDefined(NextLink) || hasPropertyOverride)
            {
                builder.Append("  nextLink: ");
                if (hasPropertyOverride)
                {
                    builder.AppendLine($"{propertyOverride}");
                }
                else
                {
                    if (NextLink.Contains(Environment.NewLine))
                    {
                        builder.AppendLine("'''");
                        builder.AppendLine($"{NextLink}'''");
                    }
                    else
                    {
                        builder.AppendLine($"'{NextLink}'");
                    }
                }
            }

            builder.AppendLine("}");
            return BinaryData.FromString(builder.ToString());
        }

        private void AppendChildObject(StringBuilder stringBuilder, object childObject, ModelReaderWriterOptions options, int spaces, bool indentFirstLine, string formattedPropertyName)
        {
            string indent = new string(' ', spaces);
            int emptyObjectLength = 2 + spaces + Environment.NewLine.Length + Environment.NewLine.Length;
            int length = stringBuilder.Length;
            bool inMultilineString = false;

            BinaryData data = ModelReaderWriter.Write(childObject, options);
            string[] lines = data.ToString().Split(Environment.NewLine.ToCharArray(), StringSplitOptions.RemoveEmptyEntries);
            for (int i = 0; i < lines.Length; i++)
            {
                string line = lines[i];
                if (inMultilineString)
                {
                    if (line.Contains("'''"))
                    {
                        inMultilineString = false;
                    }
                    stringBuilder.AppendLine(line);
                    continue;
                }
                if (line.Contains("'''"))
                {
                    inMultilineString = true;
                    stringBuilder.AppendLine($"{indent}{line}");
                    continue;
                }
                if (i == 0 && !indentFirstLine)
                {
                    stringBuilder.AppendLine($"{line}");
                }
                else
                {
                    stringBuilder.AppendLine($"{indent}{line}");
                }
            }
            if (stringBuilder.Length == length + emptyObjectLength)
            {
                stringBuilder.Length = stringBuilder.Length - emptyObjectLength - formattedPropertyName.Length;
            }
        }

        BinaryData IPersistableModel<ArmDeploymentOperationsListResult>.Write(ModelReaderWriterOptions options)
        {
            var format = options.Format == "W" ? ((IPersistableModel<ArmDeploymentOperationsListResult>)this).GetFormatFromOptions(options) : options.Format;

            switch (format)
            {
                case "J":
                    return ModelReaderWriter.Write(this, options);
                case "bicep":
                    return SerializeBicep(options);
                default:
                    throw new FormatException($"The model {nameof(ArmDeploymentOperationsListResult)} does not support '{options.Format}' format.");
            }
        }

        ArmDeploymentOperationsListResult IPersistableModel<ArmDeploymentOperationsListResult>.Create(BinaryData data, ModelReaderWriterOptions options)
        {
            var format = options.Format == "W" ? ((IPersistableModel<ArmDeploymentOperationsListResult>)this).GetFormatFromOptions(options) : options.Format;

            switch (format)
            {
                case "J":
                    {
                        using JsonDocument document = JsonDocument.Parse(data);
                        return DeserializeArmDeploymentOperationsListResult(document.RootElement, options);
                    }
                case "bicep":
                    throw new InvalidOperationException("Bicep deserialization is not supported for this type.");
                default:
                    throw new FormatException($"The model {nameof(ArmDeploymentOperationsListResult)} does not support '{options.Format}' format.");
            }
        }

        string IPersistableModel<ArmDeploymentOperationsListResult>.GetFormatFromOptions(ModelReaderWriterOptions options) => "J";
    }
}<|MERGE_RESOLUTION|>--- conflicted
+++ resolved
@@ -8,15 +8,9 @@
 using System;
 using System.ClientModel.Primitives;
 using System.Collections.Generic;
-using System.Linq;
-using System.Text;
 using System.Text.Json;
 using Azure.Core;
-<<<<<<< HEAD
-using Azure.ResourceManager;
-=======
 using Azure.ResourceManager.Resources;
->>>>>>> a7fd44e1
 
 namespace Azure.ResourceManager.Resources.Models
 {
@@ -101,7 +95,7 @@
                     List<ArmDeploymentOperation> array = new List<ArmDeploymentOperation>();
                     foreach (var item in property.Value.EnumerateArray())
                     {
-                        array.Add(ArmDeploymentOperation.DeserializeArmDeploymentOperation(item));
+                        array.Add(ArmDeploymentOperation.DeserializeArmDeploymentOperation(item, options));
                     }
                     value = array;
                     continue;
@@ -120,107 +114,6 @@
             return new ArmDeploymentOperationsListResult(value ?? new ChangeTrackingList<ArmDeploymentOperation>(), nextLink, serializedAdditionalRawData);
         }
 
-        private BinaryData SerializeBicep(ModelReaderWriterOptions options)
-        {
-            StringBuilder builder = new StringBuilder();
-            BicepModelReaderWriterOptions bicepOptions = options as BicepModelReaderWriterOptions;
-            IDictionary<string, string> propertyOverrides = null;
-            bool hasObjectOverride = bicepOptions != null && bicepOptions.ParameterOverrides.TryGetValue(this, out propertyOverrides);
-            bool hasPropertyOverride = false;
-            string propertyOverride = null;
-
-            builder.AppendLine("{");
-
-            hasPropertyOverride = hasObjectOverride && propertyOverrides.TryGetValue(nameof(Value), out propertyOverride);
-            if (Optional.IsCollectionDefined(Value) || hasPropertyOverride)
-            {
-                if (Value.Any() || hasPropertyOverride)
-                {
-                    builder.Append("  value: ");
-                    if (hasPropertyOverride)
-                    {
-                        builder.AppendLine($"{propertyOverride}");
-                    }
-                    else
-                    {
-                        builder.AppendLine("[");
-                        foreach (var item in Value)
-                        {
-                            AppendChildObject(builder, item, options, 4, true, "  value: ");
-                        }
-                        builder.AppendLine("  ]");
-                    }
-                }
-            }
-
-            hasPropertyOverride = hasObjectOverride && propertyOverrides.TryGetValue(nameof(NextLink), out propertyOverride);
-            if (Optional.IsDefined(NextLink) || hasPropertyOverride)
-            {
-                builder.Append("  nextLink: ");
-                if (hasPropertyOverride)
-                {
-                    builder.AppendLine($"{propertyOverride}");
-                }
-                else
-                {
-                    if (NextLink.Contains(Environment.NewLine))
-                    {
-                        builder.AppendLine("'''");
-                        builder.AppendLine($"{NextLink}'''");
-                    }
-                    else
-                    {
-                        builder.AppendLine($"'{NextLink}'");
-                    }
-                }
-            }
-
-            builder.AppendLine("}");
-            return BinaryData.FromString(builder.ToString());
-        }
-
-        private void AppendChildObject(StringBuilder stringBuilder, object childObject, ModelReaderWriterOptions options, int spaces, bool indentFirstLine, string formattedPropertyName)
-        {
-            string indent = new string(' ', spaces);
-            int emptyObjectLength = 2 + spaces + Environment.NewLine.Length + Environment.NewLine.Length;
-            int length = stringBuilder.Length;
-            bool inMultilineString = false;
-
-            BinaryData data = ModelReaderWriter.Write(childObject, options);
-            string[] lines = data.ToString().Split(Environment.NewLine.ToCharArray(), StringSplitOptions.RemoveEmptyEntries);
-            for (int i = 0; i < lines.Length; i++)
-            {
-                string line = lines[i];
-                if (inMultilineString)
-                {
-                    if (line.Contains("'''"))
-                    {
-                        inMultilineString = false;
-                    }
-                    stringBuilder.AppendLine(line);
-                    continue;
-                }
-                if (line.Contains("'''"))
-                {
-                    inMultilineString = true;
-                    stringBuilder.AppendLine($"{indent}{line}");
-                    continue;
-                }
-                if (i == 0 && !indentFirstLine)
-                {
-                    stringBuilder.AppendLine($"{line}");
-                }
-                else
-                {
-                    stringBuilder.AppendLine($"{indent}{line}");
-                }
-            }
-            if (stringBuilder.Length == length + emptyObjectLength)
-            {
-                stringBuilder.Length = stringBuilder.Length - emptyObjectLength - formattedPropertyName.Length;
-            }
-        }
-
         BinaryData IPersistableModel<ArmDeploymentOperationsListResult>.Write(ModelReaderWriterOptions options)
         {
             var format = options.Format == "W" ? ((IPersistableModel<ArmDeploymentOperationsListResult>)this).GetFormatFromOptions(options) : options.Format;
@@ -229,8 +122,6 @@
             {
                 case "J":
                     return ModelReaderWriter.Write(this, options);
-                case "bicep":
-                    return SerializeBicep(options);
                 default:
                     throw new FormatException($"The model {nameof(ArmDeploymentOperationsListResult)} does not support '{options.Format}' format.");
             }
@@ -247,8 +138,6 @@
                         using JsonDocument document = JsonDocument.Parse(data);
                         return DeserializeArmDeploymentOperationsListResult(document.RootElement, options);
                     }
-                case "bicep":
-                    throw new InvalidOperationException("Bicep deserialization is not supported for this type.");
                 default:
                     throw new FormatException($"The model {nameof(ArmDeploymentOperationsListResult)} does not support '{options.Format}' format.");
             }

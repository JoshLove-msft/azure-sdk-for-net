# Release History

<<<<<<< HEAD
## 1.7.0-beta.2 (Unreleased)
=======
## 1.8.0-beta.1 (Unreleased)
>>>>>>> 5235895a

### Features Added

### Breaking Changes

### Bugs Fixed

### Other Changes

<<<<<<< HEAD
=======
## 1.7.0 (2023-11-16)

### Features Added

- Enable mocking for extension methods, refer this [document](https://aka.ms/azsdk/net/mocking) for more details.

### Other Changes

- Upgraded Azure.Core from 1.35.0 to 1.36.0
- Upgraded Azure.ResourceManager from 1.6.0 to 1.9.0

>>>>>>> 5235895a
## 1.7.0-beta.1 (2023-08-14)

### Features Added

- Make `ResourcesArmClientMockingExtension`, `ResourcesManagementGroupMockingExtension`, `ResourcesResourceGroupMockingExtension`, `ResourcesSubscriptionMockingExtension` and `ResourcesTenantMockingExtension` public for mocking the extension methods.

## 1.6.0 (2023-05-31)

### Features Added

- Enable the model factory feature for model mocking, more information can be found [here](https://azure.github.io/azure-sdk/dotnet_introduction.html#dotnet-mocking-factory-builder).

### Other Changes

- Upgraded dependent Azure.Core to 1.32.0.
- Upgraded dependent Azure.ResourceManager to 1.6.0.

## 1.4.0 (2023-02-13)

### Other Changes

- Upgraded resources API version to `2022-09-01`.

## 1.3.1 (2022-11-11)

### Other Changes

- Minor internal changes.
- Polished the README and CHANGELOG files.

## 1.3.0 (2022-08-09)

### Other Changes

- Added `ExpireOn` property in `ScriptStatus` model to replace `ExpirationOn` property and made `ExpirationOn` EditorBrowsableNever.

## 1.2.0 (2022-07-11)

### Other Changes

- Upgraded dependent `Azure.Core` to 1.25.0
- Upgraded dependent `Azure.ResourceManager` to 1.2.0

## 1.1.0 (2022-06-08)

### Features Added

- Add Update methods in resource classes.

## 1.0.0 (2022-04-07)
This package is the first stable release of the Azure Resources management library.

### Breaking Changes

Minor changes since the public beta release:
- All `Tag` methods have been removed from `SubscriptionResource` as the service doesn't support these operations.
- Simplify `type` property names.
- Normalized the body parameter type names for PUT / POST / PATCH operations if it's only used as input.
- Tweaked some properties to right type.

## 1.0.0-beta.7 (2022-03-31)

### Breaking Changes

- Now all the resource classes would have a `Resource` suffix (if it previously doesn't have one).
- Renamed some models to more comprehensive names.
- `bool waitForCompletion` parameter in all long running operations were changed to `WaitUntil waitUntil`.
- Removed `GetIfExists` methods from all the resource classes.
- All properties of the type `object` were changed to `BinaryData`.

## 1.0.0-beta.6 (2022-01-29)

### Breaking Changes

- waitForCompletion is now a required parameter and moved to the first parameter in LRO operations.
- Renaming: JitRequestDefinition renamed to JitRequest, IdentityAutoGenerated renamed to ApplicationManagedIdentity, SkuAutoGenerated renamed to ApplicationSku.
- Removed GetAllAsGenericResources in [Resource]Collections.
- Added Resource constructor to use ArmClient for ClientContext information and removed previous constructors with parameters.

## 1.0.0-beta.5 (2021-12-28)

### Features Added

- Added `CreateResourceIdentifier` for each resource class

### Breaking Changes

- Renamed `CheckIfExists` to `Exists` for each resource collection class
- Renamed `Get{Resource}ByName` to `Get{Resource}AsGenericResources` in `SubscriptionExtensions`

## 1.0.0-beta.4 (2021-12-07)

### Breaking Changes

- Unified the identification rule of detecting resources, therefore some resources might become non-resources, and vice versa.

### Bugs Fixed

- Fixed problematic internal parameter invocation from the context `Id` property to the corresponding `RestOperations`.

## 1.0.0-beta.3 (2021-10-28)

### Breaking Changes

- Renamed [Resource]Container to [Resource]Collection and added the IEnumerable<T> and IAsyncEnumerable<T> interfaces to them making it easier to iterate over the list in the simple case.

## 1.0.0-beta.2 (2021-09-14)

### Features Added

- Added ArmClient extension methods to support [start from the middle scenario](https://github.com/Azure/azure-sdk-for-net/tree/main/sdk/resourcemanager/Azure.ResourceManager#managing-existing-resources-by-id)
- Added Template Spec.

## 1.0.0-beta.1 (2021-08-31)

### General New Features

This package follows the [new Azure SDK guidelines](https://azure.github.io/azure-sdk/general_introduction.html), and provides many core capabilities:

    - Support MSAL.NET, Azure.Identity is out of box for supporting MSAL.NET.
    - Support [OpenTelemetry](https://opentelemetry.io/) for distributed tracing.
    - HTTP pipeline with custom policies.
    - Better error-handling.
    - Support uniform telemetry across all languages.

This package is a Public Preview version, so expect incompatible changes in subsequent releases as we improve the product. To provide feedback, submit an issue in our [Azure SDK for .NET GitHub repo](https://github.com/Azure/azure-sdk-for-net/issues).

> NOTE: For more information about unified authentication, please refer to [Microsoft Azure Identity documentation for .NET](https://docs.microsoft.com//dotnet/api/overview/azure/identity-readme?view=azure-dotnet).<|MERGE_RESOLUTION|>--- conflicted
+++ resolved
@@ -1,10 +1,6 @@
 # Release History
 
-<<<<<<< HEAD
-## 1.7.0-beta.2 (Unreleased)
-=======
 ## 1.8.0-beta.1 (Unreleased)
->>>>>>> 5235895a
 
 ### Features Added
 
@@ -14,8 +10,6 @@
 
 ### Other Changes
 
-<<<<<<< HEAD
-=======
 ## 1.7.0 (2023-11-16)
 
 ### Features Added
@@ -27,7 +21,6 @@
 - Upgraded Azure.Core from 1.35.0 to 1.36.0
 - Upgraded Azure.ResourceManager from 1.6.0 to 1.9.0
 
->>>>>>> 5235895a
 ## 1.7.0-beta.1 (2023-08-14)
 
 ### Features Added

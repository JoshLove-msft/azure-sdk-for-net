--- conflicted
+++ resolved
@@ -10,14 +10,11 @@
 
 ### Other Changes
 
-<<<<<<< HEAD
-=======
 ## 11.5.1 (2023-11-28)
 
 ### Bugs Fixed
 - Fix paging issue for semantic and vector search ([#40137](https://github.com/Azure/azure-sdk-for-net/issues/40137)).
 
->>>>>>> 5235895a
 ## 11.5.0 (2023-11-10)
 
 ### Features Added

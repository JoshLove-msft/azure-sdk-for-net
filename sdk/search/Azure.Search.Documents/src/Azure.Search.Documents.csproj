--- conflicted
+++ resolved
@@ -3,11 +3,7 @@
     <AssemblyTitle>Microsoft Azure.Search.Documents client library</AssemblyTitle>
     <Version>11.6.0-beta.1</Version>
     <!--The ApiCompatVersion is managed automatically and should not generally be modified manually.-->
-<<<<<<< HEAD
-    <ApiCompatVersion>11.5.0</ApiCompatVersion>
-=======
     <ApiCompatVersion>11.5.1</ApiCompatVersion>
->>>>>>> 5235895a
     <Description>
       This is the Azure Cognitive Search client library for developing .NET
       applications with rich search experiences.  It enables you to query your

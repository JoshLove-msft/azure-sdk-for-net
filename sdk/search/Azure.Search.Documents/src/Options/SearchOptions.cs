﻿// Copyright (c) Microsoft Corporation. All rights reserved.
// Licensed under the MIT License.

using System;
using System.Collections.Generic;
using System.Text;
using System.Threading;
using Azure.Core;
using Azure.Search.Documents.Models;

namespace Azure.Search.Documents
{
    /// <summary>
    /// Options for <see cref="SearchClient.SearchAsync(string, SearchOptions, CancellationToken)"/> that
    /// allow specifying filtering, sorting, faceting, paging, and other search
    /// query behaviors.
    /// </summary>
    /// <seealso href="https://docs.microsoft.com/rest/api/searchservice/search-documents#query-parameters">Query Parameters.</seealso>
    [CodeGenModel("SearchRequest")]
    public partial class SearchOptions
    {
<<<<<<< HEAD
=======
        /// <summary> Initializes a new instance of <see cref="SearchOptions"/>. </summary>
        /// <param name="includeTotalCount"> A value that specifies whether to fetch the total count of results. Default is false. Setting this value to true may have a performance impact. Note that the count returned is an approximation. </param>
        /// <param name="facets"> The list of facet expressions to apply to the search query. Each facet expression contains a field name, optionally followed by a comma-separated list of name:value pairs. </param>
        /// <param name="filter"> The OData $filter expression to apply to the search query. </param>
        /// <param name="highlightFieldsRaw"> The comma-separated list of field names to use for hit highlights. Only searchable fields can be used for hit highlighting. </param>
        /// <param name="highlightPostTag"> A string tag that is appended to hit highlights. Must be set with highlightPreTag. Default is &lt;/em&gt;. </param>
        /// <param name="highlightPreTag"> A string tag that is prepended to hit highlights. Must be set with highlightPostTag. Default is &lt;em&gt;. </param>
        /// <param name="minimumCoverage"> A number between 0 and 100 indicating the percentage of the index that must be covered by a search query in order for the query to be reported as a success. This parameter can be useful for ensuring search availability even for services with only one replica. The default is 100. </param>
        /// <param name="orderByRaw"> The comma-separated list of OData $orderby expressions by which to sort the results. Each expression can be either a field name or a call to either the geo.distance() or the search.score() functions. Each expression can be followed by asc to indicate ascending, or desc to indicate descending. The default is ascending order. Ties will be broken by the match scores of documents. If no $orderby is specified, the default sort order is descending by document match score. There can be at most 32 $orderby clauses. </param>
        /// <param name="queryType"> A value that specifies the syntax of the search query. The default is 'simple'. Use 'full' if your query uses the Lucene query syntax. </param>
        /// <param name="scoringStatistics"> A value that specifies whether we want to calculate scoring statistics (such as document frequency) globally for more consistent scoring, or locally, for lower latency. The default is 'local'. Use 'global' to aggregate scoring statistics globally before scoring. Using global scoring statistics can increase latency of search queries. </param>
        /// <param name="sessionId"> A value to be used to create a sticky session, which can help getting more consistent results. As long as the same sessionId is used, a best-effort attempt will be made to target the same replica set. Be wary that reusing the same sessionID values repeatedly can interfere with the load balancing of the requests across replicas and adversely affect the performance of the search service. The value used as sessionId cannot start with a '_' character. </param>
        /// <param name="scoringParameters"> The list of parameter values to be used in scoring functions (for example, referencePointParameter) using the format name-values. For example, if the scoring profile defines a function with a parameter called 'mylocation' the parameter string would be "mylocation--122.2,44.8" (without the quotes). </param>
        /// <param name="scoringProfile"> The name of a scoring profile to evaluate match scores for matching documents in order to sort the results. </param>
        /// <param name="searchText"> A full-text search query expression; Use "*" or omit this parameter to match all documents. </param>
        /// <param name="searchFieldsRaw"> The comma-separated list of field names to which to scope the full-text search. When using fielded search (fieldName:searchExpression) in a full Lucene query, the field names of each fielded search expression take precedence over any field names listed in this parameter. </param>
        /// <param name="searchMode"> A value that specifies whether any or all of the search terms must be matched in order to count the document as a match. </param>
        /// <param name="selectRaw"> The comma-separated list of fields to retrieve. If unspecified, all fields marked as retrievable in the schema are included. </param>
        /// <param name="skip"> The number of search results to skip. This value cannot be greater than 100,000. If you need to scan documents in sequence, but cannot use skip due to this limitation, consider using orderby on a totally-ordered key and filter with a range query instead. </param>
        /// <param name="size"> The number of search results to retrieve. This can be used in conjunction with $skip to implement client-side paging of search results. If results are truncated due to server-side paging, the response will include a continuation token that can be used to issue another Search request for the next page of results. </param>
        /// <param name="semanticConfigurationName"> The name of a semantic configuration that will be used when processing documents for queries of type semantic. </param>
        /// <param name="semanticErrorMode"> Allows the user to choose whether a semantic call should fail completely (default / current behavior), or to return partial results. </param>
        /// <param name="semanticMaxWaitInMilliseconds"> Allows the user to set an upper bound on the amount of time it takes for semantic enrichment to finish processing before the request fails. </param>
        /// <param name="queryAnswerRaw"> A value that specifies whether answers should be returned as part of the search response. </param>
        /// <param name="queryCaptionRaw"> A value that specifies whether captions should be returned as part of the search response. </param>
        /// <param name="vectorQueries">
        /// The query parameters for vector and hybrid search queries.
        /// Please note <see cref="VectorQuery"/> is the base class. According to the scenario, a derived class of the base class might need to be assigned here, or this property needs to be casted to one of the possible derived classes.
        /// The available derived classes include <see cref="VectorizedQuery"/>.
        /// </param>
        /// <param name="filterMode"> Determines whether or not filters are applied before or after the vector search is performed. Default is 'preFilter' for new indexes. </param>
        internal SearchOptions(bool? includeTotalCount, IList<string> facets, string filter, string highlightFieldsRaw, string highlightPostTag, string highlightPreTag, double? minimumCoverage, string orderByRaw, SearchQueryType? queryType, ScoringStatistics? scoringStatistics, string sessionId, IList<string> scoringParameters, string scoringProfile, string searchText, string searchFieldsRaw, SearchMode? searchMode, string selectRaw, int? skip, int? size, string semanticConfigurationName, SemanticErrorMode? semanticErrorMode, int? semanticMaxWaitInMilliseconds, string queryAnswerRaw, string queryCaptionRaw, IList<VectorQuery> vectorQueries, VectorFilterMode? filterMode)
        {
            IncludeTotalCount = includeTotalCount;
            Facets = facets;
            Filter = filter;
            HighlightFieldsRaw = highlightFieldsRaw;
            HighlightPostTag = highlightPostTag;
            HighlightPreTag = highlightPreTag;
            MinimumCoverage = minimumCoverage;
            OrderByRaw = orderByRaw;
            QueryType = queryType;
            ScoringStatistics = scoringStatistics;
            SessionId = sessionId;
            ScoringParameters = scoringParameters;
            ScoringProfile = scoringProfile;
            SearchText = searchText;
            SearchFieldsRaw = searchFieldsRaw;
            SearchMode = searchMode;
            SelectRaw = selectRaw;
            Skip = skip;
            Size = size;

            SemanticSearch = (semanticConfigurationName != null || semanticErrorMode != null || semanticMaxWaitInMilliseconds != null || queryAnswerRaw != null || queryCaptionRaw != null) ? new SemanticSearchOptions() : null;
            if (SemanticSearch != null)
            {
                SemanticSearch.QueryAnswer = queryAnswerRaw != null ? new QueryAnswer() : null;
                SemanticSearch.QueryCaption = queryCaptionRaw != null ? new QueryCaption() : null;
            }
            SemanticConfigurationName = semanticConfigurationName;
            SemanticErrorMode = semanticErrorMode;
            SemanticMaxWaitInMilliseconds = semanticMaxWaitInMilliseconds;
            QueryAnswerRaw = queryAnswerRaw;
            QueryCaptionRaw = queryCaptionRaw;

            VectorSearch = (vectorQueries != null || filterMode != null) ? new VectorSearchOptions() : null;
            VectorQueries = vectorQueries;
            FilterMode = filterMode;
        }

>>>>>>> 5235895a
        /// <summary>
        /// Initializes a new instance of SearchOptions from a continuation
        /// token to continue fetching results from a previous search.
        /// </summary>
        /// <param name="continuationToken">
        /// Encapsulates the state required to fetch the next page of search
        /// results from the index.
        /// </param>
        internal SearchOptions(string continuationToken) =>
            Copy(SearchContinuationToken.Deserialize(continuationToken), this);

        /// <summary>
        /// A full-text search query expression;  Use "*" or omit this
        /// parameter to match all documents.
        /// </summary>
        [CodeGenMember("Search")]
        internal string SearchText { get; set; }

        /// <summary>
        /// The OData $filter expression to apply to the search query.  You can
        /// use <see cref="SearchFilter.Create(FormattableString)"/> to help
        /// construct the filter expression.
        /// </summary>
        /// <seealso href="https://docs.microsoft.com/azure/search/search-filters">Filters in Azure Cognitive Search</seealso>
        [CodeGenMember("Filter")]
        public string Filter { get; set; }

        /// <summary>
        /// The list of field names to use for hit highlights.  Only searchable
        /// fields can be used for hit highlighting.
        /// </summary>
        public IList<string> HighlightFields { get; internal set; } = new List<string>();

        /// <summary>
        /// Join HighlightFields so it can be sent as a comma separated string.
        /// </summary>
        [CodeGenMember("HighlightFields")]
        internal string HighlightFieldsRaw
        {
            get => HighlightFields.CommaJoin();
            set => HighlightFields = SearchExtensions.CommaSplit(value);
        }

        /// <summary>
        /// The list of field names to which to scope the full-text search.
        /// When using fielded search (fieldName:searchExpression) in a full
        /// Lucene query, the field names of each fielded search expression
        /// take precedence over any field names listed in this parameter.
        /// </summary>
        public IList<string> SearchFields { get; internal set; } = new List<string>();

        /// <summary>
        /// Join SearchFields so it can be sent as a comma separated string.
        /// </summary>
        [CodeGenMember("SearchFields")]
        internal string SearchFieldsRaw
        {
            get => SearchFields.CommaJoin();
            set => SearchFields = SearchExtensions.CommaSplit(value);
        }

        /// <summary>
        /// The list of fields to retrieve.  If unspecified, all fields marked
        /// as retrievable in the schema are included.
        /// </summary>
        public IList<string> Select { get; internal set; } = new List<string>();

        /// <summary>
        /// Join Select so it can be sent as a comma separated string.
        /// </summary>
        [CodeGenMember("Select")]
        internal string SelectRaw
        {
            get => Select.CommaJoin();
            set => Select = SearchExtensions.CommaSplit(value);
        }

        /// <summary>
        /// The number of search results to retrieve. This can be used in
        /// conjunction with <see cref="Skip"/> to implement client-side
        /// paging of search results.  If results are truncated due to
        /// server-side paging, the response will include a continuation token
        /// that can be used to issue another Search request for the next page
        /// of results.
        /// </summary>
        [CodeGenMember("Top")]
        public int? Size { get; set; }

        /// <summary>
        /// The list of OData $orderby expressions by which to sort the
        /// results. Each expression can be either a field name or a call to
        /// either the geo.distance() or the search.score() functions. Each
        /// expression can be followed by asc to indicate ascending, or desc to
        /// indicate descending. The default is ascending order. Ties will be
        /// broken by the match scores of documents. If no $orderby is
        /// specified, the default sort order is descending by document match
        /// score. There can be at most 32 $orderby clauses.
        /// </summary>
        public IList<string> OrderBy { get; internal set; } = new List<string>();

        /// <summary>
        /// Join OrderBy so it can be sent as a comma separated string.
        /// </summary>
        [CodeGenMember("OrderBy")]
        internal string OrderByRaw
        {
            get => OrderBy.CommaJoin();
            set => OrderBy = SearchExtensions.CommaSplit(value);
        }

        /// <summary>
        /// A value that specifies whether to fetch the total count of results
        /// as the <see cref="Models.SearchResults{T}.TotalCount"/> property.
        /// The default value is false.  Setting this value to true may have a
        /// performance impact.  Note that the count returned is an
        /// approximation.
        /// </summary>
        [CodeGenMember("IncludeTotalResultCount")]
        public bool? IncludeTotalCount { get; set; }

        /// <summary>
        /// The list of facet expressions to apply to the search query. Each
        /// facet expression contains a field name, optionally followed by a
        /// comma-separated list of name:value pairs.
        /// </summary>
        /// <seealso href="https://docs.microsoft.com/azure/search/search-filters-facets">How to build a facet filter in Azure Cognitive Search.</seealso>
        [CodeGenMember("Facets")]
        public IList<string> Facets { get; internal set; } = new List<string>();

        /// <summary>
        /// The list of parameter values to be used in scoring functions (for
        /// example, referencePointParameter) using the format name-values. For
        /// example, if the scoring profile defines a function with a parameter
        /// called &apos;mylocation&apos; the parameter string would be
        /// &quot;mylocation--122.2,44.8&quot; (without the quotes).
        /// </summary>
        [CodeGenMember("ScoringParameters")]
        public IList<string> ScoringParameters { get; internal set; } = new List<string>();

        /// <summary> Options for performing Semantic Search. </summary>
        public SemanticSearchOptions SemanticSearch { get; set; }
<<<<<<< HEAD

        /// <summary> Options for performing Vector Search. </summary>
        public VectorSearchOptions VectorSearch { get; set; }

=======

        /// <summary> Options for performing Vector Search. </summary>
        public VectorSearchOptions VectorSearch { get; set; }

>>>>>>> 5235895a
        /// <summary> The name of a semantic configuration that will be used when processing documents for queries of type semantic. </summary>
        [CodeGenMember("SemanticConfiguration")]
        private string SemanticConfigurationName
        {
            get { return SemanticSearch?.SemanticConfigurationName; }
            set
            {
<<<<<<< HEAD
                if (SemanticSearch?.SemanticConfigurationName != null)
=======
                if (SemanticSearch != null)
>>>>>>> 5235895a
                {
                    SemanticSearch.SemanticConfigurationName = value;
                }
            }
        }

        /// <summary> Constructed from <see cref="QueryAnswer.AnswerType"/>, <see cref="QueryAnswer.Count"/> and <see cref="QueryAnswer.Threshold"/>. For example: "extractive|count-1,threshold-0.7"</summary>
        [CodeGenMember("Answers")]
        private string QueryAnswerRaw
        {
            get { return SemanticSearch?.QueryAnswer?.QueryAnswerRaw; }
            set
            {
<<<<<<< HEAD
                if (SemanticSearch?.QueryAnswer?.QueryAnswerRaw != null)
=======
                if (SemanticSearch?.QueryAnswer != null)
>>>>>>> 5235895a
                {
                    SemanticSearch.QueryAnswer.QueryAnswerRaw = value;
                }
            }
        }

        /// <summary> Constructed from <see cref="QueryCaption.CaptionType"/> and <see cref="QueryCaption.HighlightEnabled"/>.</summary>
        [CodeGenMember("Captions")]
        private string QueryCaptionRaw
        {
            get { return SemanticSearch?.QueryCaption?.QueryCaptionRaw; }
            set
            {
<<<<<<< HEAD
                if (SemanticSearch?.QueryCaption?.QueryCaptionRaw != null)
=======
                if (SemanticSearch?.QueryCaption != null)
>>>>>>> 5235895a
                {
                    SemanticSearch.QueryCaption.QueryCaptionRaw = value;
                }
            }
        }

        /// <summary> Allows the user to choose whether a semantic call should fail completely (default / current behavior), or to return partial results. </summary>
        [CodeGenMember("SemanticErrorHandling")]
        private SemanticErrorMode? SemanticErrorMode
        {
            get { return SemanticSearch?.ErrorMode; }
            set
            {
<<<<<<< HEAD
                if (SemanticSearch?.ErrorMode != null)
=======
                if (SemanticSearch != null)
>>>>>>> 5235895a
                {
                    SemanticSearch.ErrorMode = value;
                }
            }
        }

        /// <summary> Allows the user to set an upper bound on the amount of time it takes for semantic enrichment to finish processing before the request fails. </summary>
        private int? SemanticMaxWaitInMilliseconds
        {
            get
            {
                return (int?)SemanticSearch?.MaxWait?.TotalMilliseconds;
            }
            set
            {
<<<<<<< HEAD
                if (SemanticSearch?.MaxWait != null)
=======
                if (SemanticSearch != null)
>>>>>>> 5235895a
                {
                    SemanticSearch.MaxWait = value.HasValue ? TimeSpan.FromMilliseconds(value.Value) : null;
                }
            }
        }

        /// <summary> The query parameters for multi-vector search queries. </summary>
        private IList<VectorQuery> VectorQueries
        {
<<<<<<< HEAD
            get { return VectorSearch?.Queries != null? VectorSearch.Queries : new ChangeTrackingList<VectorQuery>(); }
            set
            {
                if (VectorSearch?.Queries != null)
=======
            get { return VectorSearch?.Queries != null ? VectorSearch.Queries : new ChangeTrackingList<VectorQuery>(); }
            set
            {
                if (VectorSearch != null)
>>>>>>> 5235895a
                {
                    VectorSearch.Queries = value;
                }
            }
        }

        /// <summary> Determines whether or not filters are applied before or after the vector search is performed. Default is <see cref="VectorFilterMode.PreFilter" /> for new indexes. </summary>
        [CodeGenMember("VectorFilterMode")]
        private VectorFilterMode? FilterMode
        {
            get { return VectorSearch?.FilterMode; }
            set
            {
<<<<<<< HEAD
                if (VectorSearch?.FilterMode != null)
=======
                if (VectorSearch != null)
>>>>>>> 5235895a
                {
                    VectorSearch.FilterMode = value;
                }
            }
        }

        /// <summary>
        /// Shallow copy one SearchOptions instance to another.
        /// </summary>
        /// <param name="source">The source options.</param>
        /// <param name="destination">The destination options.</param>
        private static void Copy(SearchOptions source, SearchOptions destination)
        {
            System.Diagnostics.Debug.Assert(source != null);
            System.Diagnostics.Debug.Assert(destination != null);

            destination.Facets = source.Facets;
            destination.Filter = source.Filter;
            destination.HighlightFields = source.HighlightFields;
            destination.HighlightPostTag = source.HighlightPostTag;
            destination.HighlightPreTag = source.HighlightPreTag;
            destination.IncludeTotalCount = source.IncludeTotalCount;
            destination.MinimumCoverage = source.MinimumCoverage;
            destination.OrderBy = source.OrderBy;
            destination.QueryType = source.QueryType;
            destination.ScoringParameters = source.ScoringParameters;
            destination.ScoringProfile = source.ScoringProfile;
            destination.ScoringStatistics = source.ScoringStatistics;
            destination.SearchFields = source.SearchFields;
            destination.SearchMode = source.SearchMode;
            destination.SearchText = source.SearchText;
            destination.Select = source.Select;
            destination.SessionId = source.SessionId;
            destination.Size = source.Size;
            destination.Skip = source.Skip;
            destination.SemanticSearch = source.SemanticSearch;
            destination.VectorSearch = source.VectorSearch;
        }

        /// <summary>
        /// Creates a shallow copy of the SearchOptions.
        /// </summary>
        /// <returns>The cloned SearchOptions.</returns>
        internal SearchOptions Clone()
        {
            SearchOptions clone = new SearchOptions();
            Copy(this, clone);
            return clone;
        }
    }
}<|MERGE_RESOLUTION|>--- conflicted
+++ resolved
@@ -19,8 +19,6 @@
     [CodeGenModel("SearchRequest")]
     public partial class SearchOptions
     {
-<<<<<<< HEAD
-=======
         /// <summary> Initializes a new instance of <see cref="SearchOptions"/>. </summary>
         /// <param name="includeTotalCount"> A value that specifies whether to fetch the total count of results. Default is false. Setting this value to true may have a performance impact. Note that the count returned is an approximation. </param>
         /// <param name="facets"> The list of facet expressions to apply to the search query. Each facet expression contains a field name, optionally followed by a comma-separated list of name:value pairs. </param>
@@ -91,7 +89,6 @@
             FilterMode = filterMode;
         }
 
->>>>>>> 5235895a
         /// <summary>
         /// Initializes a new instance of SearchOptions from a continuation
         /// token to continue fetching results from a previous search.
@@ -233,17 +230,10 @@
 
         /// <summary> Options for performing Semantic Search. </summary>
         public SemanticSearchOptions SemanticSearch { get; set; }
-<<<<<<< HEAD
 
         /// <summary> Options for performing Vector Search. </summary>
         public VectorSearchOptions VectorSearch { get; set; }
 
-=======
-
-        /// <summary> Options for performing Vector Search. </summary>
-        public VectorSearchOptions VectorSearch { get; set; }
-
->>>>>>> 5235895a
         /// <summary> The name of a semantic configuration that will be used when processing documents for queries of type semantic. </summary>
         [CodeGenMember("SemanticConfiguration")]
         private string SemanticConfigurationName
@@ -251,11 +241,7 @@
             get { return SemanticSearch?.SemanticConfigurationName; }
             set
             {
-<<<<<<< HEAD
-                if (SemanticSearch?.SemanticConfigurationName != null)
-=======
                 if (SemanticSearch != null)
->>>>>>> 5235895a
                 {
                     SemanticSearch.SemanticConfigurationName = value;
                 }
@@ -269,11 +255,7 @@
             get { return SemanticSearch?.QueryAnswer?.QueryAnswerRaw; }
             set
             {
-<<<<<<< HEAD
-                if (SemanticSearch?.QueryAnswer?.QueryAnswerRaw != null)
-=======
                 if (SemanticSearch?.QueryAnswer != null)
->>>>>>> 5235895a
                 {
                     SemanticSearch.QueryAnswer.QueryAnswerRaw = value;
                 }
@@ -287,11 +269,7 @@
             get { return SemanticSearch?.QueryCaption?.QueryCaptionRaw; }
             set
             {
-<<<<<<< HEAD
-                if (SemanticSearch?.QueryCaption?.QueryCaptionRaw != null)
-=======
                 if (SemanticSearch?.QueryCaption != null)
->>>>>>> 5235895a
                 {
                     SemanticSearch.QueryCaption.QueryCaptionRaw = value;
                 }
@@ -305,11 +283,7 @@
             get { return SemanticSearch?.ErrorMode; }
             set
             {
-<<<<<<< HEAD
-                if (SemanticSearch?.ErrorMode != null)
-=======
                 if (SemanticSearch != null)
->>>>>>> 5235895a
                 {
                     SemanticSearch.ErrorMode = value;
                 }
@@ -325,11 +299,7 @@
             }
             set
             {
-<<<<<<< HEAD
-                if (SemanticSearch?.MaxWait != null)
-=======
                 if (SemanticSearch != null)
->>>>>>> 5235895a
                 {
                     SemanticSearch.MaxWait = value.HasValue ? TimeSpan.FromMilliseconds(value.Value) : null;
                 }
@@ -339,17 +309,10 @@
         /// <summary> The query parameters for multi-vector search queries. </summary>
         private IList<VectorQuery> VectorQueries
         {
-<<<<<<< HEAD
-            get { return VectorSearch?.Queries != null? VectorSearch.Queries : new ChangeTrackingList<VectorQuery>(); }
-            set
-            {
-                if (VectorSearch?.Queries != null)
-=======
             get { return VectorSearch?.Queries != null ? VectorSearch.Queries : new ChangeTrackingList<VectorQuery>(); }
             set
             {
                 if (VectorSearch != null)
->>>>>>> 5235895a
                 {
                     VectorSearch.Queries = value;
                 }
@@ -363,11 +326,7 @@
             get { return VectorSearch?.FilterMode; }
             set
             {
-<<<<<<< HEAD
-                if (VectorSearch?.FilterMode != null)
-=======
                 if (VectorSearch != null)
->>>>>>> 5235895a
                 {
                     VectorSearch.FilterMode = value;
                 }

// Copyright (c) Microsoft Corporation. All rights reserved.
// Licensed under the MIT License.

// <auto-generated/>

#nullable disable

using System;
using Azure.Core;

namespace Azure.Search.Documents.Indexes.Models
{
    /// <summary> A filter that stems words using a Snowball-generated stemmer. This token filter is implemented using Apache Lucene. </summary>
    public partial class SnowballTokenFilter : TokenFilter
    {
        /// <summary> Initializes a new instance of <see cref="SnowballTokenFilter"/>. </summary>
        /// <param name="name"> The name of the token filter. It must only contain letters, digits, spaces, dashes or underscores, can only start and end with alphanumeric characters, and is limited to 128 characters. </param>
        /// <param name="language"> The language to use. </param>
        /// <exception cref="ArgumentNullException"> <paramref name="name"/> is null. </exception>
        public SnowballTokenFilter(string name, SnowballTokenFilterLanguage language) : base(name)
        {
            Argument.AssertNotNull(name, nameof(name));

            Language = language;
            ODataType = "#Microsoft.Azure.Search.SnowballTokenFilter";
        }

<<<<<<< HEAD
        /// <summary> Initializes a new instance of SnowballTokenFilter. </summary>
=======
        /// <summary> Initializes a new instance of <see cref="SnowballTokenFilter"/>. </summary>
>>>>>>> 5235895a
        /// <param name="oDataType"> A URI fragment specifying the type of token filter. </param>
        /// <param name="name"> The name of the token filter. It must only contain letters, digits, spaces, dashes or underscores, can only start and end with alphanumeric characters, and is limited to 128 characters. </param>
        /// <param name="language"> The language to use. </param>
        internal SnowballTokenFilter(string oDataType, string name, SnowballTokenFilterLanguage language) : base(oDataType, name)
        {
            Language = language;
            ODataType = oDataType ?? "#Microsoft.Azure.Search.SnowballTokenFilter";
        }

        /// <summary> The language to use. </summary>
        public SnowballTokenFilterLanguage Language { get; set; }
    }
}<|MERGE_RESOLUTION|>--- conflicted
+++ resolved
@@ -25,11 +25,7 @@
             ODataType = "#Microsoft.Azure.Search.SnowballTokenFilter";
         }
 
-<<<<<<< HEAD
-        /// <summary> Initializes a new instance of SnowballTokenFilter. </summary>
-=======
         /// <summary> Initializes a new instance of <see cref="SnowballTokenFilter"/>. </summary>
->>>>>>> 5235895a
         /// <param name="oDataType"> A URI fragment specifying the type of token filter. </param>
         /// <param name="name"> The name of the token filter. It must only contain letters, digits, spaces, dashes or underscores, can only start and end with alphanumeric characters, and is limited to 128 characters. </param>
         /// <param name="language"> The language to use. </param>

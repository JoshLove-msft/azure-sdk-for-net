--- conflicted
+++ resolved
@@ -12,11 +12,7 @@
     /// <summary> The UnknownDataChangeDetectionPolicy. </summary>
     internal partial class UnknownDataChangeDetectionPolicy : DataChangeDetectionPolicy
     {
-<<<<<<< HEAD
-        /// <summary> Initializes a new instance of UnknownDataChangeDetectionPolicy. </summary>
-=======
         /// <summary> Initializes a new instance of <see cref="UnknownDataChangeDetectionPolicy"/>. </summary>
->>>>>>> 5235895a
         /// <param name="oDataType"> A URI fragment specifying the type of data change detection policy. </param>
         internal UnknownDataChangeDetectionPolicy(string oDataType) : base(oDataType)
         {

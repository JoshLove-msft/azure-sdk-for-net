// Copyright (c) Microsoft Corporation. All rights reserved.
// Licensed under the MIT License.

// <auto-generated/>

#nullable disable

namespace Azure.Search.Documents.Indexes.Models
{
    /// <summary> Represents credentials that can be used to connect to a datasource. </summary>
    internal partial class DataSourceCredentials
    {
        /// <summary> Initializes a new instance of <see cref="DataSourceCredentials"/>. </summary>
        public DataSourceCredentials()
        {
        }

<<<<<<< HEAD
        /// <summary> Initializes a new instance of DataSourceCredentials. </summary>
=======
        /// <summary> Initializes a new instance of <see cref="DataSourceCredentials"/>. </summary>
>>>>>>> 5235895a
        /// <param name="connectionString"> The connection string for the datasource. Set to `&lt;unchanged&gt;` (with brackets) if you don't want the connection string updated. Set to `&lt;redacted&gt;` if you want to remove the connection string value from the datasource. </param>
        internal DataSourceCredentials(string connectionString)
        {
            ConnectionString = connectionString;
        }

        /// <summary> The connection string for the datasource. Set to `&lt;unchanged&gt;` (with brackets) if you don't want the connection string updated. Set to `&lt;redacted&gt;` if you want to remove the connection string value from the datasource. </summary>
        public string ConnectionString { get; set; }
    }
}<|MERGE_RESOLUTION|>--- conflicted
+++ resolved
@@ -15,11 +15,7 @@
         {
         }
 
-<<<<<<< HEAD
-        /// <summary> Initializes a new instance of DataSourceCredentials. </summary>
-=======
         /// <summary> Initializes a new instance of <see cref="DataSourceCredentials"/>. </summary>
->>>>>>> 5235895a
         /// <param name="connectionString"> The connection string for the datasource. Set to `&lt;unchanged&gt;` (with brackets) if you don't want the connection string updated. Set to `&lt;redacted&gt;` if you want to remove the connection string value from the datasource. </param>
         internal DataSourceCredentials(string connectionString)
         {

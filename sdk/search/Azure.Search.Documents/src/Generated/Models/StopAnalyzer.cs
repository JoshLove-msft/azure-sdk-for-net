--- conflicted
+++ resolved
@@ -25,11 +25,7 @@
             ODataType = "#Microsoft.Azure.Search.StopAnalyzer";
         }
 
-<<<<<<< HEAD
-        /// <summary> Initializes a new instance of StopAnalyzer. </summary>
-=======
         /// <summary> Initializes a new instance of <see cref="StopAnalyzer"/>. </summary>
->>>>>>> 5235895a
         /// <param name="oDataType"> A URI fragment specifying the type of analyzer. </param>
         /// <param name="name"> The name of the analyzer. It must only contain letters, digits, spaces, dashes or underscores, can only start and end with alphanumeric characters, and is limited to 128 characters. </param>
         /// <param name="stopwords"> A list of stopwords. </param>

// Copyright (c) Microsoft Corporation. All rights reserved.
// Licensed under the MIT License.

// <auto-generated/>

#nullable disable

using System;
using System.Collections.Generic;
using System.Linq;
using Azure.Core;

namespace Azure.Search.Documents.Indexes.Models
{
    /// <summary> Provides the ability to override other stemming filters with custom dictionary-based stemming. Any dictionary-stemmed terms will be marked as keywords so that they will not be stemmed with stemmers down the chain. Must be placed before any stemming filters. This token filter is implemented using Apache Lucene. </summary>
    public partial class StemmerOverrideTokenFilter : TokenFilter
    {
        /// <summary> Initializes a new instance of <see cref="StemmerOverrideTokenFilter"/>. </summary>
        /// <param name="name"> The name of the token filter. It must only contain letters, digits, spaces, dashes or underscores, can only start and end with alphanumeric characters, and is limited to 128 characters. </param>
        /// <param name="rules"> A list of stemming rules in the following format: "word =&gt; stem", for example: "ran =&gt; run". </param>
        /// <exception cref="ArgumentNullException"> <paramref name="name"/> or <paramref name="rules"/> is null. </exception>
        public StemmerOverrideTokenFilter(string name, IEnumerable<string> rules) : base(name)
        {
            Argument.AssertNotNull(name, nameof(name));
            Argument.AssertNotNull(rules, nameof(rules));

            Rules = rules.ToList();
            ODataType = "#Microsoft.Azure.Search.StemmerOverrideTokenFilter";
        }

<<<<<<< HEAD
        /// <summary> Initializes a new instance of StemmerOverrideTokenFilter. </summary>
=======
        /// <summary> Initializes a new instance of <see cref="StemmerOverrideTokenFilter"/>. </summary>
>>>>>>> 5235895a
        /// <param name="oDataType"> A URI fragment specifying the type of token filter. </param>
        /// <param name="name"> The name of the token filter. It must only contain letters, digits, spaces, dashes or underscores, can only start and end with alphanumeric characters, and is limited to 128 characters. </param>
        /// <param name="rules"> A list of stemming rules in the following format: "word =&gt; stem", for example: "ran =&gt; run". </param>
        internal StemmerOverrideTokenFilter(string oDataType, string name, IList<string> rules) : base(oDataType, name)
        {
            Rules = rules;
            ODataType = oDataType ?? "#Microsoft.Azure.Search.StemmerOverrideTokenFilter";
        }
    }
}<|MERGE_RESOLUTION|>--- conflicted
+++ resolved
@@ -28,11 +28,7 @@
             ODataType = "#Microsoft.Azure.Search.StemmerOverrideTokenFilter";
         }
 
-<<<<<<< HEAD
-        /// <summary> Initializes a new instance of StemmerOverrideTokenFilter. </summary>
-=======
         /// <summary> Initializes a new instance of <see cref="StemmerOverrideTokenFilter"/>. </summary>
->>>>>>> 5235895a
         /// <param name="oDataType"> A URI fragment specifying the type of token filter. </param>
         /// <param name="name"> The name of the token filter. It must only contain letters, digits, spaces, dashes or underscores, can only start and end with alphanumeric characters, and is limited to 128 characters. </param>
         /// <param name="rules"> A list of stemming rules in the following format: "word =&gt; stem", for example: "ran =&gt; run". </param>

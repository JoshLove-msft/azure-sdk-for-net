# Azure AI Search client library for .NET

[Azure AI Search](https://docs.microsoft.com/azure/search/) (formerly known as "Azure Cognitive Search") is an AI-powered information retrieval platform that helps developers build rich search experiences and generative AI apps that combine large language models with enterprise data.

The Azure AI Search service is well suited for the following application scenarios:

* Consolidate varied content types into a single searchable index.
  To populate an index, you can push JSON documents that contain your content,
  or if your data is already in Azure, create an indexer to pull in data
  automatically.
* Attach skillsets to an indexer to create searchable content from images
  and unstructured documents. A skillset leverages APIs from Azure AI Services
  for built-in OCR, entity recognition, key phrase extraction, language
  detection, text translation, and sentiment analysis. You can also add
  custom skills to integrate external processing of your content during
  data ingestion.
* In a search client application, implement query logic and user experiences
  similar to commercial web search engines and chat-style apps.

Use the Azure.Search.Documents client library to:

* Submit queries using vector, keyword, and hybrid query forms.
* Implement filtered queries for metadata, geospatial search, faceted navigation, 
  or to narrow results based on filter criteria.
* Create and manage search indexes.
* Upload and update documents in the search index.
* Create and manage indexers that pull data from Azure into an index.
* Create and manage skillsets that add AI enrichment to data ingestion.
* Create and manage analyzers for advanced text analysis or multi-lingual content.
* Optimize results through semantic ranking and scoring profiles to factor in business logic or freshness.

[Source code][source] | [Package (NuGet)][package] | [API reference documentation][docs] | [REST API documentation][rest_docs] | [Product documentation][product_docs] | [Samples][samples]

## Getting started

### Install the package

Install the Azure AI Search client library for .NET with [NuGet][nuget]:

```dotnetcli
dotnet add package Azure.Search.Documents
```

### Prerequisites

You need an [Azure subscription][azure_sub] and a
[search service][create_search_service_docs] to use this package.

To create a new search service, you can use the [Azure portal][create_search_service_docs],
[Azure PowerShell][create_search_service_ps], or the [Azure CLI][create_search_service_cli].
Here's an example using the Azure CLI to create a free instance for getting started:

```Powershell
az search service create --name <mysearch> --resource-group <mysearch-rg> --sku free --location westus
```

See [choosing a pricing tier](https://docs.microsoft.com/azure/search/search-sku-tier)
 for more information about available options.

### Authenticate the client

To interact with the search service, you'll need to create an instance of the appropriate client class: `SearchClient` for searching indexed documents, `SearchIndexClient` for managing indexes, or `SearchIndexerClient` for crawling data sources and loading search documents into an index. To instantiate a client object, you'll need an **endpoint** and **Azure roles** or an **API key**. You can refer to the documentation for more information on [supported authenticating approaches](https://learn.microsoft.com/azure/search/search-security-overview#authentication) with the search service.

#### Get an API Key

An API key can be an easier approach to start with because it doesn't require pre-existing role assignments.

You can get the **endpoint** and an **API key** from the search service in the [Azure portal](https://portal.azure.com/). Please refer the [documentation](https://docs.microsoft.com/azure/search/search-security-api-keys) for instructions on how to get an API key.

Alternatively, you can use the following [Azure CLI](https://learn.microsoft.com/cli/azure/) command to retrieve the API key from the search service:

```Powershell
az search admin-key show --service-name <mysearch> --resource-group <mysearch-rg>
```

There are two types of keys used to access your search service: **admin**
*(read-write)* and **query** *(read-only)* keys.  Restricting access and
operations in client apps is essential to safeguarding the search assets on your
service.  Always use a query key rather than an admin key for any query
originating from a client app.

*Note: The example Azure CLI snippet above retrieves an admin key so it's easier
to get started exploring APIs, but it should be managed carefully.*

#### Create a SearchClient

To instantiate the `SearchClient`, you'll need the **endpoint**, **API key** and **index name**:

```C# Snippet:Azure_Search_Tests_Samples_Readme_Authenticate
string indexName = "nycjobs";

// Get the service endpoint and API key from the environment
Uri endpoint = new Uri(Environment.GetEnvironmentVariable("SEARCH_ENDPOINT"));
string key = Environment.GetEnvironmentVariable("SEARCH_API_KEY");

// Create a client
AzureKeyCredential credential = new AzureKeyCredential(key);
SearchClient client = new SearchClient(endpoint, indexName, credential);
```

#### Create a client using Microsoft Entra ID authentication

You can also create a `SearchClient`, `SearchIndexClient`, or `SearchIndexerClient` using Microsoft Entra ID authentication. Your user or service principal must be assigned the "Search Index Data Reader" role.
Using the [DefaultAzureCredential](https://github.com/Azure/azure-sdk-for-net/blob/main/sdk/identity/Azure.Identity/README.md#defaultazurecredential) you can authenticate a service using Managed Identity or a service principal, authenticate as a developer working on an application, and more all without changing code. Please refer the [documentation](https://learn.microsoft.com/azure/search/search-security-rbac?tabs=config-svc-portal%2Croles-portal%2Ctest-portal%2Ccustom-role-portal%2Cdisable-keys-portal) for instructions on how to connect to Azure AI Search using Azure role-based access control (Azure RBAC).

Before you can use the `DefaultAzureCredential`, or any credential type from [Azure.Identity](https://github.com/Azure/azure-sdk-for-net/blob/main/sdk/identity/Azure.Identity/README.md), you'll first need to [install the Azure.Identity package](https://github.com/Azure/azure-sdk-for-net/blob/main/sdk/identity/Azure.Identity/README.md#install-the-package).

To use `DefaultAzureCredential` with a client ID and secret, you'll need to set the `AZURE_TENANT_ID`, `AZURE_CLIENT_ID`, and `AZURE_CLIENT_SECRET` environment variables; alternatively, you can pass those values
to the `ClientSecretCredential` also in Azure.Identity.

Make sure you use the right namespace for `DefaultAzureCredential` at the top of your source file:

```C# Snippet:Azure_Search_Readme_Identity_Namespace
using Azure.Identity;
```

Then you can create an instance of `DefaultAzureCredential` and pass it to a new instance of your client:

```C# Snippet:Azure_Search_Readme_CreateWithDefaultAzureCredential
string indexName = "nycjobs";

// Get the service endpoint from the environment
Uri endpoint = new Uri(Environment.GetEnvironmentVariable("SEARCH_ENDPOINT"));
DefaultAzureCredential credential = new DefaultAzureCredential();

// Create a client
SearchClient client = new SearchClient(endpoint, indexName, credential);
```

### ASP.NET Core
To inject `SearchClient` as a dependency in an ASP.NET Core app, first install the package `Microsoft.Extensions.Azure`. Then register the client in the `Startup.ConfigureServices` method:

```csharp
public void ConfigureServices(IServiceCollection services)
{
    services.AddAzureClients(builder =>
    {
        builder.AddSearchClient(Configuration.GetSection("SearchClient"));
    });

    services.AddControllers();
}
```
To use the preceding code, add this to your configuration:

```json
{
    "SearchClient": {
      "endpoint": "https://<resource-name>.search.windows.net",
      "indexname": "nycjobs"
    }
}
```
You'll also need to provide your resource key to authenticate the client, but you shouldn't be putting that information in the configuration. Instead, when in development, use [User-Secrets](https://docs.microsoft.com/aspnet/core/security/app-secrets?view=aspnetcore-5.0&tabs=windows#how-the-secret-manager-tool-works). Add the following to `secrets.json`:

```json
{
    "SearchClient": {
      "credential": { "key": "<you resource key>" }
    }
}
```
When running in production, it's preferable to use [environment variables](https://docs.microsoft.com/aspnet/core/security/app-secrets?view=aspnetcore-5.0&tabs=windows#environment-variables):

```
SEARCH__CREDENTIAL__KEY="..."
```
Or use other secure ways of storing secrets like [Azure Key Vault](https://docs.microsoft.com/aspnet/core/security/key-vault-configuration?view=aspnetcore-5.0).

For more details about Dependency Injection in ASP.NET Core apps, see [Dependency injection with the Azure SDK for .NET](https://docs.microsoft.com/dotnet/azure/sdk/dependency-injection).

## Key concepts

An Azure AI Search service contains one or more indexes that provide
persistent storage of searchable data in the form of JSON documents.  _(If
you're brand new to search, you can make a very rough analogy between
indexes and database tables.)_  The Azure.Search.Documents client library
exposes operations on these resources through three main client types.

* `SearchClient` helps with:
  * [Searching](https://docs.microsoft.com/azure/search/search-lucene-query-architecture)
    your indexed documents using [vector queries](https://learn.microsoft.com/azure/search/vector-search-how-to-query),
    [keyword queries](https://learn.microsoft.com/azure/search/search-query-create)
    and [hybrid queries](https://learn.microsoft.com/azure/search/hybrid-search-how-to-query)
  * [Vector query filters](https://learn.microsoft.com/azure/search/vector-search-filters) and [Text query filters](https://learn.microsoft.com/azure/search/search-filters)
  * [Semantic ranking](https://learn.microsoft.com/azure/search/semantic-how-to-query-request) and [scoring profiles](https://learn.microsoft.com/azure/search/index-add-scoring-profiles) for boosting relevance
  * [Autocompleting](https://docs.microsoft.com/rest/api/searchservice/autocomplete)
    partially typed search terms based on documents in the index
  * [Suggesting](https://docs.microsoft.com/rest/api/searchservice/suggestions)
    the most likely matching text in documents as a user types
  * [Adding, Updating or Deleting Documents](https://docs.microsoft.com/rest/api/searchservice/addupdate-or-delete-documents)
    documents from an index

* `SearchIndexClient` allows you to:
  * [Create, delete, update, or configure a search index](https://docs.microsoft.com/rest/api/searchservice/index-operations)
  * [Declare custom synonym maps to expand or rewrite queries](https://docs.microsoft.com/rest/api/searchservice/synonym-map-operations)

* `SearchIndexerClient` allows you to:
  * [Create indexers to automatically crawl data sources](https://docs.microsoft.com/rest/api/searchservice/indexer-operations)
  * [Define AI powered Skillsets to transform and enrich your data](https://docs.microsoft.com/rest/api/searchservice/skillset-operations)

Azure AI Search provides two powerful features:

#### Semantic ranking

Semantic ranking enhances the quality of search results for text-based queries. By enabling semantic ranking on your search service, you can improve the relevance of search results in two ways:
- It applies secondary ranking to the initial result set, promoting the most semantically relevant results to the top.
- It extracts and returns captions and answers in the response, which can be displayed on a search page to enhance the user's search experience.

<<<<<<< HEAD
To learn more about Semantic Search, you can refer to the [sample](https://github.com/Azure/azure-sdk-for-net/blob/main/sdk/search/Azure.Search.Documents/samples/Sample08_SemanticSearch.md).

Additionally, for more comprehensive information about Semantic Search, including its concepts and usage, you can refer to the [documentation](https://learn.microsoft.com/azure/search/semantic-search-overview). The documentation provides in-depth explanations and guidance on leveraging the power of Semantic Search in Azure Cognitive Search.
=======
To learn more about semantic ranking, you can refer to the [sample](https://github.com/Azure/azure-sdk-for-net/blob/main/sdk/search/Azure.Search.Documents/samples/Sample08_SemanticSearch.md).

Additionally, for more comprehensive information about semantic ranking, including its concepts and usage, you can refer to the [documentation](https://learn.microsoft.com/azure/search/semantic-search-overview). The documentation provides in-depth explanations and guidance on leveraging the power of semantic ranking in Azure AI Search.
>>>>>>> 5235895a

#### Vector search

Vector search is an information retrieval technique that overcomes the limitations of traditional keyword-based search. Instead of relying solely on lexical analysis and matching individual query terms, vector search uses algorithms for similarity and concept search. It represents documents and queries as vectors in a high-dimensional space called an embedding. By searching on vector representations of content, a vector query can find relevant matches, even if the exact terms of the query are not present in the index. Moreover, vector search can be applied to various types of content, including images and videos and translated text, not just same-language text.

To learn how to index vector fields and perform vector search, you can refer to the [sample](https://github.com/Azure/azure-sdk-for-net/blob/main/sdk/search/Azure.Search.Documents/samples/Sample07_VectorSearch.md). This sample provides detailed guidance on indexing vector fields and demonstrates how to perform vector search.

Additionally, for more comprehensive information about vector search, including its concepts and usage, you can refer to the [documentation](https://learn.microsoft.com/azure/search/vector-search-overview). The documentation provides in-depth explanations and guidance on leveraging the power of vector search in Azure AI Search.

_The `Azure.Search.Documents` client library (v11) provides APIs for data plane operations. The
previous `Microsoft.Azure.Search` client library (v10) is now retired. It has many similar looking APIs, so please be careful to avoid confusion when
exploring online resources.  A good rule of thumb is to check for the namespace
`using Azure.Search.Documents;` when you're looking for API reference._

### Thread safety
We guarantee that all client instance methods are thread-safe and independent of each other ([guideline](https://azure.github.io/azure-sdk/dotnet_introduction.html#dotnet-service-methods-thread-safety)). This ensures that the recommendation of reusing client instances is always safe, even across threads.

### Additional concepts
<!-- CLIENT COMMON BAR -->
[Client options](https://github.com/Azure/azure-sdk-for-net/blob/main/sdk/core/Azure.Core/README.md#configuring-service-clients-using-clientoptions) |
[Accessing the response](https://github.com/Azure/azure-sdk-for-net/blob/main/sdk/core/Azure.Core/README.md#accessing-http-response-details-using-responset) |
[Long-running operations](https://github.com/Azure/azure-sdk-for-net/blob/main/sdk/core/Azure.Core/README.md#consuming-long-running-operations-using-operationt) |
[Handling failures](https://github.com/Azure/azure-sdk-for-net/blob/main/sdk/core/Azure.Core/README.md#reporting-errors-requestfailedexception) |
[Diagnostics](https://github.com/Azure/azure-sdk-for-net/blob/main/sdk/core/Azure.Core/samples/Diagnostics.md) |
[Mocking](https://learn.microsoft.com/dotnet/azure/sdk/unit-testing-mocking) |
[Client lifetime](https://devblogs.microsoft.com/azure-sdk/lifetime-management-and-thread-safety-guarantees-of-azure-sdk-net-clients/)
<!-- CLIENT COMMON BAR -->

## Examples

The following examples all use a simple [Hotel data set](https://github.com/Azure-Samples/azure-search-sample-data)
that you can [import into your own index from the Azure portal.](https://docs.microsoft.com/azure/search/search-get-started-portal#step-1---start-the-import-data-wizard-and-create-a-data-source)
These are just a few of the basics - please [check out our Samples][samples] for
much more.

* [Querying](#querying)
  * [Use C# types for search results](#use-c-types-for-search-results)
  * [Use `SearchDocument` like a dictionary for search results](#use-searchdocument-like-a-dictionary-for-search-results)
  * [SearchOptions](#searchoptions)
* [Creating an index](#creating-an-index)
* [Adding documents to your index](#adding-documents-to-your-index)
* [Retrieving a specific document from your index](#retrieving-a-specific-document-from-your-index)
* [Async APIs](#async-apis)

### Advanced authentication

- [Create a client that can authenticate in a national cloud](#authenticate-in-a-national-cloud)

### Querying

Let's start by importing our namespaces.

```C# Snippet:Azure_Search_Tests_Samples_Readme_Namespace
using Azure.Search.Documents;
using Azure.Search.Documents.Indexes;
using Azure.Core.GeoJson;
```

We'll then create a `SearchClient` to access our hotels search index.

```C# Snippet:Azure_Search_Tests_Samples_Readme_Client
// Get the service endpoint and API key from the environment
Uri endpoint = new Uri(Environment.GetEnvironmentVariable("SEARCH_ENDPOINT"));
string key = Environment.GetEnvironmentVariable("SEARCH_API_KEY");
string indexName = "hotels";

// Create a client
AzureKeyCredential credential = new AzureKeyCredential(key);
SearchClient client = new SearchClient(endpoint, indexName, credential);
```

There are two ways to interact with the data returned from a search query.
Let's explore them with a search for a "luxury" hotel.

#### Use C# types for search results

We can decorate our own C# types with [attributes from `System.Text.Json`](https://docs.microsoft.com/dotnet/standard/serialization/system-text-json-how-to):

```C# Snippet:Azure_Search_Tests_Samples_Readme_StaticType
public class Hotel
{
    [JsonPropertyName("HotelId")]
    [SimpleField(IsKey = true, IsFilterable = true, IsSortable = true)]
    public string Id { get; set; }

    [JsonPropertyName("HotelName")]
    [SearchableField(IsFilterable = true, IsSortable = true)]
    public string Name { get; set; }

    [SimpleField(IsFilterable = true, IsSortable = true)]
    public GeoPoint GeoLocation { get; set; }

    // Complex fields are included automatically in an index if not ignored.
    public HotelAddress Address { get; set; }
}

public class HotelAddress
{
    public string StreetAddress { get; set; }

    [SimpleField(IsFilterable = true, IsSortable = true, IsFacetable = true)]
    public string City { get; set; }

    [SimpleField(IsFilterable = true, IsSortable = true, IsFacetable = true)]
    public string StateProvince { get; set; }

    [SimpleField(IsFilterable = true, IsSortable = true, IsFacetable = true)]
    public string Country { get; set; }

    [SimpleField(IsFilterable = true, IsSortable = true, IsFacetable = true)]
    public string PostalCode { get; set; }
}
```

Then we use them as the type parameter when querying to return strongly-typed search results:

```C# Snippet:Azure_Search_Tests_Samples_Readme_StaticQuery
SearchResults<Hotel> response = client.Search<Hotel>("luxury");
foreach (SearchResult<Hotel> result in response.GetResults())
{
    Hotel doc = result.Document;
    Console.WriteLine($"{doc.Id}: {doc.Name}");
}
```

If you're working with a search index and know the schema, creating C# types
is recommended.

#### Use `SearchDocument` like a dictionary for search results

If you don't have your own type for search results, `SearchDocument` can be
used instead.  Here we perform the search, enumerate over the results, and
extract data using `SearchDocument`'s dictionary indexer.

```C# Snippet:Azure_Search_Tests_Samples_Readme_Dict
SearchResults<SearchDocument> response = client.Search<SearchDocument>("luxury");
foreach (SearchResult<SearchDocument> result in response.GetResults())
{
    SearchDocument doc = result.Document;
    string id = (string)doc["HotelId"];
    string name = (string)doc["HotelName"];
    Console.WriteLine($"{id}: {name}");
}
```

#### SearchOptions

The `SearchOptions` provide powerful control over the behavior of our queries.
Let's search for the top 5 luxury hotels with a good rating.

```C# Snippet:Azure_Search_Tests_Samples_Readme_Options
int stars = 4;
SearchOptions options = new SearchOptions
{
    // Filter to only Rating greater than or equal our preference
    Filter = SearchFilter.Create($"Rating ge {stars}"),
    Size = 5, // Take only 5 results
    OrderBy = { "Rating desc" } // Sort by Rating from high to low
};
SearchResults<Hotel> response = client.Search<Hotel>("luxury", options);
// ...
```

### Creating an index

You can use the `SearchIndexClient` to create a search index. Fields can be
defined from a model class using `FieldBuilder`. Indexes can also define
suggesters, lexical analyzers, and more.

Using the [`Hotel` sample](#use-c-types-for-search-results) above,
which defines both simple and complex fields:

```C# Snippet:Azure_Search_Tests_Samples_Readme_CreateIndex
Uri endpoint = new Uri(Environment.GetEnvironmentVariable("SEARCH_ENDPOINT"));
string key = Environment.GetEnvironmentVariable("SEARCH_API_KEY");

// Create a service client
AzureKeyCredential credential = new AzureKeyCredential(key);
SearchIndexClient client = new SearchIndexClient(endpoint, credential);

// Create the index using FieldBuilder.
SearchIndex index = new SearchIndex("hotels")
{
    Fields = new FieldBuilder().Build(typeof(Hotel)),
    Suggesters =
    {
        // Suggest query terms from the HotelName field.
        new SearchSuggester("sg", "HotelName")
    }
};

client.CreateIndex(index);
```

In scenarios when the model is not known or cannot be modified, you can
also create fields explicitly using convenient `SimpleField`,
`SearchableField`, or `ComplexField` classes:

```C# Snippet:Azure_Search_Tests_Samples_Readme_CreateManualIndex
// Create the index using field definitions.
SearchIndex index = new SearchIndex("hotels")
{
    Fields =
    {
        new SimpleField("HotelId", SearchFieldDataType.String) { IsKey = true, IsFilterable = true, IsSortable = true },
        new SearchableField("HotelName") { IsFilterable = true, IsSortable = true },
        new SearchableField("Description") { AnalyzerName = LexicalAnalyzerName.EnLucene },
        new SearchableField("Tags", collection: true) { IsFilterable = true, IsFacetable = true },
        new ComplexField("Address")
        {
            Fields =
            {
                new SearchableField("StreetAddress"),
                new SearchableField("City") { IsFilterable = true, IsSortable = true, IsFacetable = true },
                new SearchableField("StateProvince") { IsFilterable = true, IsSortable = true, IsFacetable = true },
                new SearchableField("Country") { IsFilterable = true, IsSortable = true, IsFacetable = true },
                new SearchableField("PostalCode") { IsFilterable = true, IsSortable = true, IsFacetable = true }
            }
        }
    },
    Suggesters =
    {
        // Suggest query terms from the hotelName field.
        new SearchSuggester("sg", "HotelName")
    }
};

client.CreateIndex(index);
```

### Adding documents to your index

You can `Upload`, `Merge`, `MergeOrUpload`, and `Delete` multiple documents from
an index in a single batched request.  There are
[a few special rules for merging](https://docs.microsoft.com/rest/api/searchservice/addupdate-or-delete-documents#document-actions)
to be aware of.

```C# Snippet:Azure_Search_Tests_Samples_Readme_Index
IndexDocumentsBatch<Hotel> batch = IndexDocumentsBatch.Create(
    IndexDocumentsAction.Upload(new Hotel { Id = "783", Name = "Upload Inn" }),
    IndexDocumentsAction.Merge(new Hotel { Id = "12", Name = "Renovated Ranch" }));

IndexDocumentsOptions options = new IndexDocumentsOptions { ThrowOnAnyError = true };
client.IndexDocuments(batch, options);
```

The request will succeed even if any of the individual actions fail and
return an `IndexDocumentsResult` for inspection.  There's also a `ThrowOnAnyError`
option if you only care about success or failure of the whole batch.

### Retrieving a specific document from your index

In addition to querying for documents using keywords and optional filters,
you can retrieve a specific document from your index if you already know the
key. You could get the key from a query, for example, and want to show more
information about it or navigate your customer to that document.

```C# Snippet:Azure_Search_Tests_Samples_Readme_GetDocument
Hotel doc = client.GetDocument<Hotel>("1");
Console.WriteLine($"{doc.Id}: {doc.Name}");
```

### Async APIs

All of the examples so far have been using synchronous APIs, but we provide full
support for async APIs as well.  You'll generally just add an `Async` suffix to
the name of the method and `await` it.

```C# Snippet:Azure_Search_Tests_Samples_Readme_StaticQueryAsync
SearchResults<Hotel> searchResponse = await client.SearchAsync<Hotel>("luxury");
await foreach (SearchResult<Hotel> result in searchResponse.GetResultsAsync())
{
    Hotel doc = result.Document;
    Console.WriteLine($"{doc.Id}: {doc.Name}");
}
```

### Authenticate in a National Cloud

To authenticate in a [National Cloud](https://docs.microsoft.com/azure/active-directory/develop/authentication-national-cloud), you will need to make the following additions to your client configuration:

- Set the `AuthorityHost` in the credential options or via the `AZURE_AUTHORITY_HOST` environment variable
- Set the `Audience` in `SearchClientOptions`

```C#
// Create a SearchClient that will authenticate through AAD in the China national cloud
string indexName = "nycjobs";
Uri endpoint = new Uri(Environment.GetEnvironmentVariable("SEARCH_ENDPOINT"));
SearchClient client = new SearchClient(endpoint, indexName,
    new DefaultAzureCredential(
        new DefaultAzureCredentialOptions()
        {
            AuthorityHost = AzureAuthorityHosts.AzureChina
        }),
    new SearchClientOptions()
    {
        Audience = SearchAudience.AzureChina
    });
```

## Troubleshooting

Any Azure.Search.Documents operation that fails will throw a
[`RequestFailedException`][RequestFailedException] with
helpful [`Status` codes][status_codes].  Many of these errors are recoverable.

```C# Snippet:Azure_Search_Tests_Samples_Readme_Troubleshooting
try
{
    return client.GetDocument<Hotel>("12345");
}
catch (RequestFailedException ex) when (ex.Status == 404)
{
    Console.WriteLine("We couldn't find the hotel you are looking for!");
    Console.WriteLine("Please try selecting another.");
    return null;
}
```

You can also easily [enable console logging](https://github.com/Azure/azure-sdk-for-net/blob/main/sdk/core/Azure.Core/samples/Diagnostics.md#logging) if you want to dig
deeper into the requests you're making against the service.

See our [troubleshooting guide](https://github.com/Azure/azure-sdk-for-net/blob/main/sdk/search/Azure.Search.Documents/TROUBLESHOOTING.md) for details on how to diagnose various failure scenarios.

## Next steps

* Go further with Azure.Search.Documents and our [samples][samples]
* Read more about the [Azure AI Search service](https://docs.microsoft.com/azure/search/search-what-is-azure-search)

## Contributing

See our [Search CONTRIBUTING.md][search_contrib] for details on building,
testing, and contributing to this library.

This project welcomes contributions and suggestions.  Most contributions require
you to agree to a Contributor License Agreement (CLA) declaring that you have
the right to, and actually do, grant us the rights to use your contribution. For
details, visit [cla.microsoft.com][cla].

This project has adopted the [Microsoft Open Source Code of Conduct][coc].
For more information see the [Code of Conduct FAQ][coc_faq]
or contact [opencode@microsoft.com][coc_contact] with any
additional questions or comments.

![Impressions](https://azure-sdk-impressions.azurewebsites.net/api/impressions/azure-sdk-for-net%2Fsdk%2Fsearch%2FAzure.Search.Documents%2FREADME.png)

<!-- LINKS -->
[source]: https://github.com/Azure/azure-sdk-for-net/tree/main/sdk/search/Azure.Search.Documents/src
[package]: https://www.nuget.org/packages/Azure.Search.Documents/
[docs]: https://docs.microsoft.com/dotnet/api/Azure.Search.Documents
[rest_docs]: https://docs.microsoft.com/rest/api/searchservice/
[product_docs]: https://docs.microsoft.com/azure/search/
[nuget]: https://www.nuget.org/
[create_search_service_docs]: https://docs.microsoft.com/azure/search/search-create-service-portal
[create_search_service_ps]: https://docs.microsoft.com/azure/search/search-manage-powershell#create-or-delete-a-service
[create_search_service_cli]: https://docs.microsoft.com/cli/azure/search/service?view=azure-cli-latest#az-search-service-create
[azure_cli]: https://docs.microsoft.com/cli/azure
[azure_sub]: https://azure.microsoft.com/free/dotnet/
[RequestFailedException]: https://github.com/Azure/azure-sdk-for-net/tree/main/sdk/core/Azure.Core/src/RequestFailedException.cs
[status_codes]: https://docs.microsoft.com/rest/api/searchservice/http-status-codes
[samples]: https://github.com/Azure/azure-sdk-for-net/blob/main/sdk/search/Azure.Search.Documents/samples/
[search_contrib]: https://github.com/Azure/azure-sdk-for-net/tree/main/sdk/search/CONTRIBUTING.md
[cla]: https://cla.microsoft.com
[coc]: https://opensource.microsoft.com/codeofconduct/
[coc_faq]: https://opensource.microsoft.com/codeofconduct/faq/
[coc_contact]: mailto:opencode@microsoft.com<|MERGE_RESOLUTION|>--- conflicted
+++ resolved
@@ -207,15 +207,9 @@
 - It applies secondary ranking to the initial result set, promoting the most semantically relevant results to the top.
 - It extracts and returns captions and answers in the response, which can be displayed on a search page to enhance the user's search experience.
 
-<<<<<<< HEAD
-To learn more about Semantic Search, you can refer to the [sample](https://github.com/Azure/azure-sdk-for-net/blob/main/sdk/search/Azure.Search.Documents/samples/Sample08_SemanticSearch.md).
-
-Additionally, for more comprehensive information about Semantic Search, including its concepts and usage, you can refer to the [documentation](https://learn.microsoft.com/azure/search/semantic-search-overview). The documentation provides in-depth explanations and guidance on leveraging the power of Semantic Search in Azure Cognitive Search.
-=======
 To learn more about semantic ranking, you can refer to the [sample](https://github.com/Azure/azure-sdk-for-net/blob/main/sdk/search/Azure.Search.Documents/samples/Sample08_SemanticSearch.md).
 
 Additionally, for more comprehensive information about semantic ranking, including its concepts and usage, you can refer to the [documentation](https://learn.microsoft.com/azure/search/semantic-search-overview). The documentation provides in-depth explanations and guidance on leveraging the power of semantic ranking in Azure AI Search.
->>>>>>> 5235895a
 
 #### Vector search
 

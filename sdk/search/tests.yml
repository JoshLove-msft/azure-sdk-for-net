--- conflicted
+++ resolved
@@ -10,11 +10,7 @@
     # TODO: change 'Preview' cloud back to public after search RP fixes deletion metadata issue
     # https://github.com/Azure/azure-sdk-tools/issues/2216
     Clouds: 'Preview'
-<<<<<<< HEAD
-    SupportedClouds: 'Preview,UsGov,China'
-=======
     SupportedClouds: 'Preview,UsGov'
->>>>>>> 5235895a
     CloudConfig:
       Preview:
         SubscriptionConfiguration: $(sub-config-azure-cloud-test-resources-preview)

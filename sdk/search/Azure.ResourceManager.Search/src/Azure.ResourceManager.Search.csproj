--- conflicted
+++ resolved
@@ -2,11 +2,7 @@
   <PropertyGroup>
     <Version>1.3.0-beta.1</Version>
     <!--The ApiCompatVersion is managed automatically and should not generally be modified manually.-->
-<<<<<<< HEAD
-    <ApiCompatVersion>1.2.0</ApiCompatVersion>
-=======
     <ApiCompatVersion>1.2.1</ApiCompatVersion>
->>>>>>> 5235895a
     <PackageId>Azure.ResourceManager.Search</PackageId>
     <Description>Microsoft Azure Resource Manager client SDK for Azure resource provider Microsoft.Search.</Description>
     <PackageTags>azure;management;arm;resource manager;search</PackageTags>

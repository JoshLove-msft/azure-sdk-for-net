// Copyright (c) Microsoft Corporation. All rights reserved.
// Licensed under the MIT License.

// <auto-generated/>

#nullable disable

using System;
using System.Collections.Generic;
using System.Linq;
using Azure.Core;
using Azure.ResourceManager.Models;
using Azure.ResourceManager.Search;

namespace Azure.ResourceManager.Search.Models
{
    /// <summary> Model factory for models. </summary>
    public static partial class ArmSearchModelFactory
    {
        /// <summary> Initializes a new instance of <see cref="Models.SearchServiceAdminKeyResult"/>. </summary>
        /// <param name="primaryKey"> The primary admin API key of the search service. </param>
        /// <param name="secondaryKey"> The secondary admin API key of the search service. </param>
        /// <returns> A new <see cref="Models.SearchServiceAdminKeyResult"/> instance for mocking. </returns>
        public static SearchServiceAdminKeyResult SearchServiceAdminKeyResult(string primaryKey = null, string secondaryKey = null)
        {
            return new SearchServiceAdminKeyResult(primaryKey, secondaryKey);
        }

        /// <summary> Initializes a new instance of <see cref="Models.SearchServiceQueryKey"/>. </summary>
        /// <param name="name"> The name of the query API key; may be empty. </param>
        /// <param name="key"> The value of the query API key. </param>
        /// <returns> A new <see cref="Models.SearchServiceQueryKey"/> instance for mocking. </returns>
        public static SearchServiceQueryKey SearchServiceQueryKey(string name = null, string key = null)
        {
            return new SearchServiceQueryKey(name, key);
        }

        /// <summary> Initializes a new instance of <see cref="Search.SearchServiceData"/>. </summary>
        /// <param name="id"> The id. </param>
        /// <param name="name"> The name. </param>
        /// <param name="resourceType"> The resourceType. </param>
        /// <param name="systemData"> The systemData. </param>
        /// <param name="tags"> The tags. </param>
        /// <param name="location"> The location. </param>
        /// <param name="skuName"> The SKU of the Search Service, which determines price tier and capacity limits. This property is required when creating a new Search Service. </param>
        /// <param name="identity"> The identity of the resource. Current supported identity types: None, SystemAssigned. </param>
        /// <param name="replicaCount"> The number of replicas in the search service. If specified, it must be a value between 1 and 12 inclusive for standard SKUs or between 1 and 3 inclusive for basic SKU. </param>
        /// <param name="partitionCount"> The number of partitions in the search service; if specified, it can be 1, 2, 3, 4, 6, or 12. Values greater than 1 are only valid for standard SKUs. For 'standard3' services with hostingMode set to 'highDensity', the allowed values are between 1 and 3. </param>
        /// <param name="hostingMode"> Applicable only for the standard3 SKU. You can set this property to enable up to 3 high density partitions that allow up to 1000 indexes, which is much higher than the maximum indexes allowed for any other SKU. For the standard3 SKU, the value is either 'default' or 'highDensity'. For all other SKUs, this value must be 'default'. </param>
        /// <param name="publicNetworkAccess"> This value can be set to 'enabled' to avoid breaking changes on existing customer resources and templates. If set to 'disabled', traffic over public interface is not allowed, and private endpoint connections would be the exclusive access method. </param>
        /// <param name="status"> The status of the search service. Possible values include: 'running': The search service is running and no provisioning operations are underway. 'provisioning': The search service is being provisioned or scaled up or down. 'deleting': The search service is being deleted. 'degraded': The search service is degraded. This can occur when the underlying search units are not healthy. The search service is most likely operational, but performance might be slow and some requests might be dropped. 'disabled': The search service is disabled. In this state, the service will reject all API requests. 'error': The search service is in an error state. If your service is in the degraded, disabled, or error states, it means the Azure Cognitive Search team is actively investigating the underlying issue. Dedicated services in these states are still chargeable based on the number of search units provisioned. </param>
        /// <param name="statusDetails"> The details of the search service status. </param>
        /// <param name="provisioningState"> The state of the last provisioning operation performed on the search service. Provisioning is an intermediate state that occurs while service capacity is being established. After capacity is set up, provisioningState changes to either 'succeeded' or 'failed'. Client applications can poll provisioning status (the recommended polling interval is from 30 seconds to one minute) by using the Get Search Service operation to see when an operation is completed. If you are using the free service, this value tends to come back as 'succeeded' directly in the call to Create search service. This is because the free service uses capacity that is already set up. </param>
        /// <param name="ipRules"> Network specific rules that determine how the Azure Cognitive Search service may be reached. </param>
        /// <param name="encryptionWithCmk"> Specifies any policy regarding encryption of resources (such as indexes) using customer manager keys within a search service. </param>
        /// <param name="isLocalAuthDisabled"> When set to true, calls to the search service will not be permitted to utilize API keys for authentication. This cannot be set to true if 'dataPlaneAuthOptions' are defined. </param>
        /// <param name="authOptions"> Defines the options for how the data plane API of a search service authenticates requests. This cannot be set if 'disableLocalAuth' is set to true. </param>
        /// <param name="privateEndpointConnections"> The list of private endpoint connections to the Azure Cognitive Search service. </param>
        /// <param name="semanticSearch"> Sets options that control the availability of semantic search. This configuration is only possible for certain Azure Cognitive Search SKUs in certain locations. </param>
        /// <param name="sharedPrivateLinkResources"> The list of shared private link resources managed by the Azure Cognitive Search service. </param>
        /// <returns> A new <see cref="Search.SearchServiceData"/> instance for mocking. </returns>
        public static SearchServiceData SearchServiceData(ResourceIdentifier id = null, string name = null, ResourceType resourceType = default, SystemData systemData = null, IDictionary<string, string> tags = null, AzureLocation location = default, SearchSkuName? skuName = null, ManagedServiceIdentity identity = null, int? replicaCount = null, int? partitionCount = null, SearchServiceHostingMode? hostingMode = null, SearchServicePublicNetworkAccess? publicNetworkAccess = null, SearchServiceStatus? status = null, string statusDetails = null, SearchServiceProvisioningState? provisioningState = null, IEnumerable<SearchServiceIPRule> ipRules = null, SearchEncryptionWithCmk encryptionWithCmk = null, bool? isLocalAuthDisabled = null, SearchAadAuthDataPlaneAuthOptions authOptions = null, IEnumerable<SearchPrivateEndpointConnectionData> privateEndpointConnections = null, SearchSemanticSearch? semanticSearch = null, IEnumerable<SharedSearchServicePrivateLinkResourceData> sharedPrivateLinkResources = null)
        {
            tags ??= new Dictionary<string, string>();
            ipRules ??= new List<SearchServiceIPRule>();
            privateEndpointConnections ??= new List<SearchPrivateEndpointConnectionData>();
            sharedPrivateLinkResources ??= new List<SharedSearchServicePrivateLinkResourceData>();

            return new SearchServiceData(id, name, resourceType, systemData, tags, location, skuName != null ? new SearchSku(skuName) : null, identity, replicaCount, partitionCount, hostingMode, publicNetworkAccess, status, statusDetails, provisioningState, ipRules != null ? new NetworkRuleSet(ipRules?.ToList()) : null, encryptionWithCmk, isLocalAuthDisabled, authOptions, privateEndpointConnections?.ToList(), semanticSearch, sharedPrivateLinkResources?.ToList());
        }

        /// <summary> Initializes a new instance of <see cref="Models.SearchEncryptionWithCmk"/>. </summary>
        /// <param name="enforcement"> Describes how a search service should enforce having one or more non customer encrypted resources. </param>
        /// <param name="encryptionComplianceStatus"> Describes whether the search service is compliant or not with respect to having non customer encrypted resources. If a service has more than one non customer encrypted resource and 'Enforcement' is 'enabled' then the service will be marked as 'nonCompliant'. </param>
        /// <returns> A new <see cref="Models.SearchEncryptionWithCmk"/> instance for mocking. </returns>
        public static SearchEncryptionWithCmk SearchEncryptionWithCmk(SearchEncryptionWithCmkEnforcement? enforcement = null, SearchEncryptionComplianceStatus? encryptionComplianceStatus = null)
        {
            return new SearchEncryptionWithCmk(enforcement, encryptionComplianceStatus);
        }

        /// <summary> Initializes a new instance of <see cref="Search.SearchPrivateEndpointConnectionData"/>. </summary>
        /// <param name="id"> The id. </param>
        /// <param name="name"> The name. </param>
        /// <param name="resourceType"> The resourceType. </param>
        /// <param name="systemData"> The systemData. </param>
        /// <param name="properties"> Describes the properties of an existing Private Endpoint connection to the Azure Cognitive Search service. </param>
        /// <returns> A new <see cref="Search.SearchPrivateEndpointConnectionData"/> instance for mocking. </returns>
        public static SearchPrivateEndpointConnectionData SearchPrivateEndpointConnectionData(ResourceIdentifier id = null, string name = null, ResourceType resourceType = default, SystemData systemData = null, SearchServicePrivateEndpointConnectionProperties properties = null)
        {
            return new SearchPrivateEndpointConnectionData(id, name, resourceType, systemData, properties);
        }

        /// <summary> Initializes a new instance of <see cref="Search.SharedSearchServicePrivateLinkResourceData"/>. </summary>
        /// <param name="id"> The id. </param>
        /// <param name="name"> The name. </param>
        /// <param name="resourceType"> The resourceType. </param>
        /// <param name="systemData"> The systemData. </param>
        /// <param name="properties"> Describes the properties of a Shared Private Link Resource managed by the Azure Cognitive Search service. </param>
        /// <returns> A new <see cref="Search.SharedSearchServicePrivateLinkResourceData"/> instance for mocking. </returns>
        public static SharedSearchServicePrivateLinkResourceData SharedSearchServicePrivateLinkResourceData(ResourceIdentifier id = null, string name = null, ResourceType resourceType = default, SystemData systemData = null, SharedSearchServicePrivateLinkResourceProperties properties = null)
        {
            return new SharedSearchServicePrivateLinkResourceData(id, name, resourceType, systemData, properties);
        }

        /// <summary> Initializes a new instance of <see cref="Models.SearchServicePatch"/>. </summary>
        /// <param name="id"> The id. </param>
        /// <param name="name"> The name. </param>
        /// <param name="resourceType"> The resourceType. </param>
        /// <param name="systemData"> The systemData. </param>
        /// <param name="tags"> The tags. </param>
        /// <param name="location"> The location. </param>
        /// <param name="skuName"> The SKU of the Search Service, which determines price tier and capacity limits. This property is required when creating a new Search Service. </param>
        /// <param name="identity"> The identity of the resource. Current supported identity types: None, SystemAssigned. </param>
        /// <param name="replicaCount"> The number of replicas in the search service. If specified, it must be a value between 1 and 12 inclusive for standard SKUs or between 1 and 3 inclusive for basic SKU. </param>
        /// <param name="partitionCount"> The number of partitions in the search service; if specified, it can be 1, 2, 3, 4, 6, or 12. Values greater than 1 are only valid for standard SKUs. For 'standard3' services with hostingMode set to 'highDensity', the allowed values are between 1 and 3. </param>
        /// <param name="hostingMode"> Applicable only for the standard3 SKU. You can set this property to enable up to 3 high density partitions that allow up to 1000 indexes, which is much higher than the maximum indexes allowed for any other SKU. For the standard3 SKU, the value is either 'default' or 'highDensity'. For all other SKUs, this value must be 'default'. </param>
        /// <param name="publicNetworkAccess"> This value can be set to 'enabled' to avoid breaking changes on existing customer resources and templates. If set to 'disabled', traffic over public interface is not allowed, and private endpoint connections would be the exclusive access method. </param>
        /// <param name="status"> The status of the search service. Possible values include: 'running': The search service is running and no provisioning operations are underway. 'provisioning': The search service is being provisioned or scaled up or down. 'deleting': The search service is being deleted. 'degraded': The search service is degraded. This can occur when the underlying search units are not healthy. The search service is most likely operational, but performance might be slow and some requests might be dropped. 'disabled': The search service is disabled. In this state, the service will reject all API requests. 'error': The search service is in an error state. If your service is in the degraded, disabled, or error states, it means the Azure Cognitive Search team is actively investigating the underlying issue. Dedicated services in these states are still chargeable based on the number of search units provisioned. </param>
        /// <param name="statusDetails"> The details of the search service status. </param>
        /// <param name="provisioningState"> The state of the last provisioning operation performed on the search service. Provisioning is an intermediate state that occurs while service capacity is being established. After capacity is set up, provisioningState changes to either 'succeeded' or 'failed'. Client applications can poll provisioning status (the recommended polling interval is from 30 seconds to one minute) by using the Get Search Service operation to see when an operation is completed. If you are using the free service, this value tends to come back as 'succeeded' directly in the call to Create search service. This is because the free service uses capacity that is already set up. </param>
        /// <param name="ipRules"> Network specific rules that determine how the Azure Cognitive Search service may be reached. </param>
        /// <param name="encryptionWithCmk"> Specifies any policy regarding encryption of resources (such as indexes) using customer manager keys within a search service. </param>
        /// <param name="isLocalAuthDisabled"> When set to true, calls to the search service will not be permitted to utilize API keys for authentication. This cannot be set to true if 'dataPlaneAuthOptions' are defined. </param>
        /// <param name="authOptions"> Defines the options for how the data plane API of a search service authenticates requests. This cannot be set if 'disableLocalAuth' is set to true. </param>
        /// <param name="privateEndpointConnections"> The list of private endpoint connections to the Azure Cognitive Search service. </param>
        /// <param name="semanticSearch"> Sets options that control the availability of semantic search. This configuration is only possible for certain Azure Cognitive Search SKUs in certain locations. </param>
        /// <param name="sharedPrivateLinkResources"> The list of shared private link resources managed by the Azure Cognitive Search service. </param>
        /// <returns> A new <see cref="Models.SearchServicePatch"/> instance for mocking. </returns>
        public static SearchServicePatch SearchServicePatch(ResourceIdentifier id = null, string name = null, ResourceType resourceType = default, SystemData systemData = null, IDictionary<string, string> tags = null, AzureLocation location = default, SearchSkuName? skuName = null, ManagedServiceIdentity identity = null, int? replicaCount = null, int? partitionCount = null, SearchServiceHostingMode? hostingMode = null, SearchServicePublicNetworkAccess? publicNetworkAccess = null, SearchServiceStatus? status = null, string statusDetails = null, SearchServiceProvisioningState? provisioningState = null, IEnumerable<SearchServiceIPRule> ipRules = null, SearchEncryptionWithCmk encryptionWithCmk = null, bool? isLocalAuthDisabled = null, SearchAadAuthDataPlaneAuthOptions authOptions = null, IEnumerable<SearchPrivateEndpointConnectionData> privateEndpointConnections = null, SearchSemanticSearch? semanticSearch = null, IEnumerable<SharedSearchServicePrivateLinkResourceData> sharedPrivateLinkResources = null)
        {
            tags ??= new Dictionary<string, string>();
            ipRules ??= new List<SearchServiceIPRule>();
            privateEndpointConnections ??= new List<SearchPrivateEndpointConnectionData>();
            sharedPrivateLinkResources ??= new List<SharedSearchServicePrivateLinkResourceData>();

            return new SearchServicePatch(id, name, resourceType, systemData, tags, location, skuName != null ? new SearchSku(skuName) : null, identity, replicaCount, partitionCount, hostingMode, publicNetworkAccess, status, statusDetails, provisioningState, ipRules != null ? new NetworkRuleSet(ipRules?.ToList()) : null, encryptionWithCmk, isLocalAuthDisabled, authOptions, privateEndpointConnections?.ToList(), semanticSearch, sharedPrivateLinkResources?.ToList());
        }

        /// <summary> Initializes a new instance of <see cref="Models.SearchPrivateLinkResource"/>. </summary>
        /// <param name="id"> The id. </param>
        /// <param name="name"> The name. </param>
        /// <param name="resourceType"> The resourceType. </param>
        /// <param name="systemData"> The systemData. </param>
        /// <param name="properties"> Describes the properties of a supported private link resource for the Azure Cognitive Search service. </param>
        /// <returns> A new <see cref="Models.SearchPrivateLinkResource"/> instance for mocking. </returns>
        public static SearchPrivateLinkResource SearchPrivateLinkResource(ResourceIdentifier id = null, string name = null, ResourceType resourceType = default, SystemData systemData = null, SearchPrivateLinkResourceProperties properties = null)
        {
            return new SearchPrivateLinkResource(id, name, resourceType, systemData, properties);
        }

        /// <summary> Initializes a new instance of <see cref="Models.SearchPrivateLinkResourceProperties"/>. </summary>
        /// <param name="groupId"> The group ID of the private link resource. </param>
        /// <param name="requiredMembers"> The list of required members of the private link resource. </param>
        /// <param name="requiredZoneNames"> The list of required DNS zone names of the private link resource. </param>
        /// <param name="shareablePrivateLinkResourceTypes"> The list of resources that are onboarded to private link service, that are supported by Azure Cognitive Search. </param>
        /// <returns> A new <see cref="Models.SearchPrivateLinkResourceProperties"/> instance for mocking. </returns>
        public static SearchPrivateLinkResourceProperties SearchPrivateLinkResourceProperties(string groupId = null, IEnumerable<string> requiredMembers = null, IEnumerable<string> requiredZoneNames = null, IEnumerable<ShareableSearchServicePrivateLinkResourceType> shareablePrivateLinkResourceTypes = null)
        {
            requiredMembers ??= new List<string>();
            requiredZoneNames ??= new List<string>();
            shareablePrivateLinkResourceTypes ??= new List<ShareableSearchServicePrivateLinkResourceType>();

            return new SearchPrivateLinkResourceProperties(groupId, requiredMembers?.ToList(), requiredZoneNames?.ToList(), shareablePrivateLinkResourceTypes?.ToList());
        }

        /// <summary> Initializes a new instance of <see cref="Models.ShareableSearchServicePrivateLinkResourceType"/>. </summary>
        /// <param name="name"> The name of the resource type that has been onboarded to private link service, supported by Azure Cognitive Search. </param>
        /// <param name="properties"> Describes the properties of a resource type that has been onboarded to private link service, supported by Azure Cognitive Search. </param>
        /// <returns> A new <see cref="Models.ShareableSearchServicePrivateLinkResourceType"/> instance for mocking. </returns>
        public static ShareableSearchServicePrivateLinkResourceType ShareableSearchServicePrivateLinkResourceType(string name = null, ShareableSearchServicePrivateLinkResourceProperties properties = null)
        {
            return new ShareableSearchServicePrivateLinkResourceType(name, properties);
        }

        /// <summary> Initializes a new instance of <see cref="Models.ShareableSearchServicePrivateLinkResourceProperties"/>. </summary>
        /// <param name="shareablePrivateLinkResourcePropertiesType"> The resource provider type for the resource that has been onboarded to private link service, supported by Azure Cognitive Search. </param>
        /// <param name="groupId"> The resource provider group id for the resource that has been onboarded to private link service, supported by Azure Cognitive Search. </param>
        /// <param name="description"> The description of the resource type that has been onboarded to private link service, supported by Azure Cognitive Search. </param>
        /// <returns> A new <see cref="Models.ShareableSearchServicePrivateLinkResourceProperties"/> instance for mocking. </returns>
        public static ShareableSearchServicePrivateLinkResourceProperties ShareableSearchServicePrivateLinkResourceProperties(string shareablePrivateLinkResourcePropertiesType = null, string groupId = null, string description = null)
        {
            return new ShareableSearchServicePrivateLinkResourceProperties(shareablePrivateLinkResourcePropertiesType, groupId, description);
        }

        /// <summary> Initializes a new instance of <see cref="Models.SearchServiceNameAvailabilityResult"/>. </summary>
        /// <param name="isNameAvailable"> A value indicating whether the name is available. </param>
        /// <param name="reason"> The reason why the name is not available. 'Invalid' indicates the name provided does not match the naming requirements (incorrect length, unsupported characters, etc.). 'AlreadyExists' indicates that the name is already in use and is therefore unavailable. </param>
        /// <param name="message"> A message that explains why the name is invalid and provides resource naming requirements. Available only if 'Invalid' is returned in the 'reason' property. </param>
        /// <returns> A new <see cref="Models.SearchServiceNameAvailabilityResult"/> instance for mocking. </returns>
        public static SearchServiceNameAvailabilityResult SearchServiceNameAvailabilityResult(bool? isNameAvailable = null, SearchServiceNameUnavailableReason? reason = null, string message = null)
        {
            return new SearchServiceNameAvailabilityResult(isNameAvailable, reason, message);
        }

<<<<<<< HEAD
        /// <summary> Initializes a new instance of QuotaUsageResult. </summary>
=======
        /// <summary> Initializes a new instance of <see cref="Models.QuotaUsageResult"/>. </summary>
>>>>>>> 5235895a
        /// <param name="id"> The resource id of the quota usage sku endpoint for Microsoft.Search provider. </param>
        /// <param name="unit"> The unit of measurement for the search sku. </param>
        /// <param name="currentValue"> The currently used up value for the particular search sku. </param>
        /// <param name="limit"> The quota limit for the particular search sku. </param>
        /// <param name="name"> The name of the sku supported by Azure Cognitive Search. </param>
        /// <returns> A new <see cref="Models.QuotaUsageResult"/> instance for mocking. </returns>
        public static QuotaUsageResult QuotaUsageResult(ResourceIdentifier id = null, string unit = null, int? currentValue = null, int? limit = null, QuotaUsageResultName name = null)
        {
            return new QuotaUsageResult(id, unit, currentValue, limit, name);
        }

<<<<<<< HEAD
        /// <summary> Initializes a new instance of QuotaUsageResultName. </summary>
=======
        /// <summary> Initializes a new instance of <see cref="Models.QuotaUsageResultName"/>. </summary>
>>>>>>> 5235895a
        /// <param name="value"> The sku name supported by Azure Cognitive Search. </param>
        /// <param name="localizedValue"> The localized string value for the sku supported by Azure Cognitive Search. </param>
        /// <returns> A new <see cref="Models.QuotaUsageResultName"/> instance for mocking. </returns>
        public static QuotaUsageResultName QuotaUsageResultName(string value = null, string localizedValue = null)
        {
            return new QuotaUsageResultName(value, localizedValue);
        }
    }
}<|MERGE_RESOLUTION|>--- conflicted
+++ resolved
@@ -192,11 +192,7 @@
             return new SearchServiceNameAvailabilityResult(isNameAvailable, reason, message);
         }
 
-<<<<<<< HEAD
-        /// <summary> Initializes a new instance of QuotaUsageResult. </summary>
-=======
         /// <summary> Initializes a new instance of <see cref="Models.QuotaUsageResult"/>. </summary>
->>>>>>> 5235895a
         /// <param name="id"> The resource id of the quota usage sku endpoint for Microsoft.Search provider. </param>
         /// <param name="unit"> The unit of measurement for the search sku. </param>
         /// <param name="currentValue"> The currently used up value for the particular search sku. </param>
@@ -208,11 +204,7 @@
             return new QuotaUsageResult(id, unit, currentValue, limit, name);
         }
 
-<<<<<<< HEAD
-        /// <summary> Initializes a new instance of QuotaUsageResultName. </summary>
-=======
         /// <summary> Initializes a new instance of <see cref="Models.QuotaUsageResultName"/>. </summary>
->>>>>>> 5235895a
         /// <param name="value"> The sku name supported by Azure Cognitive Search. </param>
         /// <param name="localizedValue"> The localized string value for the sku supported by Azure Cognitive Search. </param>
         /// <returns> A new <see cref="Models.QuotaUsageResultName"/> instance for mocking. </returns>

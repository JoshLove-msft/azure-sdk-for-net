--- conflicted
+++ resolved
@@ -49,11 +49,8 @@
         /// <returns> Returns a <see cref="SearchServiceResource"/> object. </returns>
         public static SearchServiceResource GetSearchServiceResource(this ArmClient client, ResourceIdentifier id)
         {
-<<<<<<< HEAD
-=======
             Argument.AssertNotNull(client, nameof(client));
 
->>>>>>> 5235895a
             return GetMockableSearchArmClient(client).GetSearchServiceResource(id);
         }
 
@@ -71,11 +68,8 @@
         /// <returns> Returns a <see cref="SearchPrivateEndpointConnectionResource"/> object. </returns>
         public static SearchPrivateEndpointConnectionResource GetSearchPrivateEndpointConnectionResource(this ArmClient client, ResourceIdentifier id)
         {
-<<<<<<< HEAD
-=======
             Argument.AssertNotNull(client, nameof(client));
 
->>>>>>> 5235895a
             return GetMockableSearchArmClient(client).GetSearchPrivateEndpointConnectionResource(id);
         }
 
@@ -93,11 +87,8 @@
         /// <returns> Returns a <see cref="SharedSearchServicePrivateLinkResource"/> object. </returns>
         public static SharedSearchServicePrivateLinkResource GetSharedSearchServicePrivateLinkResource(this ArmClient client, ResourceIdentifier id)
         {
-<<<<<<< HEAD
-=======
             Argument.AssertNotNull(client, nameof(client));
 
->>>>>>> 5235895a
             return GetMockableSearchArmClient(client).GetSharedSearchServicePrivateLinkResource(id);
         }
 
@@ -113,11 +104,8 @@
         /// <returns> An object representing collection of SearchServiceResources and their operations over a SearchServiceResource. </returns>
         public static SearchServiceCollection GetSearchServices(this ResourceGroupResource resourceGroupResource)
         {
-<<<<<<< HEAD
-=======
             Argument.AssertNotNull(resourceGroupResource, nameof(resourceGroupResource));
 
->>>>>>> 5235895a
             return GetMockableSearchResourceGroupResource(resourceGroupResource).GetSearchServices();
         }
 
@@ -142,20 +130,13 @@
         /// <param name="searchServiceName"> The name of the Azure Cognitive Search service associated with the specified resource group. </param>
         /// <param name="searchManagementRequestOptions"> Parameter group. </param>
         /// <param name="cancellationToken"> The cancellation token to use. </param>
-<<<<<<< HEAD
-        /// <exception cref="ArgumentNullException"> <paramref name="searchServiceName"/> is null. </exception>
-=======
         /// <exception cref="ArgumentNullException"> <paramref name="resourceGroupResource"/> or <paramref name="searchServiceName"/> is null. </exception>
->>>>>>> 5235895a
         /// <exception cref="ArgumentException"> <paramref name="searchServiceName"/> is an empty string, and was expected to be non-empty. </exception>
         [ForwardsClientCalls]
         public static async Task<Response<SearchServiceResource>> GetSearchServiceAsync(this ResourceGroupResource resourceGroupResource, string searchServiceName, SearchManagementRequestOptions searchManagementRequestOptions = null, CancellationToken cancellationToken = default)
         {
-<<<<<<< HEAD
-=======
             Argument.AssertNotNull(resourceGroupResource, nameof(resourceGroupResource));
 
->>>>>>> 5235895a
             return await GetMockableSearchResourceGroupResource(resourceGroupResource).GetSearchServiceAsync(searchServiceName, searchManagementRequestOptions, cancellationToken).ConfigureAwait(false);
         }
 
@@ -180,20 +161,13 @@
         /// <param name="searchServiceName"> The name of the Azure Cognitive Search service associated with the specified resource group. </param>
         /// <param name="searchManagementRequestOptions"> Parameter group. </param>
         /// <param name="cancellationToken"> The cancellation token to use. </param>
-<<<<<<< HEAD
-        /// <exception cref="ArgumentNullException"> <paramref name="searchServiceName"/> is null. </exception>
-=======
         /// <exception cref="ArgumentNullException"> <paramref name="resourceGroupResource"/> or <paramref name="searchServiceName"/> is null. </exception>
->>>>>>> 5235895a
         /// <exception cref="ArgumentException"> <paramref name="searchServiceName"/> is an empty string, and was expected to be non-empty. </exception>
         [ForwardsClientCalls]
         public static Response<SearchServiceResource> GetSearchService(this ResourceGroupResource resourceGroupResource, string searchServiceName, SearchManagementRequestOptions searchManagementRequestOptions = null, CancellationToken cancellationToken = default)
         {
-<<<<<<< HEAD
-=======
             Argument.AssertNotNull(resourceGroupResource, nameof(resourceGroupResource));
 
->>>>>>> 5235895a
             return GetMockableSearchResourceGroupResource(resourceGroupResource).GetSearchService(searchServiceName, searchManagementRequestOptions, cancellationToken);
         }
 
@@ -221,11 +195,8 @@
         /// <returns> An async collection of <see cref="SearchServiceResource"/> that may take multiple service requests to iterate over. </returns>
         public static AsyncPageable<SearchServiceResource> GetSearchServicesAsync(this SubscriptionResource subscriptionResource, SearchManagementRequestOptions searchManagementRequestOptions = null, CancellationToken cancellationToken = default)
         {
-<<<<<<< HEAD
-=======
-            Argument.AssertNotNull(subscriptionResource, nameof(subscriptionResource));
-
->>>>>>> 5235895a
+            Argument.AssertNotNull(subscriptionResource, nameof(subscriptionResource));
+
             return GetMockableSearchSubscriptionResource(subscriptionResource).GetSearchServicesAsync(searchManagementRequestOptions, cancellationToken);
         }
 
@@ -253,11 +224,8 @@
         /// <returns> A collection of <see cref="SearchServiceResource"/> that may take multiple service requests to iterate over. </returns>
         public static Pageable<SearchServiceResource> GetSearchServices(this SubscriptionResource subscriptionResource, SearchManagementRequestOptions searchManagementRequestOptions = null, CancellationToken cancellationToken = default)
         {
-<<<<<<< HEAD
-=======
-            Argument.AssertNotNull(subscriptionResource, nameof(subscriptionResource));
-
->>>>>>> 5235895a
+            Argument.AssertNotNull(subscriptionResource, nameof(subscriptionResource));
+
             return GetMockableSearchSubscriptionResource(subscriptionResource).GetSearchServices(searchManagementRequestOptions, cancellationToken);
         }
 
@@ -285,11 +253,8 @@
         /// <exception cref="ArgumentNullException"> <paramref name="subscriptionResource"/> or <paramref name="content"/> is null. </exception>
         public static async Task<Response<SearchServiceNameAvailabilityResult>> CheckSearchServiceNameAvailabilityAsync(this SubscriptionResource subscriptionResource, SearchServiceNameAvailabilityContent content, SearchManagementRequestOptions searchManagementRequestOptions = null, CancellationToken cancellationToken = default)
         {
-<<<<<<< HEAD
-=======
-            Argument.AssertNotNull(subscriptionResource, nameof(subscriptionResource));
-
->>>>>>> 5235895a
+            Argument.AssertNotNull(subscriptionResource, nameof(subscriptionResource));
+
             return await GetMockableSearchSubscriptionResource(subscriptionResource).CheckSearchServiceNameAvailabilityAsync(content, searchManagementRequestOptions, cancellationToken).ConfigureAwait(false);
         }
 
@@ -317,11 +282,8 @@
         /// <exception cref="ArgumentNullException"> <paramref name="subscriptionResource"/> or <paramref name="content"/> is null. </exception>
         public static Response<SearchServiceNameAvailabilityResult> CheckSearchServiceNameAvailability(this SubscriptionResource subscriptionResource, SearchServiceNameAvailabilityContent content, SearchManagementRequestOptions searchManagementRequestOptions = null, CancellationToken cancellationToken = default)
         {
-<<<<<<< HEAD
-=======
-            Argument.AssertNotNull(subscriptionResource, nameof(subscriptionResource));
-
->>>>>>> 5235895a
+            Argument.AssertNotNull(subscriptionResource, nameof(subscriptionResource));
+
             return GetMockableSearchSubscriptionResource(subscriptionResource).CheckSearchServiceNameAvailability(content, searchManagementRequestOptions, cancellationToken);
         }
 
@@ -346,18 +308,12 @@
         /// <param name="location"> The unique location name for a Microsoft Azure geographic region. </param>
         /// <param name="searchManagementRequestOptions"> Parameter group. </param>
         /// <param name="cancellationToken"> The cancellation token to use. </param>
-<<<<<<< HEAD
-        /// <returns> An async collection of <see cref="QuotaUsageResult" /> that may take multiple service requests to iterate over. </returns>
-        public static AsyncPageable<QuotaUsageResult> GetUsagesBySubscriptionAsync(this SubscriptionResource subscriptionResource, AzureLocation location, SearchManagementRequestOptions searchManagementRequestOptions = null, CancellationToken cancellationToken = default)
-        {
-=======
         /// <exception cref="ArgumentNullException"> <paramref name="subscriptionResource"/> is null. </exception>
         /// <returns> An async collection of <see cref="QuotaUsageResult"/> that may take multiple service requests to iterate over. </returns>
         public static AsyncPageable<QuotaUsageResult> GetUsagesBySubscriptionAsync(this SubscriptionResource subscriptionResource, AzureLocation location, SearchManagementRequestOptions searchManagementRequestOptions = null, CancellationToken cancellationToken = default)
         {
             Argument.AssertNotNull(subscriptionResource, nameof(subscriptionResource));
 
->>>>>>> 5235895a
             return GetMockableSearchSubscriptionResource(subscriptionResource).GetUsagesBySubscriptionAsync(location, searchManagementRequestOptions, cancellationToken);
         }
 
@@ -382,18 +338,12 @@
         /// <param name="location"> The unique location name for a Microsoft Azure geographic region. </param>
         /// <param name="searchManagementRequestOptions"> Parameter group. </param>
         /// <param name="cancellationToken"> The cancellation token to use. </param>
-<<<<<<< HEAD
-        /// <returns> A collection of <see cref="QuotaUsageResult" /> that may take multiple service requests to iterate over. </returns>
-        public static Pageable<QuotaUsageResult> GetUsagesBySubscription(this SubscriptionResource subscriptionResource, AzureLocation location, SearchManagementRequestOptions searchManagementRequestOptions = null, CancellationToken cancellationToken = default)
-        {
-=======
         /// <exception cref="ArgumentNullException"> <paramref name="subscriptionResource"/> is null. </exception>
         /// <returns> A collection of <see cref="QuotaUsageResult"/> that may take multiple service requests to iterate over. </returns>
         public static Pageable<QuotaUsageResult> GetUsagesBySubscription(this SubscriptionResource subscriptionResource, AzureLocation location, SearchManagementRequestOptions searchManagementRequestOptions = null, CancellationToken cancellationToken = default)
         {
             Argument.AssertNotNull(subscriptionResource, nameof(subscriptionResource));
 
->>>>>>> 5235895a
             return GetMockableSearchSubscriptionResource(subscriptionResource).GetUsagesBySubscription(location, searchManagementRequestOptions, cancellationToken);
         }
 
@@ -420,40 +370,6 @@
         /// <param name="searchManagementRequestOptions"> Parameter group. </param>
         /// <param name="cancellationToken"> The cancellation token to use. </param>
         /// <exception cref="ArgumentException"> <paramref name="skuName"/> is an empty string, and was expected to be non-empty. </exception>
-<<<<<<< HEAD
-        /// <exception cref="ArgumentNullException"> <paramref name="skuName"/> is null. </exception>
-        public static async Task<Response<QuotaUsageResult>> UsageBySubscriptionSkuAsync(this SubscriptionResource subscriptionResource, AzureLocation location, string skuName, SearchManagementRequestOptions searchManagementRequestOptions = null, CancellationToken cancellationToken = default)
-        {
-            return await GetMockableSearchSubscriptionResource(subscriptionResource).UsageBySubscriptionSkuAsync(location, skuName, searchManagementRequestOptions, cancellationToken).ConfigureAwait(false);
-        }
-
-        /// <summary>
-        /// Gets the quota usage for a search sku in the given subscription.
-        /// <list type="bullet">
-        /// <item>
-        /// <term>Request Path</term>
-        /// <description>/subscriptions/{subscriptionId}/providers/Microsoft.Search/locations/{location}/usages/{skuName}</description>
-        /// </item>
-        /// <item>
-        /// <term>Operation Id</term>
-        /// <description>UsageBySubscriptionSku</description>
-        /// </item>
-        /// </list>
-        /// <item>
-        /// <term>Mocking</term>
-        /// <description>To mock this method, please mock <see cref="MockableSearchSubscriptionResource.UsageBySubscriptionSku(AzureLocation,string,SearchManagementRequestOptions,CancellationToken)"/> instead.</description>
-        /// </item>
-        /// </summary>
-        /// <param name="subscriptionResource"> The <see cref="SubscriptionResource" /> instance the method will execute against. </param>
-        /// <param name="location"> The unique location name for a Microsoft Azure geographic region. </param>
-        /// <param name="skuName"> The unique search service sku name supported by Azure Cognitive Search. </param>
-        /// <param name="searchManagementRequestOptions"> Parameter group. </param>
-        /// <param name="cancellationToken"> The cancellation token to use. </param>
-        /// <exception cref="ArgumentException"> <paramref name="skuName"/> is an empty string, and was expected to be non-empty. </exception>
-        /// <exception cref="ArgumentNullException"> <paramref name="skuName"/> is null. </exception>
-        public static Response<QuotaUsageResult> UsageBySubscriptionSku(this SubscriptionResource subscriptionResource, AzureLocation location, string skuName, SearchManagementRequestOptions searchManagementRequestOptions = null, CancellationToken cancellationToken = default)
-        {
-=======
         /// <exception cref="ArgumentNullException"> <paramref name="subscriptionResource"/> or <paramref name="skuName"/> is null. </exception>
         public static async Task<Response<QuotaUsageResult>> UsageBySubscriptionSkuAsync(this SubscriptionResource subscriptionResource, AzureLocation location, string skuName, SearchManagementRequestOptions searchManagementRequestOptions = null, CancellationToken cancellationToken = default)
         {
@@ -490,7 +406,6 @@
         {
             Argument.AssertNotNull(subscriptionResource, nameof(subscriptionResource));
 
->>>>>>> 5235895a
             return GetMockableSearchSubscriptionResource(subscriptionResource).UsageBySubscriptionSku(location, skuName, searchManagementRequestOptions, cancellationToken);
         }
     }

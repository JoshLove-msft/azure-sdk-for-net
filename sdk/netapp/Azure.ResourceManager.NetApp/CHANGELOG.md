# Release History

## 1.5.0-beta.1 (Unreleased)

### Features Added

### Breaking Changes

### Bugs Fixed

### Other Changes

<<<<<<< HEAD
## 1.4.1 (2023-11-07)

### Bugs Fixed
- Fixed serialization issue when VolumeSnapshotProperties.SnapshotPolicyId is empty string 

## 1.4.0 (2023-10-19)
- Updated to support ANF api-version 2023-05-01
### Features Added
=======
## 1.4.2 (2023-11-29)

### Features Added

- Enable mocking for extension methods, refer this [document](https://aka.ms/azsdk/net/mocking) for more details.

### Other Changes

- Upgraded dependent `Azure.ResourceManager` to 1.9.0.

## 1.4.1 (2023-11-07)

### Bugs Fixed

- Fixed serialization issue when VolumeSnapshotProperties.SnapshotPolicyId is empty string 

## 1.4.0 (2023-10-19)

- Updated to support ANF api-version 2023-05-01

### Features Added

>>>>>>> 5235895a
- Added `QueryNetworkSiblingSetNetAppResource` and `UpdateNetworkSiblingSetNetAppResource` to allow clients to query and update the Networking features for a Networking siblingset related to a ANF Volume
- Added `CoolAccessRetrievalPolicy` to `NetAppVolumePatch` and `NetAppVolumeData`, coolAccessRetrievalPolicy determines the data retrieval behavior from the cool tier to standard storage based on the read pattern for cool access enabled volumes.
- Added `SmbNonBrowsable` to `NetAppVolumePatch`, enables non browsable property for SMB Shares. Only applicable for SMB/DualProtocol volume
- Added `SmbAccessBasedEnumeration` to `NetAppVolumePatch`, Enables access based enumeration share property for SMB Shares. Only applicable for SMB/DualProtocol volume

<<<<<<< HEAD

=======
>>>>>>> 5235895a
## 1.3.0 (2023-08-15)

### Features Added
- Updated to support ANF api-version 2022-11-01
- Added `GetGetGroupIdListForLdapUser` to `NetAppVolumeResource` and `NetAppVolumeGroupVolume` to get a list of group Ids for a specific LDAP User
- Added `ActualThroughputMibps` to `NetAppVolumeData` to show actual throughput in MiB/s for auto qosType volumes calculated based on size and serviceLevel
- Added `OriginatingResourceId` to `NetAppVolumeData`, the Id of the snapshot or backup that the volume is restored from.
- Added `Identity` to `NetAppAccountPatch` the identity of the resource
- Added `IsSnapshotDirectoryVisible` to `NetAppVolumePatch`, if enabled (true) the volume will contain a read-only snapshot directory which provides access to each of the volume's snapshots
- Added `AcrossT2Value` to `NetAppVolumeStorageToNetworkProximity`, standard AcrossT2 storage to network connectivity.
- Added `AcrossT2Value`, `T1AndAcrossT2Value`, `T2AndAcrossT2Value`, `T1AndT2AndAcrossT2Value` to `RegionStorageToNetworkProximity` enum

## 1.2.0-beta.1 (2023-05-30)

### Features Added

- Enable the model factory feature for model mocking, more information can be found [here](https://azure.github.io/azure-sdk/dotnet_introduction.html#dotnet-mocking-factory-builder).

### Other Changes

- Upgraded dependent Azure.Core to 1.32.0.
- Upgraded dependent Azure.ResourceManager to 1.6.0.

## 1.1.0 (2023-04-04)

### Features Added
- Updated to support ANF api-version 2022-09-01
- Added `BackupRestoreFiles` to `NetAppVolumeResource` to restore the specified files from the specified backup to the active file system
- Added `BreakFileLocks` to `NetAppVolumeResource` to allow clients to break file locks on a volume
- Added `FileAccessLog` to `NetAppVolumeData`, a flag indicating whether file access logs are enabled for the volume, based on active diagnostic settings present on the volume.
- Added propperty `PreferredServersForLdapClient` to `NetAppAccountActiveDirectory`, a comma separated list of IPv4 addresses of preferred servers for LDAP client
- Added `VolumeRelocation` to `NetAppVolumeDataProtection`
- Added `DataStoreResourceId` to `NetAppVolumeGroupVolume`
- Added `Tags` property to NetAppVolumeQuotaRulePatch and `AddTag`, `RemoveTag` and `SetTags` to `NetAppVolumeQuotaResource`
- Added `RestoreFiles` for `NetAppVolumeBackupResource`

### Breaking Changes
- `NetAppVault` is no longer needed scheduled for deprecation
- `VaultId` is not longer needed it has been deprecated from `NetAppVolumeBackupConfiguration` in api-version 2022-09-01, but will continue to be supported in pervious api-verisons, 2022-05-01 and older
## 1.0.1 (2023-02-15)

### Other Changes

- Upgraded dependent `Azure.Core` to `1.28.0`.
- Upgraded dependent `Azure.ResourceManager` to `1.4.0`.

## 1.0.0 (2022-09-28)

This release is the first stable release of the NetApp Management client library.

### Features Added

- Upgrading to support new service api version 2022-05-01
- Added QueryRegionInfoNetAppResourceAsync
- NetAppAccount has new EncryptionKeySource
- NetAppAccount has new AccountEncryption properties, KeySource, KeyVaultProperties and Identity
- Added AccountEncryption KeySource changed to Enum
- Added RenewCredentialsAsync to NetAppAccountResource
- Added DisableShowmount and EncryptionKeySource to NetAppAccount
- Added CoolnessPeriod, CoolAccess to NetAppVolume and NetAppVolumePatch
- Added optional RelocateVolumeContent to NetAppVolume.RelocateAsync
- Added SmbAccessBasedEnumeration, smbNonBrowsable, keyVaultPrivateEndpointResourceId, deleteBaseSnapshot to NetAppVolumeData

### Breaking Changes

Polishing since last public beta release:
- Prepended `NetApp` prefix to all single / simple model names.
- Corrected the format of all `ResourceIdentifier` type properties / parameters.
- Corrected the format of all `ResouceType` type properties / parameters.
- Corrected the format of all `ETag` type properties / parameters.
- Corrected the format of all `AzureLocation` type properties / parameters.
- Corrected the format of all binary type properties / parameters.
- Corrected all acronyms that not follow [.Net Naming Guidelines](https://docs.microsoft.com/dotnet/standard/design-guidelines/naming-guidelines).
- Corrected enumeration name by following [Naming Enumerations Rule](https://docs.microsoft.com/dotnet/standard/design-guidelines/names-of-classes-structs-and-interfaces#naming-enumerations).
- Corrected the suffix of `DateTimeOffset` properties / parameters.
- Corrected the name of interval / duration properties / parameters that end with units.
- Optimized the name of some models and functions.
- Removed `location` from `NetAppVault`

### Other Changes

- Upgraded dependent Azure.ResourceManager to 1.3.1.
- Optimized the implementation of methods related to tag operations.

## 1.0.0-beta.1 (2022-08-18)

### Breaking Changes

New design of track 2 initial commit.

### Package Name

The package name has been changed from `Microsoft.Azure.Management.NetApp` to `Azure.ResourceManager.NetApp`.

### General New Features

This package follows the [new Azure SDK guidelines](https://azure.github.io/azure-sdk/general_introduction.html), and provides many core capabilities:

    - Support MSAL.NET, Azure.Identity is out of box for supporting MSAL.NET.
    - Support [OpenTelemetry](https://opentelemetry.io/) for distributed tracing.
    - HTTP pipeline with custom policies.
    - Better error-handling.
    - Support uniform telemetry across all languages.

This package is a Public Preview version, so expect incompatible changes in subsequent releases as we improve the product. To provide feedback, submit an issue in our [Azure SDK for .NET GitHub repo](https://github.com/Azure/azure-sdk-for-net/issues).

> NOTE: For more information about unified authentication, please refer to [Microsoft Azure Identity documentation for .NET](https://docs.microsoft.com//dotnet/api/overview/azure/identity-readme?view=azure-dotnet).<|MERGE_RESOLUTION|>--- conflicted
+++ resolved
@@ -10,16 +10,6 @@
 
 ### Other Changes
 
-<<<<<<< HEAD
-## 1.4.1 (2023-11-07)
-
-### Bugs Fixed
-- Fixed serialization issue when VolumeSnapshotProperties.SnapshotPolicyId is empty string 
-
-## 1.4.0 (2023-10-19)
-- Updated to support ANF api-version 2023-05-01
-### Features Added
-=======
 ## 1.4.2 (2023-11-29)
 
 ### Features Added
@@ -42,16 +32,11 @@
 
 ### Features Added
 
->>>>>>> 5235895a
 - Added `QueryNetworkSiblingSetNetAppResource` and `UpdateNetworkSiblingSetNetAppResource` to allow clients to query and update the Networking features for a Networking siblingset related to a ANF Volume
 - Added `CoolAccessRetrievalPolicy` to `NetAppVolumePatch` and `NetAppVolumeData`, coolAccessRetrievalPolicy determines the data retrieval behavior from the cool tier to standard storage based on the read pattern for cool access enabled volumes.
 - Added `SmbNonBrowsable` to `NetAppVolumePatch`, enables non browsable property for SMB Shares. Only applicable for SMB/DualProtocol volume
 - Added `SmbAccessBasedEnumeration` to `NetAppVolumePatch`, Enables access based enumeration share property for SMB Shares. Only applicable for SMB/DualProtocol volume
 
-<<<<<<< HEAD
-
-=======
->>>>>>> 5235895a
 ## 1.3.0 (2023-08-15)
 
 ### Features Added

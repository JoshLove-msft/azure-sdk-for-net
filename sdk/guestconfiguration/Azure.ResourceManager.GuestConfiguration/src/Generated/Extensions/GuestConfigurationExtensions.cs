// Copyright (c) Microsoft Corporation. All rights reserved.
// Licensed under the MIT License.

// <auto-generated/>

#nullable disable

using System;
using System.Threading;
using System.Threading.Tasks;
using Azure;
using Azure.Core;
using Azure.ResourceManager;
using Azure.ResourceManager.GuestConfiguration.Mocking;
using Azure.ResourceManager.Resources;

namespace Azure.ResourceManager.GuestConfiguration
{
    /// <summary> A class to add extension methods to Azure.ResourceManager.GuestConfiguration. </summary>
    public static partial class GuestConfigurationExtensions
    {
        private static MockableGuestConfigurationArmClient GetMockableGuestConfigurationArmClient(ArmClient client)
        {
            return client.GetCachedClient(client0 => new MockableGuestConfigurationArmClient(client0));
        }

        private static MockableGuestConfigurationResourceGroupResource GetMockableGuestConfigurationResourceGroupResource(ArmResource resource)
        {
            return resource.GetCachedClient(client => new MockableGuestConfigurationResourceGroupResource(client, resource.Id));
        }

        private static MockableGuestConfigurationSubscriptionResource GetMockableGuestConfigurationSubscriptionResource(ArmResource resource)
        {
            return resource.GetCachedClient(client => new MockableGuestConfigurationSubscriptionResource(client, resource.Id));
        }

        /// <summary>
        /// Gets a collection of GuestConfigurationVmAssignmentResources in the ArmClient.
        /// <item>
        /// <term>Mocking</term>
        /// <description>To mock this method, please mock <see cref="MockableGuestConfigurationArmClient.GetGuestConfigurationVmAssignments(ResourceIdentifier)"/> instead.</description>
        /// </item>
        /// </summary>
        /// <param name="client"> The <see cref="ArmClient" /> instance the method will execute against. </param>
        /// <param name="scope"> The scope that the resource will apply against. Expected resource type includes the following: Microsoft.Compute/virtualMachines. </param>
        /// <exception cref="ArgumentNullException"> <paramref name="client"/> is null. </exception>
        /// <returns> An object representing collection of GuestConfigurationVmAssignmentResources and their operations over a GuestConfigurationVmAssignmentResource. </returns>
        public static GuestConfigurationVmAssignmentCollection GetGuestConfigurationVmAssignments(this ArmClient client, ResourceIdentifier scope)
        {
<<<<<<< HEAD
=======
            Argument.AssertNotNull(client, nameof(client));

>>>>>>> 5235895a
            return GetMockableGuestConfigurationArmClient(client).GetGuestConfigurationVmAssignments(scope);
        }

        /// <summary>
        /// Get information about a guest configuration assignment
        /// <list type="bullet">
        /// <item>
        /// <term>Request Path</term>
        /// <description>/subscriptions/{subscriptionId}/resourceGroups/{resourceGroupName}/providers/Microsoft.Compute/virtualMachines/{vmName}/providers/Microsoft.GuestConfiguration/guestConfigurationAssignments/{guestConfigurationAssignmentName}</description>
        /// </item>
        /// <item>
        /// <term>Operation Id</term>
        /// <description>GuestConfigurationAssignments_Get</description>
        /// </item>
        /// </list>
        /// <item>
        /// <term>Mocking</term>
        /// <description>To mock this method, please mock <see cref="MockableGuestConfigurationArmClient.GetGuestConfigurationVmAssignmentAsync(ResourceIdentifier,string,CancellationToken)"/> instead.</description>
        /// </item>
        /// </summary>
        /// <param name="client"> The <see cref="ArmClient" /> instance the method will execute against. </param>
        /// <param name="scope"> The scope that the resource will apply against. Expected resource type includes the following: Microsoft.Compute/virtualMachines. </param>
        /// <param name="guestConfigurationAssignmentName"> The guest configuration assignment name. </param>
        /// <param name="cancellationToken"> The cancellation token to use. </param>
<<<<<<< HEAD
        /// <exception cref="ArgumentNullException"> <paramref name="guestConfigurationAssignmentName"/> is null. </exception>
=======
        /// <exception cref="ArgumentNullException"> <paramref name="client"/> or <paramref name="guestConfigurationAssignmentName"/> is null. </exception>
>>>>>>> 5235895a
        /// <exception cref="ArgumentException"> <paramref name="guestConfigurationAssignmentName"/> is an empty string, and was expected to be non-empty. </exception>
        [ForwardsClientCalls]
        public static async Task<Response<GuestConfigurationVmAssignmentResource>> GetGuestConfigurationVmAssignmentAsync(this ArmClient client, ResourceIdentifier scope, string guestConfigurationAssignmentName, CancellationToken cancellationToken = default)
        {
<<<<<<< HEAD
=======
            Argument.AssertNotNull(client, nameof(client));

>>>>>>> 5235895a
            return await GetMockableGuestConfigurationArmClient(client).GetGuestConfigurationVmAssignmentAsync(scope, guestConfigurationAssignmentName, cancellationToken).ConfigureAwait(false);
        }

        /// <summary>
        /// Get information about a guest configuration assignment
        /// <list type="bullet">
        /// <item>
        /// <term>Request Path</term>
        /// <description>/subscriptions/{subscriptionId}/resourceGroups/{resourceGroupName}/providers/Microsoft.Compute/virtualMachines/{vmName}/providers/Microsoft.GuestConfiguration/guestConfigurationAssignments/{guestConfigurationAssignmentName}</description>
        /// </item>
        /// <item>
        /// <term>Operation Id</term>
        /// <description>GuestConfigurationAssignments_Get</description>
        /// </item>
        /// </list>
        /// <item>
        /// <term>Mocking</term>
        /// <description>To mock this method, please mock <see cref="MockableGuestConfigurationArmClient.GetGuestConfigurationVmAssignment(ResourceIdentifier,string,CancellationToken)"/> instead.</description>
        /// </item>
        /// </summary>
        /// <param name="client"> The <see cref="ArmClient" /> instance the method will execute against. </param>
        /// <param name="scope"> The scope that the resource will apply against. Expected resource type includes the following: Microsoft.Compute/virtualMachines. </param>
        /// <param name="guestConfigurationAssignmentName"> The guest configuration assignment name. </param>
        /// <param name="cancellationToken"> The cancellation token to use. </param>
<<<<<<< HEAD
        /// <exception cref="ArgumentNullException"> <paramref name="guestConfigurationAssignmentName"/> is null. </exception>
=======
        /// <exception cref="ArgumentNullException"> <paramref name="client"/> or <paramref name="guestConfigurationAssignmentName"/> is null. </exception>
>>>>>>> 5235895a
        /// <exception cref="ArgumentException"> <paramref name="guestConfigurationAssignmentName"/> is an empty string, and was expected to be non-empty. </exception>
        [ForwardsClientCalls]
        public static Response<GuestConfigurationVmAssignmentResource> GetGuestConfigurationVmAssignment(this ArmClient client, ResourceIdentifier scope, string guestConfigurationAssignmentName, CancellationToken cancellationToken = default)
        {
<<<<<<< HEAD
=======
            Argument.AssertNotNull(client, nameof(client));

>>>>>>> 5235895a
            return GetMockableGuestConfigurationArmClient(client).GetGuestConfigurationVmAssignment(scope, guestConfigurationAssignmentName, cancellationToken);
        }

        /// <summary>
        /// Gets a collection of GuestConfigurationHcrpAssignmentResources in the ArmClient.
        /// <item>
        /// <term>Mocking</term>
        /// <description>To mock this method, please mock <see cref="MockableGuestConfigurationArmClient.GetGuestConfigurationHcrpAssignments(ResourceIdentifier)"/> instead.</description>
        /// </item>
        /// </summary>
        /// <param name="client"> The <see cref="ArmClient" /> instance the method will execute against. </param>
        /// <param name="scope"> The scope that the resource will apply against. Expected resource type includes the following: Microsoft.HybridCompute/machines. </param>
        /// <exception cref="ArgumentNullException"> <paramref name="client"/> is null. </exception>
        /// <returns> An object representing collection of GuestConfigurationHcrpAssignmentResources and their operations over a GuestConfigurationHcrpAssignmentResource. </returns>
        public static GuestConfigurationHcrpAssignmentCollection GetGuestConfigurationHcrpAssignments(this ArmClient client, ResourceIdentifier scope)
        {
<<<<<<< HEAD
=======
            Argument.AssertNotNull(client, nameof(client));

>>>>>>> 5235895a
            return GetMockableGuestConfigurationArmClient(client).GetGuestConfigurationHcrpAssignments(scope);
        }

        /// <summary>
        /// Get information about a guest configuration assignment
        /// <list type="bullet">
        /// <item>
        /// <term>Request Path</term>
        /// <description>/subscriptions/{subscriptionId}/resourceGroups/{resourceGroupName}/providers/Microsoft.HybridCompute/machines/{machineName}/providers/Microsoft.GuestConfiguration/guestConfigurationAssignments/{guestConfigurationAssignmentName}</description>
        /// </item>
        /// <item>
        /// <term>Operation Id</term>
        /// <description>GuestConfigurationHCRPAssignments_Get</description>
        /// </item>
        /// </list>
        /// <item>
        /// <term>Mocking</term>
        /// <description>To mock this method, please mock <see cref="MockableGuestConfigurationArmClient.GetGuestConfigurationHcrpAssignmentAsync(ResourceIdentifier,string,CancellationToken)"/> instead.</description>
        /// </item>
        /// </summary>
        /// <param name="client"> The <see cref="ArmClient" /> instance the method will execute against. </param>
        /// <param name="scope"> The scope that the resource will apply against. Expected resource type includes the following: Microsoft.HybridCompute/machines. </param>
        /// <param name="guestConfigurationAssignmentName"> The guest configuration assignment name. </param>
        /// <param name="cancellationToken"> The cancellation token to use. </param>
<<<<<<< HEAD
        /// <exception cref="ArgumentNullException"> <paramref name="guestConfigurationAssignmentName"/> is null. </exception>
=======
        /// <exception cref="ArgumentNullException"> <paramref name="client"/> or <paramref name="guestConfigurationAssignmentName"/> is null. </exception>
>>>>>>> 5235895a
        /// <exception cref="ArgumentException"> <paramref name="guestConfigurationAssignmentName"/> is an empty string, and was expected to be non-empty. </exception>
        [ForwardsClientCalls]
        public static async Task<Response<GuestConfigurationHcrpAssignmentResource>> GetGuestConfigurationHcrpAssignmentAsync(this ArmClient client, ResourceIdentifier scope, string guestConfigurationAssignmentName, CancellationToken cancellationToken = default)
        {
<<<<<<< HEAD
=======
            Argument.AssertNotNull(client, nameof(client));

>>>>>>> 5235895a
            return await GetMockableGuestConfigurationArmClient(client).GetGuestConfigurationHcrpAssignmentAsync(scope, guestConfigurationAssignmentName, cancellationToken).ConfigureAwait(false);
        }

        /// <summary>
        /// Get information about a guest configuration assignment
        /// <list type="bullet">
        /// <item>
        /// <term>Request Path</term>
        /// <description>/subscriptions/{subscriptionId}/resourceGroups/{resourceGroupName}/providers/Microsoft.HybridCompute/machines/{machineName}/providers/Microsoft.GuestConfiguration/guestConfigurationAssignments/{guestConfigurationAssignmentName}</description>
        /// </item>
        /// <item>
        /// <term>Operation Id</term>
        /// <description>GuestConfigurationHCRPAssignments_Get</description>
        /// </item>
        /// </list>
        /// <item>
        /// <term>Mocking</term>
        /// <description>To mock this method, please mock <see cref="MockableGuestConfigurationArmClient.GetGuestConfigurationHcrpAssignment(ResourceIdentifier,string,CancellationToken)"/> instead.</description>
        /// </item>
        /// </summary>
        /// <param name="client"> The <see cref="ArmClient" /> instance the method will execute against. </param>
        /// <param name="scope"> The scope that the resource will apply against. Expected resource type includes the following: Microsoft.HybridCompute/machines. </param>
        /// <param name="guestConfigurationAssignmentName"> The guest configuration assignment name. </param>
        /// <param name="cancellationToken"> The cancellation token to use. </param>
<<<<<<< HEAD
        /// <exception cref="ArgumentNullException"> <paramref name="guestConfigurationAssignmentName"/> is null. </exception>
=======
        /// <exception cref="ArgumentNullException"> <paramref name="client"/> or <paramref name="guestConfigurationAssignmentName"/> is null. </exception>
>>>>>>> 5235895a
        /// <exception cref="ArgumentException"> <paramref name="guestConfigurationAssignmentName"/> is an empty string, and was expected to be non-empty. </exception>
        [ForwardsClientCalls]
        public static Response<GuestConfigurationHcrpAssignmentResource> GetGuestConfigurationHcrpAssignment(this ArmClient client, ResourceIdentifier scope, string guestConfigurationAssignmentName, CancellationToken cancellationToken = default)
        {
<<<<<<< HEAD
=======
            Argument.AssertNotNull(client, nameof(client));

>>>>>>> 5235895a
            return GetMockableGuestConfigurationArmClient(client).GetGuestConfigurationHcrpAssignment(scope, guestConfigurationAssignmentName, cancellationToken);
        }

        /// <summary>
        /// Gets a collection of GuestConfigurationVmssAssignmentResources in the ArmClient.
        /// <item>
        /// <term>Mocking</term>
        /// <description>To mock this method, please mock <see cref="MockableGuestConfigurationArmClient.GetGuestConfigurationVmssAssignments(ResourceIdentifier)"/> instead.</description>
        /// </item>
        /// </summary>
        /// <param name="client"> The <see cref="ArmClient" /> instance the method will execute against. </param>
        /// <param name="scope"> The scope that the resource will apply against. Expected resource type includes the following: Microsoft.Compute/virtualMachineScaleSets. </param>
        /// <exception cref="ArgumentNullException"> <paramref name="client"/> is null. </exception>
        /// <returns> An object representing collection of GuestConfigurationVmssAssignmentResources and their operations over a GuestConfigurationVmssAssignmentResource. </returns>
        public static GuestConfigurationVmssAssignmentCollection GetGuestConfigurationVmssAssignments(this ArmClient client, ResourceIdentifier scope)
        {
<<<<<<< HEAD
=======
            Argument.AssertNotNull(client, nameof(client));

>>>>>>> 5235895a
            return GetMockableGuestConfigurationArmClient(client).GetGuestConfigurationVmssAssignments(scope);
        }

        /// <summary>
        /// Get information about a guest configuration assignment for VMSS
        /// <list type="bullet">
        /// <item>
        /// <term>Request Path</term>
        /// <description>/subscriptions/{subscriptionId}/resourceGroups/{resourceGroupName}/providers/Microsoft.Compute/virtualMachineScaleSets/{vmssName}/providers/Microsoft.GuestConfiguration/guestConfigurationAssignments/{name}</description>
        /// </item>
        /// <item>
        /// <term>Operation Id</term>
        /// <description>GuestConfigurationAssignmentsVMSS_Get</description>
        /// </item>
        /// </list>
        /// <item>
        /// <term>Mocking</term>
        /// <description>To mock this method, please mock <see cref="MockableGuestConfigurationArmClient.GetGuestConfigurationVmssAssignmentAsync(ResourceIdentifier,string,CancellationToken)"/> instead.</description>
        /// </item>
        /// </summary>
        /// <param name="client"> The <see cref="ArmClient" /> instance the method will execute against. </param>
        /// <param name="scope"> The scope that the resource will apply against. Expected resource type includes the following: Microsoft.Compute/virtualMachineScaleSets. </param>
        /// <param name="name"> The guest configuration assignment name. </param>
        /// <param name="cancellationToken"> The cancellation token to use. </param>
<<<<<<< HEAD
        /// <exception cref="ArgumentNullException"> <paramref name="name"/> is null. </exception>
=======
        /// <exception cref="ArgumentNullException"> <paramref name="client"/> or <paramref name="name"/> is null. </exception>
>>>>>>> 5235895a
        /// <exception cref="ArgumentException"> <paramref name="name"/> is an empty string, and was expected to be non-empty. </exception>
        [ForwardsClientCalls]
        public static async Task<Response<GuestConfigurationVmssAssignmentResource>> GetGuestConfigurationVmssAssignmentAsync(this ArmClient client, ResourceIdentifier scope, string name, CancellationToken cancellationToken = default)
        {
<<<<<<< HEAD
=======
            Argument.AssertNotNull(client, nameof(client));

>>>>>>> 5235895a
            return await GetMockableGuestConfigurationArmClient(client).GetGuestConfigurationVmssAssignmentAsync(scope, name, cancellationToken).ConfigureAwait(false);
        }

        /// <summary>
        /// Get information about a guest configuration assignment for VMSS
        /// <list type="bullet">
        /// <item>
        /// <term>Request Path</term>
        /// <description>/subscriptions/{subscriptionId}/resourceGroups/{resourceGroupName}/providers/Microsoft.Compute/virtualMachineScaleSets/{vmssName}/providers/Microsoft.GuestConfiguration/guestConfigurationAssignments/{name}</description>
        /// </item>
        /// <item>
        /// <term>Operation Id</term>
        /// <description>GuestConfigurationAssignmentsVMSS_Get</description>
        /// </item>
        /// </list>
        /// <item>
        /// <term>Mocking</term>
        /// <description>To mock this method, please mock <see cref="MockableGuestConfigurationArmClient.GetGuestConfigurationVmssAssignment(ResourceIdentifier,string,CancellationToken)"/> instead.</description>
        /// </item>
        /// </summary>
        /// <param name="client"> The <see cref="ArmClient" /> instance the method will execute against. </param>
        /// <param name="scope"> The scope that the resource will apply against. Expected resource type includes the following: Microsoft.Compute/virtualMachineScaleSets. </param>
        /// <param name="name"> The guest configuration assignment name. </param>
        /// <param name="cancellationToken"> The cancellation token to use. </param>
<<<<<<< HEAD
        /// <exception cref="ArgumentNullException"> <paramref name="name"/> is null. </exception>
=======
        /// <exception cref="ArgumentNullException"> <paramref name="client"/> or <paramref name="name"/> is null. </exception>
>>>>>>> 5235895a
        /// <exception cref="ArgumentException"> <paramref name="name"/> is an empty string, and was expected to be non-empty. </exception>
        [ForwardsClientCalls]
        public static Response<GuestConfigurationVmssAssignmentResource> GetGuestConfigurationVmssAssignment(this ArmClient client, ResourceIdentifier scope, string name, CancellationToken cancellationToken = default)
        {
<<<<<<< HEAD
=======
            Argument.AssertNotNull(client, nameof(client));

>>>>>>> 5235895a
            return GetMockableGuestConfigurationArmClient(client).GetGuestConfigurationVmssAssignment(scope, name, cancellationToken);
        }

        /// <summary>
        /// Gets an object representing a <see cref="GuestConfigurationVmAssignmentResource" /> along with the instance operations that can be performed on it but with no data.
        /// You can use <see cref="GuestConfigurationVmAssignmentResource.CreateResourceIdentifier" /> to create a <see cref="GuestConfigurationVmAssignmentResource" /> <see cref="ResourceIdentifier" /> from its components.
        /// <item>
        /// <term>Mocking</term>
        /// <description>To mock this method, please mock <see cref="MockableGuestConfigurationArmClient.GetGuestConfigurationVmAssignmentResource(ResourceIdentifier)"/> instead.</description>
        /// </item>
        /// </summary>
        /// <param name="client"> The <see cref="ArmClient" /> instance the method will execute against. </param>
        /// <param name="id"> The resource ID of the resource to get. </param>
<<<<<<< HEAD
        /// <returns> Returns a <see cref="GuestConfigurationVmAssignmentResource" /> object. </returns>
        public static GuestConfigurationVmAssignmentResource GetGuestConfigurationVmAssignmentResource(this ArmClient client, ResourceIdentifier id)
        {
=======
        /// <exception cref="ArgumentNullException"> <paramref name="client"/> is null. </exception>
        /// <returns> Returns a <see cref="GuestConfigurationVmAssignmentResource"/> object. </returns>
        public static GuestConfigurationVmAssignmentResource GetGuestConfigurationVmAssignmentResource(this ArmClient client, ResourceIdentifier id)
        {
            Argument.AssertNotNull(client, nameof(client));

>>>>>>> 5235895a
            return GetMockableGuestConfigurationArmClient(client).GetGuestConfigurationVmAssignmentResource(id);
        }

        /// <summary>
        /// Gets an object representing a <see cref="GuestConfigurationHcrpAssignmentResource" /> along with the instance operations that can be performed on it but with no data.
        /// You can use <see cref="GuestConfigurationHcrpAssignmentResource.CreateResourceIdentifier" /> to create a <see cref="GuestConfigurationHcrpAssignmentResource" /> <see cref="ResourceIdentifier" /> from its components.
        /// <item>
        /// <term>Mocking</term>
        /// <description>To mock this method, please mock <see cref="MockableGuestConfigurationArmClient.GetGuestConfigurationHcrpAssignmentResource(ResourceIdentifier)"/> instead.</description>
        /// </item>
        /// </summary>
        /// <param name="client"> The <see cref="ArmClient" /> instance the method will execute against. </param>
        /// <param name="id"> The resource ID of the resource to get. </param>
<<<<<<< HEAD
        /// <returns> Returns a <see cref="GuestConfigurationHcrpAssignmentResource" /> object. </returns>
        public static GuestConfigurationHcrpAssignmentResource GetGuestConfigurationHcrpAssignmentResource(this ArmClient client, ResourceIdentifier id)
        {
=======
        /// <exception cref="ArgumentNullException"> <paramref name="client"/> is null. </exception>
        /// <returns> Returns a <see cref="GuestConfigurationHcrpAssignmentResource"/> object. </returns>
        public static GuestConfigurationHcrpAssignmentResource GetGuestConfigurationHcrpAssignmentResource(this ArmClient client, ResourceIdentifier id)
        {
            Argument.AssertNotNull(client, nameof(client));

>>>>>>> 5235895a
            return GetMockableGuestConfigurationArmClient(client).GetGuestConfigurationHcrpAssignmentResource(id);
        }

        /// <summary>
        /// Gets an object representing a <see cref="GuestConfigurationVmssAssignmentResource" /> along with the instance operations that can be performed on it but with no data.
        /// You can use <see cref="GuestConfigurationVmssAssignmentResource.CreateResourceIdentifier" /> to create a <see cref="GuestConfigurationVmssAssignmentResource" /> <see cref="ResourceIdentifier" /> from its components.
        /// <item>
        /// <term>Mocking</term>
        /// <description>To mock this method, please mock <see cref="MockableGuestConfigurationArmClient.GetGuestConfigurationVmssAssignmentResource(ResourceIdentifier)"/> instead.</description>
        /// </item>
        /// </summary>
        /// <param name="client"> The <see cref="ArmClient" /> instance the method will execute against. </param>
        /// <param name="id"> The resource ID of the resource to get. </param>
<<<<<<< HEAD
        /// <returns> Returns a <see cref="GuestConfigurationVmssAssignmentResource" /> object. </returns>
        public static GuestConfigurationVmssAssignmentResource GetGuestConfigurationVmssAssignmentResource(this ArmClient client, ResourceIdentifier id)
        {
=======
        /// <exception cref="ArgumentNullException"> <paramref name="client"/> is null. </exception>
        /// <returns> Returns a <see cref="GuestConfigurationVmssAssignmentResource"/> object. </returns>
        public static GuestConfigurationVmssAssignmentResource GetGuestConfigurationVmssAssignmentResource(this ArmClient client, ResourceIdentifier id)
        {
            Argument.AssertNotNull(client, nameof(client));

>>>>>>> 5235895a
            return GetMockableGuestConfigurationArmClient(client).GetGuestConfigurationVmssAssignmentResource(id);
        }
    }
}<|MERGE_RESOLUTION|>--- conflicted
+++ resolved
@@ -47,11 +47,8 @@
         /// <returns> An object representing collection of GuestConfigurationVmAssignmentResources and their operations over a GuestConfigurationVmAssignmentResource. </returns>
         public static GuestConfigurationVmAssignmentCollection GetGuestConfigurationVmAssignments(this ArmClient client, ResourceIdentifier scope)
         {
-<<<<<<< HEAD
-=======
-            Argument.AssertNotNull(client, nameof(client));
-
->>>>>>> 5235895a
+            Argument.AssertNotNull(client, nameof(client));
+
             return GetMockableGuestConfigurationArmClient(client).GetGuestConfigurationVmAssignments(scope);
         }
 
@@ -76,20 +73,13 @@
         /// <param name="scope"> The scope that the resource will apply against. Expected resource type includes the following: Microsoft.Compute/virtualMachines. </param>
         /// <param name="guestConfigurationAssignmentName"> The guest configuration assignment name. </param>
         /// <param name="cancellationToken"> The cancellation token to use. </param>
-<<<<<<< HEAD
-        /// <exception cref="ArgumentNullException"> <paramref name="guestConfigurationAssignmentName"/> is null. </exception>
-=======
         /// <exception cref="ArgumentNullException"> <paramref name="client"/> or <paramref name="guestConfigurationAssignmentName"/> is null. </exception>
->>>>>>> 5235895a
         /// <exception cref="ArgumentException"> <paramref name="guestConfigurationAssignmentName"/> is an empty string, and was expected to be non-empty. </exception>
         [ForwardsClientCalls]
         public static async Task<Response<GuestConfigurationVmAssignmentResource>> GetGuestConfigurationVmAssignmentAsync(this ArmClient client, ResourceIdentifier scope, string guestConfigurationAssignmentName, CancellationToken cancellationToken = default)
         {
-<<<<<<< HEAD
-=======
-            Argument.AssertNotNull(client, nameof(client));
-
->>>>>>> 5235895a
+            Argument.AssertNotNull(client, nameof(client));
+
             return await GetMockableGuestConfigurationArmClient(client).GetGuestConfigurationVmAssignmentAsync(scope, guestConfigurationAssignmentName, cancellationToken).ConfigureAwait(false);
         }
 
@@ -114,20 +104,13 @@
         /// <param name="scope"> The scope that the resource will apply against. Expected resource type includes the following: Microsoft.Compute/virtualMachines. </param>
         /// <param name="guestConfigurationAssignmentName"> The guest configuration assignment name. </param>
         /// <param name="cancellationToken"> The cancellation token to use. </param>
-<<<<<<< HEAD
-        /// <exception cref="ArgumentNullException"> <paramref name="guestConfigurationAssignmentName"/> is null. </exception>
-=======
         /// <exception cref="ArgumentNullException"> <paramref name="client"/> or <paramref name="guestConfigurationAssignmentName"/> is null. </exception>
->>>>>>> 5235895a
         /// <exception cref="ArgumentException"> <paramref name="guestConfigurationAssignmentName"/> is an empty string, and was expected to be non-empty. </exception>
         [ForwardsClientCalls]
         public static Response<GuestConfigurationVmAssignmentResource> GetGuestConfigurationVmAssignment(this ArmClient client, ResourceIdentifier scope, string guestConfigurationAssignmentName, CancellationToken cancellationToken = default)
         {
-<<<<<<< HEAD
-=======
-            Argument.AssertNotNull(client, nameof(client));
-
->>>>>>> 5235895a
+            Argument.AssertNotNull(client, nameof(client));
+
             return GetMockableGuestConfigurationArmClient(client).GetGuestConfigurationVmAssignment(scope, guestConfigurationAssignmentName, cancellationToken);
         }
 
@@ -144,11 +127,8 @@
         /// <returns> An object representing collection of GuestConfigurationHcrpAssignmentResources and their operations over a GuestConfigurationHcrpAssignmentResource. </returns>
         public static GuestConfigurationHcrpAssignmentCollection GetGuestConfigurationHcrpAssignments(this ArmClient client, ResourceIdentifier scope)
         {
-<<<<<<< HEAD
-=======
-            Argument.AssertNotNull(client, nameof(client));
-
->>>>>>> 5235895a
+            Argument.AssertNotNull(client, nameof(client));
+
             return GetMockableGuestConfigurationArmClient(client).GetGuestConfigurationHcrpAssignments(scope);
         }
 
@@ -173,20 +153,13 @@
         /// <param name="scope"> The scope that the resource will apply against. Expected resource type includes the following: Microsoft.HybridCompute/machines. </param>
         /// <param name="guestConfigurationAssignmentName"> The guest configuration assignment name. </param>
         /// <param name="cancellationToken"> The cancellation token to use. </param>
-<<<<<<< HEAD
-        /// <exception cref="ArgumentNullException"> <paramref name="guestConfigurationAssignmentName"/> is null. </exception>
-=======
         /// <exception cref="ArgumentNullException"> <paramref name="client"/> or <paramref name="guestConfigurationAssignmentName"/> is null. </exception>
->>>>>>> 5235895a
         /// <exception cref="ArgumentException"> <paramref name="guestConfigurationAssignmentName"/> is an empty string, and was expected to be non-empty. </exception>
         [ForwardsClientCalls]
         public static async Task<Response<GuestConfigurationHcrpAssignmentResource>> GetGuestConfigurationHcrpAssignmentAsync(this ArmClient client, ResourceIdentifier scope, string guestConfigurationAssignmentName, CancellationToken cancellationToken = default)
         {
-<<<<<<< HEAD
-=======
-            Argument.AssertNotNull(client, nameof(client));
-
->>>>>>> 5235895a
+            Argument.AssertNotNull(client, nameof(client));
+
             return await GetMockableGuestConfigurationArmClient(client).GetGuestConfigurationHcrpAssignmentAsync(scope, guestConfigurationAssignmentName, cancellationToken).ConfigureAwait(false);
         }
 
@@ -211,20 +184,13 @@
         /// <param name="scope"> The scope that the resource will apply against. Expected resource type includes the following: Microsoft.HybridCompute/machines. </param>
         /// <param name="guestConfigurationAssignmentName"> The guest configuration assignment name. </param>
         /// <param name="cancellationToken"> The cancellation token to use. </param>
-<<<<<<< HEAD
-        /// <exception cref="ArgumentNullException"> <paramref name="guestConfigurationAssignmentName"/> is null. </exception>
-=======
         /// <exception cref="ArgumentNullException"> <paramref name="client"/> or <paramref name="guestConfigurationAssignmentName"/> is null. </exception>
->>>>>>> 5235895a
         /// <exception cref="ArgumentException"> <paramref name="guestConfigurationAssignmentName"/> is an empty string, and was expected to be non-empty. </exception>
         [ForwardsClientCalls]
         public static Response<GuestConfigurationHcrpAssignmentResource> GetGuestConfigurationHcrpAssignment(this ArmClient client, ResourceIdentifier scope, string guestConfigurationAssignmentName, CancellationToken cancellationToken = default)
         {
-<<<<<<< HEAD
-=======
-            Argument.AssertNotNull(client, nameof(client));
-
->>>>>>> 5235895a
+            Argument.AssertNotNull(client, nameof(client));
+
             return GetMockableGuestConfigurationArmClient(client).GetGuestConfigurationHcrpAssignment(scope, guestConfigurationAssignmentName, cancellationToken);
         }
 
@@ -241,11 +207,8 @@
         /// <returns> An object representing collection of GuestConfigurationVmssAssignmentResources and their operations over a GuestConfigurationVmssAssignmentResource. </returns>
         public static GuestConfigurationVmssAssignmentCollection GetGuestConfigurationVmssAssignments(this ArmClient client, ResourceIdentifier scope)
         {
-<<<<<<< HEAD
-=======
-            Argument.AssertNotNull(client, nameof(client));
-
->>>>>>> 5235895a
+            Argument.AssertNotNull(client, nameof(client));
+
             return GetMockableGuestConfigurationArmClient(client).GetGuestConfigurationVmssAssignments(scope);
         }
 
@@ -270,20 +233,13 @@
         /// <param name="scope"> The scope that the resource will apply against. Expected resource type includes the following: Microsoft.Compute/virtualMachineScaleSets. </param>
         /// <param name="name"> The guest configuration assignment name. </param>
         /// <param name="cancellationToken"> The cancellation token to use. </param>
-<<<<<<< HEAD
-        /// <exception cref="ArgumentNullException"> <paramref name="name"/> is null. </exception>
-=======
         /// <exception cref="ArgumentNullException"> <paramref name="client"/> or <paramref name="name"/> is null. </exception>
->>>>>>> 5235895a
         /// <exception cref="ArgumentException"> <paramref name="name"/> is an empty string, and was expected to be non-empty. </exception>
         [ForwardsClientCalls]
         public static async Task<Response<GuestConfigurationVmssAssignmentResource>> GetGuestConfigurationVmssAssignmentAsync(this ArmClient client, ResourceIdentifier scope, string name, CancellationToken cancellationToken = default)
         {
-<<<<<<< HEAD
-=======
-            Argument.AssertNotNull(client, nameof(client));
-
->>>>>>> 5235895a
+            Argument.AssertNotNull(client, nameof(client));
+
             return await GetMockableGuestConfigurationArmClient(client).GetGuestConfigurationVmssAssignmentAsync(scope, name, cancellationToken).ConfigureAwait(false);
         }
 
@@ -308,20 +264,13 @@
         /// <param name="scope"> The scope that the resource will apply against. Expected resource type includes the following: Microsoft.Compute/virtualMachineScaleSets. </param>
         /// <param name="name"> The guest configuration assignment name. </param>
         /// <param name="cancellationToken"> The cancellation token to use. </param>
-<<<<<<< HEAD
-        /// <exception cref="ArgumentNullException"> <paramref name="name"/> is null. </exception>
-=======
         /// <exception cref="ArgumentNullException"> <paramref name="client"/> or <paramref name="name"/> is null. </exception>
->>>>>>> 5235895a
         /// <exception cref="ArgumentException"> <paramref name="name"/> is an empty string, and was expected to be non-empty. </exception>
         [ForwardsClientCalls]
         public static Response<GuestConfigurationVmssAssignmentResource> GetGuestConfigurationVmssAssignment(this ArmClient client, ResourceIdentifier scope, string name, CancellationToken cancellationToken = default)
         {
-<<<<<<< HEAD
-=======
-            Argument.AssertNotNull(client, nameof(client));
-
->>>>>>> 5235895a
+            Argument.AssertNotNull(client, nameof(client));
+
             return GetMockableGuestConfigurationArmClient(client).GetGuestConfigurationVmssAssignment(scope, name, cancellationToken);
         }
 
@@ -335,18 +284,12 @@
         /// </summary>
         /// <param name="client"> The <see cref="ArmClient" /> instance the method will execute against. </param>
         /// <param name="id"> The resource ID of the resource to get. </param>
-<<<<<<< HEAD
-        /// <returns> Returns a <see cref="GuestConfigurationVmAssignmentResource" /> object. </returns>
-        public static GuestConfigurationVmAssignmentResource GetGuestConfigurationVmAssignmentResource(this ArmClient client, ResourceIdentifier id)
-        {
-=======
         /// <exception cref="ArgumentNullException"> <paramref name="client"/> is null. </exception>
         /// <returns> Returns a <see cref="GuestConfigurationVmAssignmentResource"/> object. </returns>
         public static GuestConfigurationVmAssignmentResource GetGuestConfigurationVmAssignmentResource(this ArmClient client, ResourceIdentifier id)
         {
             Argument.AssertNotNull(client, nameof(client));
 
->>>>>>> 5235895a
             return GetMockableGuestConfigurationArmClient(client).GetGuestConfigurationVmAssignmentResource(id);
         }
 
@@ -360,18 +303,12 @@
         /// </summary>
         /// <param name="client"> The <see cref="ArmClient" /> instance the method will execute against. </param>
         /// <param name="id"> The resource ID of the resource to get. </param>
-<<<<<<< HEAD
-        /// <returns> Returns a <see cref="GuestConfigurationHcrpAssignmentResource" /> object. </returns>
-        public static GuestConfigurationHcrpAssignmentResource GetGuestConfigurationHcrpAssignmentResource(this ArmClient client, ResourceIdentifier id)
-        {
-=======
         /// <exception cref="ArgumentNullException"> <paramref name="client"/> is null. </exception>
         /// <returns> Returns a <see cref="GuestConfigurationHcrpAssignmentResource"/> object. </returns>
         public static GuestConfigurationHcrpAssignmentResource GetGuestConfigurationHcrpAssignmentResource(this ArmClient client, ResourceIdentifier id)
         {
             Argument.AssertNotNull(client, nameof(client));
 
->>>>>>> 5235895a
             return GetMockableGuestConfigurationArmClient(client).GetGuestConfigurationHcrpAssignmentResource(id);
         }
 
@@ -385,18 +322,12 @@
         /// </summary>
         /// <param name="client"> The <see cref="ArmClient" /> instance the method will execute against. </param>
         /// <param name="id"> The resource ID of the resource to get. </param>
-<<<<<<< HEAD
-        /// <returns> Returns a <see cref="GuestConfigurationVmssAssignmentResource" /> object. </returns>
-        public static GuestConfigurationVmssAssignmentResource GetGuestConfigurationVmssAssignmentResource(this ArmClient client, ResourceIdentifier id)
-        {
-=======
         /// <exception cref="ArgumentNullException"> <paramref name="client"/> is null. </exception>
         /// <returns> Returns a <see cref="GuestConfigurationVmssAssignmentResource"/> object. </returns>
         public static GuestConfigurationVmssAssignmentResource GetGuestConfigurationVmssAssignmentResource(this ArmClient client, ResourceIdentifier id)
         {
             Argument.AssertNotNull(client, nameof(client));
 
->>>>>>> 5235895a
             return GetMockableGuestConfigurationArmClient(client).GetGuestConfigurationVmssAssignmentResource(id);
         }
     }

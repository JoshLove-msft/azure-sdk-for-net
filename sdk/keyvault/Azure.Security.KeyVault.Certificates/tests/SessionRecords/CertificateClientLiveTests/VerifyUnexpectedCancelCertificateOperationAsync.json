--- conflicted
+++ resolved
@@ -1,24 +1,15 @@
 {
   "Entries": [
     {
-<<<<<<< HEAD
-      "RequestUri": "https://heathskv.vault.azure.net/certificates/1953678940/create?api-version=7.1-preview",
-=======
       "RequestUri": "https://heathskv.vault.azure.net/certificates/1953678940/create?api-version=7.1",
->>>>>>> 2d11c666
       "RequestMethod": "POST",
       "RequestHeaders": {
         "Accept": "application/json",
         "Content-Type": "application/json",
         "traceparent": "00-88d5300726ef3c48a728b09efc922efe-d0ef5728b4b15f49-00",
         "User-Agent": [
-<<<<<<< HEAD
-          "azsdk-net-Security.KeyVault.Certificates/4.0.1-dev.20200214.1",
-          "(.NET Core 4.6.27817.1-preview1; Microsoft Windows 10.0.18363 )"
-=======
-          "azsdk-net-Security.KeyVault.Certificates/4.1.0-dev.20200729.1",
-          "(.NET Core 4.6.29017.01; Microsoft Windows 10.0.19041 )"
->>>>>>> 2d11c666
+          "azsdk-net-Security.KeyVault.Certificates/4.1.0-dev.20200729.1",
+          "(.NET Core 4.6.29017.01; Microsoft Windows 10.0.19041 )"
         ],
         "x-ms-client-request-id": "68dd74c3b8f5ba74ff5cd5bbead09a92",
         "x-ms-return-client-request-id": "true"
@@ -50,11 +41,7 @@
       }
     },
     {
-<<<<<<< HEAD
-      "RequestUri": "https://heathskv.vault.azure.net/certificates/1953678940/create?api-version=7.1-preview",
-=======
       "RequestUri": "https://heathskv.vault.azure.net/certificates/1953678940/create?api-version=7.1",
->>>>>>> 2d11c666
       "RequestMethod": "POST",
       "RequestHeaders": {
         "Accept": "application/json",
@@ -63,13 +50,8 @@
         "Content-Type": "application/json",
         "traceparent": "00-88d5300726ef3c48a728b09efc922efe-d0ef5728b4b15f49-00",
         "User-Agent": [
-<<<<<<< HEAD
-          "azsdk-net-Security.KeyVault.Certificates/4.0.1-dev.20200214.1",
-          "(.NET Core 4.6.27817.1-preview1; Microsoft Windows 10.0.18363 )"
-=======
-          "azsdk-net-Security.KeyVault.Certificates/4.1.0-dev.20200729.1",
-          "(.NET Core 4.6.29017.01; Microsoft Windows 10.0.19041 )"
->>>>>>> 2d11c666
+          "azsdk-net-Security.KeyVault.Certificates/4.1.0-dev.20200729.1",
+          "(.NET Core 4.6.29017.01; Microsoft Windows 10.0.19041 )"
         ],
         "x-ms-client-request-id": "68dd74c3b8f5ba74ff5cd5bbead09a92",
         "x-ms-return-client-request-id": "true"
@@ -108,11 +90,7 @@
         "Content-Type": "application/json; charset=utf-8",
         "Date": "Wed, 29 Jul 2020 23:03:43 GMT",
         "Expires": "-1",
-<<<<<<< HEAD
-        "Location": "https://heathskv.vault.azure.net/certificates/1953678940/pending?api-version=7.1-preview\u0026request_id=326f68d831ca4d78bec4fee3b70f25dc",
-=======
         "Location": "https://heathskv.vault.azure.net/certificates/1953678940/pending?api-version=7.1\u0026request_id=43e6e52c0b6b4457b01e0d9b5ad10b33",
->>>>>>> 2d11c666
         "Pragma": "no-cache",
         "Retry-After": "10",
         "Strict-Transport-Security": "max-age=31536000;includeSubDomains",
@@ -137,11 +115,7 @@
       }
     },
     {
-<<<<<<< HEAD
-      "RequestUri": "https://heathskv.vault.azure.net/certificates/1953678940/pending?api-version=7.1-preview",
-=======
-      "RequestUri": "https://heathskv.vault.azure.net/certificates/1953678940/pending?api-version=7.1",
->>>>>>> 2d11c666
+      "RequestUri": "https://heathskv.vault.azure.net/certificates/1953678940/pending?api-version=7.1",
       "RequestMethod": "PATCH",
       "RequestHeaders": {
         "Accept": "application/json",
@@ -150,13 +124,8 @@
         "Content-Type": "application/json",
         "traceparent": "00-2e5a853a284be14385a495fa0679ae30-fd616739e9e3374f-00",
         "User-Agent": [
-<<<<<<< HEAD
-          "azsdk-net-Security.KeyVault.Certificates/4.0.1-dev.20200214.1",
-          "(.NET Core 4.6.27817.1-preview1; Microsoft Windows 10.0.18363 )"
-=======
-          "azsdk-net-Security.KeyVault.Certificates/4.1.0-dev.20200729.1",
-          "(.NET Core 4.6.29017.01; Microsoft Windows 10.0.19041 )"
->>>>>>> 2d11c666
+          "azsdk-net-Security.KeyVault.Certificates/4.1.0-dev.20200729.1",
+          "(.NET Core 4.6.29017.01; Microsoft Windows 10.0.19041 )"
         ],
         "x-ms-client-request-id": "54289ad626b94ebfa507c19c8bf21024",
         "x-ms-return-client-request-id": "true"
@@ -194,24 +163,15 @@
       }
     },
     {
-<<<<<<< HEAD
-      "RequestUri": "https://heathskv.vault.azure.net/certificates/1953678940/pending?api-version=7.1-preview",
-=======
-      "RequestUri": "https://heathskv.vault.azure.net/certificates/1953678940/pending?api-version=7.1",
->>>>>>> 2d11c666
-      "RequestMethod": "GET",
-      "RequestHeaders": {
-        "Accept": "application/json",
-        "Authorization": "Sanitized",
-        "Content-Type": "application/json",
-        "User-Agent": [
-<<<<<<< HEAD
-          "azsdk-net-Security.KeyVault.Certificates/4.0.1-dev.20200214.1",
-          "(.NET Core 4.6.27817.1-preview1; Microsoft Windows 10.0.18363 )"
-=======
-          "azsdk-net-Security.KeyVault.Certificates/4.1.0-dev.20200729.1",
-          "(.NET Core 4.6.29017.01; Microsoft Windows 10.0.19041 )"
->>>>>>> 2d11c666
+      "RequestUri": "https://heathskv.vault.azure.net/certificates/1953678940/pending?api-version=7.1",
+      "RequestMethod": "GET",
+      "RequestHeaders": {
+        "Accept": "application/json",
+        "Authorization": "Sanitized",
+        "Content-Type": "application/json",
+        "User-Agent": [
+          "azsdk-net-Security.KeyVault.Certificates/4.1.0-dev.20200729.1",
+          "(.NET Core 4.6.29017.01; Microsoft Windows 10.0.19041 )"
         ],
         "x-ms-client-request-id": "74d9e1a0cc17fdc86315a9c0aa3b3f72",
         "x-ms-return-client-request-id": "true"
@@ -248,24 +208,15 @@
       }
     },
     {
-<<<<<<< HEAD
-      "RequestUri": "https://heathskv.vault.azure.net/certificates/1953678940/pending?api-version=7.1-preview",
-=======
-      "RequestUri": "https://heathskv.vault.azure.net/certificates/1953678940/pending?api-version=7.1",
->>>>>>> 2d11c666
-      "RequestMethod": "GET",
-      "RequestHeaders": {
-        "Accept": "application/json",
-        "Authorization": "Sanitized",
-        "Content-Type": "application/json",
-        "User-Agent": [
-<<<<<<< HEAD
-          "azsdk-net-Security.KeyVault.Certificates/4.0.1-dev.20200214.1",
-          "(.NET Core 4.6.27817.1-preview1; Microsoft Windows 10.0.18363 )"
-=======
-          "azsdk-net-Security.KeyVault.Certificates/4.1.0-dev.20200729.1",
-          "(.NET Core 4.6.29017.01; Microsoft Windows 10.0.19041 )"
->>>>>>> 2d11c666
+      "RequestUri": "https://heathskv.vault.azure.net/certificates/1953678940/pending?api-version=7.1",
+      "RequestMethod": "GET",
+      "RequestHeaders": {
+        "Accept": "application/json",
+        "Authorization": "Sanitized",
+        "Content-Type": "application/json",
+        "User-Agent": [
+          "azsdk-net-Security.KeyVault.Certificates/4.1.0-dev.20200729.1",
+          "(.NET Core 4.6.29017.01; Microsoft Windows 10.0.19041 )"
         ],
         "x-ms-client-request-id": "ad8be63169f89ca3b48ec2eef6d82e0d",
         "x-ms-return-client-request-id": "true"
@@ -302,24 +253,15 @@
       }
     },
     {
-<<<<<<< HEAD
-      "RequestUri": "https://heathskv.vault.azure.net/certificates/1953678940/pending?api-version=7.1-preview",
-=======
-      "RequestUri": "https://heathskv.vault.azure.net/certificates/1953678940/pending?api-version=7.1",
->>>>>>> 2d11c666
-      "RequestMethod": "GET",
-      "RequestHeaders": {
-        "Accept": "application/json",
-        "Authorization": "Sanitized",
-        "Content-Type": "application/json",
-        "User-Agent": [
-<<<<<<< HEAD
-          "azsdk-net-Security.KeyVault.Certificates/4.0.1-dev.20200214.1",
-          "(.NET Core 4.6.27817.1-preview1; Microsoft Windows 10.0.18363 )"
-=======
-          "azsdk-net-Security.KeyVault.Certificates/4.1.0-dev.20200729.1",
-          "(.NET Core 4.6.29017.01; Microsoft Windows 10.0.19041 )"
->>>>>>> 2d11c666
+      "RequestUri": "https://heathskv.vault.azure.net/certificates/1953678940/pending?api-version=7.1",
+      "RequestMethod": "GET",
+      "RequestHeaders": {
+        "Accept": "application/json",
+        "Authorization": "Sanitized",
+        "Content-Type": "application/json",
+        "User-Agent": [
+          "azsdk-net-Security.KeyVault.Certificates/4.1.0-dev.20200729.1",
+          "(.NET Core 4.6.29017.01; Microsoft Windows 10.0.19041 )"
         ],
         "x-ms-client-request-id": "081bb04c26f70a7bd22af0a37dfea469",
         "x-ms-return-client-request-id": "true"
@@ -356,24 +298,15 @@
       }
     },
     {
-<<<<<<< HEAD
-      "RequestUri": "https://heathskv.vault.azure.net/certificates/1953678940/pending?api-version=7.1-preview",
-=======
-      "RequestUri": "https://heathskv.vault.azure.net/certificates/1953678940/pending?api-version=7.1",
->>>>>>> 2d11c666
-      "RequestMethod": "GET",
-      "RequestHeaders": {
-        "Accept": "application/json",
-        "Authorization": "Sanitized",
-        "Content-Type": "application/json",
-        "User-Agent": [
-<<<<<<< HEAD
-          "azsdk-net-Security.KeyVault.Certificates/4.0.1-dev.20200214.1",
-          "(.NET Core 4.6.27817.1-preview1; Microsoft Windows 10.0.18363 )"
-=======
-          "azsdk-net-Security.KeyVault.Certificates/4.1.0-dev.20200729.1",
-          "(.NET Core 4.6.29017.01; Microsoft Windows 10.0.19041 )"
->>>>>>> 2d11c666
+      "RequestUri": "https://heathskv.vault.azure.net/certificates/1953678940/pending?api-version=7.1",
+      "RequestMethod": "GET",
+      "RequestHeaders": {
+        "Accept": "application/json",
+        "Authorization": "Sanitized",
+        "Content-Type": "application/json",
+        "User-Agent": [
+          "azsdk-net-Security.KeyVault.Certificates/4.1.0-dev.20200729.1",
+          "(.NET Core 4.6.29017.01; Microsoft Windows 10.0.19041 )"
         ],
         "x-ms-client-request-id": "a56b4fc76367372c3d3cbf880ada078b",
         "x-ms-return-client-request-id": "true"
@@ -410,24 +343,15 @@
       }
     },
     {
-<<<<<<< HEAD
-      "RequestUri": "https://heathskv.vault.azure.net/certificates/1953678940/pending?api-version=7.1-preview",
-=======
-      "RequestUri": "https://heathskv.vault.azure.net/certificates/1953678940/pending?api-version=7.1",
->>>>>>> 2d11c666
-      "RequestMethod": "GET",
-      "RequestHeaders": {
-        "Accept": "application/json",
-        "Authorization": "Sanitized",
-        "Content-Type": "application/json",
-        "User-Agent": [
-<<<<<<< HEAD
-          "azsdk-net-Security.KeyVault.Certificates/4.0.1-dev.20200214.1",
-          "(.NET Core 4.6.27817.1-preview1; Microsoft Windows 10.0.18363 )"
-=======
-          "azsdk-net-Security.KeyVault.Certificates/4.1.0-dev.20200729.1",
-          "(.NET Core 4.6.29017.01; Microsoft Windows 10.0.19041 )"
->>>>>>> 2d11c666
+      "RequestUri": "https://heathskv.vault.azure.net/certificates/1953678940/pending?api-version=7.1",
+      "RequestMethod": "GET",
+      "RequestHeaders": {
+        "Accept": "application/json",
+        "Authorization": "Sanitized",
+        "Content-Type": "application/json",
+        "User-Agent": [
+          "azsdk-net-Security.KeyVault.Certificates/4.1.0-dev.20200729.1",
+          "(.NET Core 4.6.29017.01; Microsoft Windows 10.0.19041 )"
         ],
         "x-ms-client-request-id": "f9749ce737200a7b6a81dacd79001fb6",
         "x-ms-return-client-request-id": "true"
@@ -464,24 +388,15 @@
       }
     },
     {
-<<<<<<< HEAD
-      "RequestUri": "https://heathskv.vault.azure.net/certificates/1953678940/pending?api-version=7.1-preview",
-=======
-      "RequestUri": "https://heathskv.vault.azure.net/certificates/1953678940/pending?api-version=7.1",
->>>>>>> 2d11c666
-      "RequestMethod": "GET",
-      "RequestHeaders": {
-        "Accept": "application/json",
-        "Authorization": "Sanitized",
-        "Content-Type": "application/json",
-        "User-Agent": [
-<<<<<<< HEAD
-          "azsdk-net-Security.KeyVault.Certificates/4.0.1-dev.20200214.1",
-          "(.NET Core 4.6.27817.1-preview1; Microsoft Windows 10.0.18363 )"
-=======
-          "azsdk-net-Security.KeyVault.Certificates/4.1.0-dev.20200729.1",
-          "(.NET Core 4.6.29017.01; Microsoft Windows 10.0.19041 )"
->>>>>>> 2d11c666
+      "RequestUri": "https://heathskv.vault.azure.net/certificates/1953678940/pending?api-version=7.1",
+      "RequestMethod": "GET",
+      "RequestHeaders": {
+        "Accept": "application/json",
+        "Authorization": "Sanitized",
+        "Content-Type": "application/json",
+        "User-Agent": [
+          "azsdk-net-Security.KeyVault.Certificates/4.1.0-dev.20200729.1",
+          "(.NET Core 4.6.29017.01; Microsoft Windows 10.0.19041 )"
         ],
         "x-ms-client-request-id": "a72658e9896de9a584e4cabb66f300f8",
         "x-ms-return-client-request-id": "true"
@@ -518,24 +433,15 @@
       }
     },
     {
-<<<<<<< HEAD
-      "RequestUri": "https://heathskv.vault.azure.net/certificates/1953678940/pending?api-version=7.1-preview",
-=======
-      "RequestUri": "https://heathskv.vault.azure.net/certificates/1953678940/pending?api-version=7.1",
->>>>>>> 2d11c666
-      "RequestMethod": "GET",
-      "RequestHeaders": {
-        "Accept": "application/json",
-        "Authorization": "Sanitized",
-        "Content-Type": "application/json",
-        "User-Agent": [
-<<<<<<< HEAD
-          "azsdk-net-Security.KeyVault.Certificates/4.0.1-dev.20200214.1",
-          "(.NET Core 4.6.27817.1-preview1; Microsoft Windows 10.0.18363 )"
-=======
-          "azsdk-net-Security.KeyVault.Certificates/4.1.0-dev.20200729.1",
-          "(.NET Core 4.6.29017.01; Microsoft Windows 10.0.19041 )"
->>>>>>> 2d11c666
+      "RequestUri": "https://heathskv.vault.azure.net/certificates/1953678940/pending?api-version=7.1",
+      "RequestMethod": "GET",
+      "RequestHeaders": {
+        "Accept": "application/json",
+        "Authorization": "Sanitized",
+        "Content-Type": "application/json",
+        "User-Agent": [
+          "azsdk-net-Security.KeyVault.Certificates/4.1.0-dev.20200729.1",
+          "(.NET Core 4.6.29017.01; Microsoft Windows 10.0.19041 )"
         ],
         "x-ms-client-request-id": "e0bc6523ab899049d4603be6885ebd3d",
         "x-ms-return-client-request-id": "true"
@@ -572,24 +478,15 @@
       }
     },
     {
-<<<<<<< HEAD
-      "RequestUri": "https://heathskv.vault.azure.net/certificates/1953678940/pending?api-version=7.1-preview",
-=======
-      "RequestUri": "https://heathskv.vault.azure.net/certificates/1953678940/pending?api-version=7.1",
->>>>>>> 2d11c666
-      "RequestMethod": "GET",
-      "RequestHeaders": {
-        "Accept": "application/json",
-        "Authorization": "Sanitized",
-        "Content-Type": "application/json",
-        "User-Agent": [
-<<<<<<< HEAD
-          "azsdk-net-Security.KeyVault.Certificates/4.0.1-dev.20200214.1",
-          "(.NET Core 4.6.27817.1-preview1; Microsoft Windows 10.0.18363 )"
-=======
-          "azsdk-net-Security.KeyVault.Certificates/4.1.0-dev.20200729.1",
-          "(.NET Core 4.6.29017.01; Microsoft Windows 10.0.19041 )"
->>>>>>> 2d11c666
+      "RequestUri": "https://heathskv.vault.azure.net/certificates/1953678940/pending?api-version=7.1",
+      "RequestMethod": "GET",
+      "RequestHeaders": {
+        "Accept": "application/json",
+        "Authorization": "Sanitized",
+        "Content-Type": "application/json",
+        "User-Agent": [
+          "azsdk-net-Security.KeyVault.Certificates/4.1.0-dev.20200729.1",
+          "(.NET Core 4.6.29017.01; Microsoft Windows 10.0.19041 )"
         ],
         "x-ms-client-request-id": "b29e091c60b35e1df68b743c6cbfa377",
         "x-ms-return-client-request-id": "true"
@@ -626,24 +523,15 @@
       }
     },
     {
-<<<<<<< HEAD
-      "RequestUri": "https://heathskv.vault.azure.net/certificates/1953678940/pending?api-version=7.1-preview",
-=======
-      "RequestUri": "https://heathskv.vault.azure.net/certificates/1953678940/pending?api-version=7.1",
->>>>>>> 2d11c666
-      "RequestMethod": "GET",
-      "RequestHeaders": {
-        "Accept": "application/json",
-        "Authorization": "Sanitized",
-        "Content-Type": "application/json",
-        "User-Agent": [
-<<<<<<< HEAD
-          "azsdk-net-Security.KeyVault.Certificates/4.0.1-dev.20200214.1",
-          "(.NET Core 4.6.27817.1-preview1; Microsoft Windows 10.0.18363 )"
-=======
-          "azsdk-net-Security.KeyVault.Certificates/4.1.0-dev.20200729.1",
-          "(.NET Core 4.6.29017.01; Microsoft Windows 10.0.19041 )"
->>>>>>> 2d11c666
+      "RequestUri": "https://heathskv.vault.azure.net/certificates/1953678940/pending?api-version=7.1",
+      "RequestMethod": "GET",
+      "RequestHeaders": {
+        "Accept": "application/json",
+        "Authorization": "Sanitized",
+        "Content-Type": "application/json",
+        "User-Agent": [
+          "azsdk-net-Security.KeyVault.Certificates/4.1.0-dev.20200729.1",
+          "(.NET Core 4.6.29017.01; Microsoft Windows 10.0.19041 )"
         ],
         "x-ms-client-request-id": "14aae2803f433e2c0f95d20c4dbf6026",
         "x-ms-return-client-request-id": "true"
@@ -680,24 +568,15 @@
       }
     },
     {
-<<<<<<< HEAD
-      "RequestUri": "https://heathskv.vault.azure.net/certificates/1953678940/pending?api-version=7.1-preview",
-=======
-      "RequestUri": "https://heathskv.vault.azure.net/certificates/1953678940/pending?api-version=7.1",
->>>>>>> 2d11c666
-      "RequestMethod": "GET",
-      "RequestHeaders": {
-        "Accept": "application/json",
-        "Authorization": "Sanitized",
-        "Content-Type": "application/json",
-        "User-Agent": [
-<<<<<<< HEAD
-          "azsdk-net-Security.KeyVault.Certificates/4.0.1-dev.20200214.1",
-          "(.NET Core 4.6.27817.1-preview1; Microsoft Windows 10.0.18363 )"
-=======
-          "azsdk-net-Security.KeyVault.Certificates/4.1.0-dev.20200729.1",
-          "(.NET Core 4.6.29017.01; Microsoft Windows 10.0.19041 )"
->>>>>>> 2d11c666
+      "RequestUri": "https://heathskv.vault.azure.net/certificates/1953678940/pending?api-version=7.1",
+      "RequestMethod": "GET",
+      "RequestHeaders": {
+        "Accept": "application/json",
+        "Authorization": "Sanitized",
+        "Content-Type": "application/json",
+        "User-Agent": [
+          "azsdk-net-Security.KeyVault.Certificates/4.1.0-dev.20200729.1",
+          "(.NET Core 4.6.29017.01; Microsoft Windows 10.0.19041 )"
         ],
         "x-ms-client-request-id": "5d9e8c264d54c344475ee9fe360c2414",
         "x-ms-return-client-request-id": "true"
@@ -734,24 +613,15 @@
       }
     },
     {
-<<<<<<< HEAD
-      "RequestUri": "https://heathskv.vault.azure.net/certificates/1953678940/pending?api-version=7.1-preview",
-=======
-      "RequestUri": "https://heathskv.vault.azure.net/certificates/1953678940/pending?api-version=7.1",
->>>>>>> 2d11c666
-      "RequestMethod": "GET",
-      "RequestHeaders": {
-        "Accept": "application/json",
-        "Authorization": "Sanitized",
-        "Content-Type": "application/json",
-        "User-Agent": [
-<<<<<<< HEAD
-          "azsdk-net-Security.KeyVault.Certificates/4.0.1-dev.20200214.1",
-          "(.NET Core 4.6.27817.1-preview1; Microsoft Windows 10.0.18363 )"
-=======
-          "azsdk-net-Security.KeyVault.Certificates/4.1.0-dev.20200729.1",
-          "(.NET Core 4.6.29017.01; Microsoft Windows 10.0.19041 )"
->>>>>>> 2d11c666
+      "RequestUri": "https://heathskv.vault.azure.net/certificates/1953678940/pending?api-version=7.1",
+      "RequestMethod": "GET",
+      "RequestHeaders": {
+        "Accept": "application/json",
+        "Authorization": "Sanitized",
+        "Content-Type": "application/json",
+        "User-Agent": [
+          "azsdk-net-Security.KeyVault.Certificates/4.1.0-dev.20200729.1",
+          "(.NET Core 4.6.29017.01; Microsoft Windows 10.0.19041 )"
         ],
         "x-ms-client-request-id": "a565c3bca9b3ddfadc60a31e8d111037",
         "x-ms-return-client-request-id": "true"
@@ -788,24 +658,15 @@
       }
     },
     {
-<<<<<<< HEAD
-      "RequestUri": "https://heathskv.vault.azure.net/certificates/1953678940/pending?api-version=7.1-preview",
-=======
-      "RequestUri": "https://heathskv.vault.azure.net/certificates/1953678940/pending?api-version=7.1",
->>>>>>> 2d11c666
-      "RequestMethod": "GET",
-      "RequestHeaders": {
-        "Accept": "application/json",
-        "Authorization": "Sanitized",
-        "Content-Type": "application/json",
-        "User-Agent": [
-<<<<<<< HEAD
-          "azsdk-net-Security.KeyVault.Certificates/4.0.1-dev.20200214.1",
-          "(.NET Core 4.6.27817.1-preview1; Microsoft Windows 10.0.18363 )"
-=======
-          "azsdk-net-Security.KeyVault.Certificates/4.1.0-dev.20200729.1",
-          "(.NET Core 4.6.29017.01; Microsoft Windows 10.0.19041 )"
->>>>>>> 2d11c666
+      "RequestUri": "https://heathskv.vault.azure.net/certificates/1953678940/pending?api-version=7.1",
+      "RequestMethod": "GET",
+      "RequestHeaders": {
+        "Accept": "application/json",
+        "Authorization": "Sanitized",
+        "Content-Type": "application/json",
+        "User-Agent": [
+          "azsdk-net-Security.KeyVault.Certificates/4.1.0-dev.20200729.1",
+          "(.NET Core 4.6.29017.01; Microsoft Windows 10.0.19041 )"
         ],
         "x-ms-client-request-id": "df164e2a462133229ee6cce5552e0702",
         "x-ms-return-client-request-id": "true"
@@ -842,24 +703,15 @@
       }
     },
     {
-<<<<<<< HEAD
-      "RequestUri": "https://heathskv.vault.azure.net/certificates/1953678940/pending?api-version=7.1-preview",
-=======
-      "RequestUri": "https://heathskv.vault.azure.net/certificates/1953678940/pending?api-version=7.1",
->>>>>>> 2d11c666
-      "RequestMethod": "GET",
-      "RequestHeaders": {
-        "Accept": "application/json",
-        "Authorization": "Sanitized",
-        "Content-Type": "application/json",
-        "User-Agent": [
-<<<<<<< HEAD
-          "azsdk-net-Security.KeyVault.Certificates/4.0.1-dev.20200214.1",
-          "(.NET Core 4.6.27817.1-preview1; Microsoft Windows 10.0.18363 )"
-=======
-          "azsdk-net-Security.KeyVault.Certificates/4.1.0-dev.20200729.1",
-          "(.NET Core 4.6.29017.01; Microsoft Windows 10.0.19041 )"
->>>>>>> 2d11c666
+      "RequestUri": "https://heathskv.vault.azure.net/certificates/1953678940/pending?api-version=7.1",
+      "RequestMethod": "GET",
+      "RequestHeaders": {
+        "Accept": "application/json",
+        "Authorization": "Sanitized",
+        "Content-Type": "application/json",
+        "User-Agent": [
+          "azsdk-net-Security.KeyVault.Certificates/4.1.0-dev.20200729.1",
+          "(.NET Core 4.6.29017.01; Microsoft Windows 10.0.19041 )"
         ],
         "x-ms-client-request-id": "8a50be71bb5a7c7292c181f3aa253635",
         "x-ms-return-client-request-id": "true"
@@ -896,24 +748,15 @@
       }
     },
     {
-<<<<<<< HEAD
-      "RequestUri": "https://heathskv.vault.azure.net/certificates/1953678940/pending?api-version=7.1-preview",
-=======
-      "RequestUri": "https://heathskv.vault.azure.net/certificates/1953678940/pending?api-version=7.1",
->>>>>>> 2d11c666
-      "RequestMethod": "GET",
-      "RequestHeaders": {
-        "Accept": "application/json",
-        "Authorization": "Sanitized",
-        "Content-Type": "application/json",
-        "User-Agent": [
-<<<<<<< HEAD
-          "azsdk-net-Security.KeyVault.Certificates/4.0.1-dev.20200214.1",
-          "(.NET Core 4.6.27817.1-preview1; Microsoft Windows 10.0.18363 )"
-=======
-          "azsdk-net-Security.KeyVault.Certificates/4.1.0-dev.20200729.1",
-          "(.NET Core 4.6.29017.01; Microsoft Windows 10.0.19041 )"
->>>>>>> 2d11c666
+      "RequestUri": "https://heathskv.vault.azure.net/certificates/1953678940/pending?api-version=7.1",
+      "RequestMethod": "GET",
+      "RequestHeaders": {
+        "Accept": "application/json",
+        "Authorization": "Sanitized",
+        "Content-Type": "application/json",
+        "User-Agent": [
+          "azsdk-net-Security.KeyVault.Certificates/4.1.0-dev.20200729.1",
+          "(.NET Core 4.6.29017.01; Microsoft Windows 10.0.19041 )"
         ],
         "x-ms-client-request-id": "e8d3b24d44f576f3a03206cddc1487ad",
         "x-ms-return-client-request-id": "true"
@@ -922,561 +765,6 @@
       "StatusCode": 200,
       "ResponseHeaders": {
         "Cache-Control": "no-cache",
-<<<<<<< HEAD
-        "Content-Length": "1275",
-        "Content-Type": "application/json; charset=utf-8",
-        "Date": "Sat, 15 Feb 2020 02:45:49 GMT",
-        "Expires": "-1",
-        "Pragma": "no-cache",
-        "Retry-After": "10",
-        "Server": "Microsoft-IIS/10.0",
-        "Strict-Transport-Security": "max-age=31536000;includeSubDomains",
-        "X-AspNet-Version": "4.0.30319",
-        "X-Content-Type-Options": "nosniff",
-        "x-ms-keyvault-network-info": "addr=131.107.147.65;act_addr_fam=InterNetwork;",
-        "x-ms-keyvault-region": "westus",
-        "x-ms-keyvault-service-version": "1.1.0.893",
-        "x-ms-request-id": "c3303550-2a03-4d33-9eb5-df2e0ec323a3",
-        "X-Powered-By": "ASP.NET"
-      },
-      "ResponseBody": {
-        "id": "https://heathskv.vault.azure.net/certificates/1953678940/pending",
-        "issuer": {
-          "name": "Self"
-        },
-        "csr": "MIICojCCAYoCAQAwEjEQMA4GA1UEAxMHZGVmYXVsdDCCASIwDQYJKoZIhvcNAQEBBQADggEPADCCAQoCggEBAJjMU5xLJZSPxI\u002BRRayh3Da0HWCALlGjrCwnvIKeiFTFvMPTJ2GGa8mQqRlTMpbOyP7GUVqW7FZjcT2JuRxwSEcsUhO6JZQ7\u002BV\u002B7T4GJlTB3fTqpjcWFRgb\u002BaBP22vRL/VtlJ/dM1sNydcTKkIc798O4046WUhzQCJV52d5ql9zmLCp4CDuakmh4QqVBapfDkrnyMrul3jdy0x3b7IOChLe27M5iuDgusbHJbNh4AnzEG3NEdA12/1MZI2F/L8fzH\u002BepxnWe7RJXpvh8/mhkQDTVboQBH8O6jU1e7NRp7uFYE51Yf3BmG\u002BPwnYiMCya8\u002BCXqU8k84nw/4GH0lYexP30CAwEAAaBLMEkGCSqGSIb3DQEJDjE8MDowDgYDVR0PAQH/BAQDAgG\u002BMB0GA1UdJQQWMBQGCCsGAQUFBwMBBggrBgEFBQcDAjAJBgNVHRMEAjAAMA0GCSqGSIb3DQEBCwUAA4IBAQAcc0PSn069m/36zQqXnDbB1JV8EpGaqvLrDW7MC1RP6PV0x6UjFUoQyhKo5dVvNwAhzYp/dBwQQGtmigXcuXq43jYfDKSOEiuWRCRroCkb\u002BLTh4dEcjCh0eDxe9dy/jLfESnbKHAWsi6V4Zw0p70C0Zdk8uIelaoKeNI4uu8cPJTF3DzCIxBQxlckez1rYtsBnMo0bh3HLuVHUxlXHKy\u002Bj9s0uncxB\u002B0CeP5T6gQSLLYDgVJJaOykz7u/pY14BoOnYs9XXkgAn5I45miCC9e71VbTGT6fKacJIjSDy6FJP\u002BB9UDYXQ2SZw04j8cp\u002BfrZc0Sxg9eSB9Do0sf0i5htwJ",
-        "cancellation_requested": true,
-        "status": "inProgress",
-        "status_details": "Pending certificate created. Certificate request is in progress. This may take some time based on the issuer provider. Please check again later.",
-        "request_id": "326f68d831ca4d78bec4fee3b70f25dc"
-      }
-    },
-    {
-      "RequestUri": "https://heathskv.vault.azure.net/certificates/1953678940/pending?api-version=7.1-preview",
-      "RequestMethod": "GET",
-      "RequestHeaders": {
-        "Accept": "application/json",
-        "Authorization": "Sanitized",
-        "Content-Type": "application/json",
-        "User-Agent": [
-          "azsdk-net-Security.KeyVault.Certificates/4.0.1-dev.20200214.1",
-          "(.NET Core 4.6.27817.1-preview1; Microsoft Windows 10.0.18363 )"
-        ],
-        "x-ms-client-request-id": "ceaca05886c16fdcdb9a4c5fc42f8879",
-        "x-ms-return-client-request-id": "true"
-      },
-      "RequestBody": null,
-      "StatusCode": 200,
-      "ResponseHeaders": {
-        "Cache-Control": "no-cache",
-        "Content-Length": "1275",
-        "Content-Type": "application/json; charset=utf-8",
-        "Date": "Sat, 15 Feb 2020 02:45:50 GMT",
-        "Expires": "-1",
-        "Pragma": "no-cache",
-        "Retry-After": "10",
-        "Server": "Microsoft-IIS/10.0",
-        "Strict-Transport-Security": "max-age=31536000;includeSubDomains",
-        "X-AspNet-Version": "4.0.30319",
-        "X-Content-Type-Options": "nosniff",
-        "x-ms-keyvault-network-info": "addr=131.107.147.65;act_addr_fam=InterNetwork;",
-        "x-ms-keyvault-region": "westus",
-        "x-ms-keyvault-service-version": "1.1.0.893",
-        "x-ms-request-id": "d96bb944-633a-469c-95d3-e3df9e45e318",
-        "X-Powered-By": "ASP.NET"
-      },
-      "ResponseBody": {
-        "id": "https://heathskv.vault.azure.net/certificates/1953678940/pending",
-        "issuer": {
-          "name": "Self"
-        },
-        "csr": "MIICojCCAYoCAQAwEjEQMA4GA1UEAxMHZGVmYXVsdDCCASIwDQYJKoZIhvcNAQEBBQADggEPADCCAQoCggEBAJjMU5xLJZSPxI\u002BRRayh3Da0HWCALlGjrCwnvIKeiFTFvMPTJ2GGa8mQqRlTMpbOyP7GUVqW7FZjcT2JuRxwSEcsUhO6JZQ7\u002BV\u002B7T4GJlTB3fTqpjcWFRgb\u002BaBP22vRL/VtlJ/dM1sNydcTKkIc798O4046WUhzQCJV52d5ql9zmLCp4CDuakmh4QqVBapfDkrnyMrul3jdy0x3b7IOChLe27M5iuDgusbHJbNh4AnzEG3NEdA12/1MZI2F/L8fzH\u002BepxnWe7RJXpvh8/mhkQDTVboQBH8O6jU1e7NRp7uFYE51Yf3BmG\u002BPwnYiMCya8\u002BCXqU8k84nw/4GH0lYexP30CAwEAAaBLMEkGCSqGSIb3DQEJDjE8MDowDgYDVR0PAQH/BAQDAgG\u002BMB0GA1UdJQQWMBQGCCsGAQUFBwMBBggrBgEFBQcDAjAJBgNVHRMEAjAAMA0GCSqGSIb3DQEBCwUAA4IBAQAcc0PSn069m/36zQqXnDbB1JV8EpGaqvLrDW7MC1RP6PV0x6UjFUoQyhKo5dVvNwAhzYp/dBwQQGtmigXcuXq43jYfDKSOEiuWRCRroCkb\u002BLTh4dEcjCh0eDxe9dy/jLfESnbKHAWsi6V4Zw0p70C0Zdk8uIelaoKeNI4uu8cPJTF3DzCIxBQxlckez1rYtsBnMo0bh3HLuVHUxlXHKy\u002Bj9s0uncxB\u002B0CeP5T6gQSLLYDgVJJaOykz7u/pY14BoOnYs9XXkgAn5I45miCC9e71VbTGT6fKacJIjSDy6FJP\u002BB9UDYXQ2SZw04j8cp\u002BfrZc0Sxg9eSB9Do0sf0i5htwJ",
-        "cancellation_requested": true,
-        "status": "inProgress",
-        "status_details": "Pending certificate created. Certificate request is in progress. This may take some time based on the issuer provider. Please check again later.",
-        "request_id": "326f68d831ca4d78bec4fee3b70f25dc"
-      }
-    },
-    {
-      "RequestUri": "https://heathskv.vault.azure.net/certificates/1953678940/pending?api-version=7.1-preview",
-      "RequestMethod": "GET",
-      "RequestHeaders": {
-        "Accept": "application/json",
-        "Authorization": "Sanitized",
-        "Content-Type": "application/json",
-        "User-Agent": [
-          "azsdk-net-Security.KeyVault.Certificates/4.0.1-dev.20200214.1",
-          "(.NET Core 4.6.27817.1-preview1; Microsoft Windows 10.0.18363 )"
-        ],
-        "x-ms-client-request-id": "a39797b01f5b2d0ccbd9e928b4a59f7e",
-        "x-ms-return-client-request-id": "true"
-      },
-      "RequestBody": null,
-      "StatusCode": 200,
-      "ResponseHeaders": {
-        "Cache-Control": "no-cache",
-        "Content-Length": "1275",
-        "Content-Type": "application/json; charset=utf-8",
-        "Date": "Sat, 15 Feb 2020 02:45:51 GMT",
-        "Expires": "-1",
-        "Pragma": "no-cache",
-        "Retry-After": "10",
-        "Server": "Microsoft-IIS/10.0",
-        "Strict-Transport-Security": "max-age=31536000;includeSubDomains",
-        "X-AspNet-Version": "4.0.30319",
-        "X-Content-Type-Options": "nosniff",
-        "x-ms-keyvault-network-info": "addr=131.107.147.65;act_addr_fam=InterNetwork;",
-        "x-ms-keyvault-region": "westus",
-        "x-ms-keyvault-service-version": "1.1.0.893",
-        "x-ms-request-id": "e4030a69-f44d-4cdf-b535-527f65da78b8",
-        "X-Powered-By": "ASP.NET"
-      },
-      "ResponseBody": {
-        "id": "https://heathskv.vault.azure.net/certificates/1953678940/pending",
-        "issuer": {
-          "name": "Self"
-        },
-        "csr": "MIICojCCAYoCAQAwEjEQMA4GA1UEAxMHZGVmYXVsdDCCASIwDQYJKoZIhvcNAQEBBQADggEPADCCAQoCggEBAJjMU5xLJZSPxI\u002BRRayh3Da0HWCALlGjrCwnvIKeiFTFvMPTJ2GGa8mQqRlTMpbOyP7GUVqW7FZjcT2JuRxwSEcsUhO6JZQ7\u002BV\u002B7T4GJlTB3fTqpjcWFRgb\u002BaBP22vRL/VtlJ/dM1sNydcTKkIc798O4046WUhzQCJV52d5ql9zmLCp4CDuakmh4QqVBapfDkrnyMrul3jdy0x3b7IOChLe27M5iuDgusbHJbNh4AnzEG3NEdA12/1MZI2F/L8fzH\u002BepxnWe7RJXpvh8/mhkQDTVboQBH8O6jU1e7NRp7uFYE51Yf3BmG\u002BPwnYiMCya8\u002BCXqU8k84nw/4GH0lYexP30CAwEAAaBLMEkGCSqGSIb3DQEJDjE8MDowDgYDVR0PAQH/BAQDAgG\u002BMB0GA1UdJQQWMBQGCCsGAQUFBwMBBggrBgEFBQcDAjAJBgNVHRMEAjAAMA0GCSqGSIb3DQEBCwUAA4IBAQAcc0PSn069m/36zQqXnDbB1JV8EpGaqvLrDW7MC1RP6PV0x6UjFUoQyhKo5dVvNwAhzYp/dBwQQGtmigXcuXq43jYfDKSOEiuWRCRroCkb\u002BLTh4dEcjCh0eDxe9dy/jLfESnbKHAWsi6V4Zw0p70C0Zdk8uIelaoKeNI4uu8cPJTF3DzCIxBQxlckez1rYtsBnMo0bh3HLuVHUxlXHKy\u002Bj9s0uncxB\u002B0CeP5T6gQSLLYDgVJJaOykz7u/pY14BoOnYs9XXkgAn5I45miCC9e71VbTGT6fKacJIjSDy6FJP\u002BB9UDYXQ2SZw04j8cp\u002BfrZc0Sxg9eSB9Do0sf0i5htwJ",
-        "cancellation_requested": true,
-        "status": "inProgress",
-        "status_details": "Pending certificate created. Certificate request is in progress. This may take some time based on the issuer provider. Please check again later.",
-        "request_id": "326f68d831ca4d78bec4fee3b70f25dc"
-      }
-    },
-    {
-      "RequestUri": "https://heathskv.vault.azure.net/certificates/1953678940/pending?api-version=7.1-preview",
-      "RequestMethod": "GET",
-      "RequestHeaders": {
-        "Accept": "application/json",
-        "Authorization": "Sanitized",
-        "Content-Type": "application/json",
-        "User-Agent": [
-          "azsdk-net-Security.KeyVault.Certificates/4.0.1-dev.20200214.1",
-          "(.NET Core 4.6.27817.1-preview1; Microsoft Windows 10.0.18363 )"
-        ],
-        "x-ms-client-request-id": "0a9bd33a6779c774d5640d5bf793b171",
-        "x-ms-return-client-request-id": "true"
-      },
-      "RequestBody": null,
-      "StatusCode": 200,
-      "ResponseHeaders": {
-        "Cache-Control": "no-cache",
-        "Content-Length": "1275",
-        "Content-Type": "application/json; charset=utf-8",
-        "Date": "Sat, 15 Feb 2020 02:45:52 GMT",
-        "Expires": "-1",
-        "Pragma": "no-cache",
-        "Retry-After": "10",
-        "Server": "Microsoft-IIS/10.0",
-        "Strict-Transport-Security": "max-age=31536000;includeSubDomains",
-        "X-AspNet-Version": "4.0.30319",
-        "X-Content-Type-Options": "nosniff",
-        "x-ms-keyvault-network-info": "addr=131.107.147.65;act_addr_fam=InterNetwork;",
-        "x-ms-keyvault-region": "westus",
-        "x-ms-keyvault-service-version": "1.1.0.893",
-        "x-ms-request-id": "e2b64714-a4ce-4a51-9efc-718af5112393",
-        "X-Powered-By": "ASP.NET"
-      },
-      "ResponseBody": {
-        "id": "https://heathskv.vault.azure.net/certificates/1953678940/pending",
-        "issuer": {
-          "name": "Self"
-        },
-        "csr": "MIICojCCAYoCAQAwEjEQMA4GA1UEAxMHZGVmYXVsdDCCASIwDQYJKoZIhvcNAQEBBQADggEPADCCAQoCggEBAJjMU5xLJZSPxI\u002BRRayh3Da0HWCALlGjrCwnvIKeiFTFvMPTJ2GGa8mQqRlTMpbOyP7GUVqW7FZjcT2JuRxwSEcsUhO6JZQ7\u002BV\u002B7T4GJlTB3fTqpjcWFRgb\u002BaBP22vRL/VtlJ/dM1sNydcTKkIc798O4046WUhzQCJV52d5ql9zmLCp4CDuakmh4QqVBapfDkrnyMrul3jdy0x3b7IOChLe27M5iuDgusbHJbNh4AnzEG3NEdA12/1MZI2F/L8fzH\u002BepxnWe7RJXpvh8/mhkQDTVboQBH8O6jU1e7NRp7uFYE51Yf3BmG\u002BPwnYiMCya8\u002BCXqU8k84nw/4GH0lYexP30CAwEAAaBLMEkGCSqGSIb3DQEJDjE8MDowDgYDVR0PAQH/BAQDAgG\u002BMB0GA1UdJQQWMBQGCCsGAQUFBwMBBggrBgEFBQcDAjAJBgNVHRMEAjAAMA0GCSqGSIb3DQEBCwUAA4IBAQAcc0PSn069m/36zQqXnDbB1JV8EpGaqvLrDW7MC1RP6PV0x6UjFUoQyhKo5dVvNwAhzYp/dBwQQGtmigXcuXq43jYfDKSOEiuWRCRroCkb\u002BLTh4dEcjCh0eDxe9dy/jLfESnbKHAWsi6V4Zw0p70C0Zdk8uIelaoKeNI4uu8cPJTF3DzCIxBQxlckez1rYtsBnMo0bh3HLuVHUxlXHKy\u002Bj9s0uncxB\u002B0CeP5T6gQSLLYDgVJJaOykz7u/pY14BoOnYs9XXkgAn5I45miCC9e71VbTGT6fKacJIjSDy6FJP\u002BB9UDYXQ2SZw04j8cp\u002BfrZc0Sxg9eSB9Do0sf0i5htwJ",
-        "cancellation_requested": true,
-        "status": "inProgress",
-        "status_details": "Pending certificate created. Certificate request is in progress. This may take some time based on the issuer provider. Please check again later.",
-        "request_id": "326f68d831ca4d78bec4fee3b70f25dc"
-      }
-    },
-    {
-      "RequestUri": "https://heathskv.vault.azure.net/certificates/1953678940/pending?api-version=7.1-preview",
-      "RequestMethod": "GET",
-      "RequestHeaders": {
-        "Accept": "application/json",
-        "Authorization": "Sanitized",
-        "Content-Type": "application/json",
-        "User-Agent": [
-          "azsdk-net-Security.KeyVault.Certificates/4.0.1-dev.20200214.1",
-          "(.NET Core 4.6.27817.1-preview1; Microsoft Windows 10.0.18363 )"
-        ],
-        "x-ms-client-request-id": "451c8da9e47c3952937f03e79db4ba35",
-        "x-ms-return-client-request-id": "true"
-      },
-      "RequestBody": null,
-      "StatusCode": 200,
-      "ResponseHeaders": {
-        "Cache-Control": "no-cache",
-        "Content-Length": "1275",
-        "Content-Type": "application/json; charset=utf-8",
-        "Date": "Sat, 15 Feb 2020 02:45:53 GMT",
-        "Expires": "-1",
-        "Pragma": "no-cache",
-        "Retry-After": "10",
-        "Server": "Microsoft-IIS/10.0",
-        "Strict-Transport-Security": "max-age=31536000;includeSubDomains",
-        "X-AspNet-Version": "4.0.30319",
-        "X-Content-Type-Options": "nosniff",
-        "x-ms-keyvault-network-info": "addr=131.107.147.65;act_addr_fam=InterNetwork;",
-        "x-ms-keyvault-region": "westus",
-        "x-ms-keyvault-service-version": "1.1.0.893",
-        "x-ms-request-id": "b7d25f48-c923-4d87-b906-b86201214ee4",
-        "X-Powered-By": "ASP.NET"
-      },
-      "ResponseBody": {
-        "id": "https://heathskv.vault.azure.net/certificates/1953678940/pending",
-        "issuer": {
-          "name": "Self"
-        },
-        "csr": "MIICojCCAYoCAQAwEjEQMA4GA1UEAxMHZGVmYXVsdDCCASIwDQYJKoZIhvcNAQEBBQADggEPADCCAQoCggEBAJjMU5xLJZSPxI\u002BRRayh3Da0HWCALlGjrCwnvIKeiFTFvMPTJ2GGa8mQqRlTMpbOyP7GUVqW7FZjcT2JuRxwSEcsUhO6JZQ7\u002BV\u002B7T4GJlTB3fTqpjcWFRgb\u002BaBP22vRL/VtlJ/dM1sNydcTKkIc798O4046WUhzQCJV52d5ql9zmLCp4CDuakmh4QqVBapfDkrnyMrul3jdy0x3b7IOChLe27M5iuDgusbHJbNh4AnzEG3NEdA12/1MZI2F/L8fzH\u002BepxnWe7RJXpvh8/mhkQDTVboQBH8O6jU1e7NRp7uFYE51Yf3BmG\u002BPwnYiMCya8\u002BCXqU8k84nw/4GH0lYexP30CAwEAAaBLMEkGCSqGSIb3DQEJDjE8MDowDgYDVR0PAQH/BAQDAgG\u002BMB0GA1UdJQQWMBQGCCsGAQUFBwMBBggrBgEFBQcDAjAJBgNVHRMEAjAAMA0GCSqGSIb3DQEBCwUAA4IBAQAcc0PSn069m/36zQqXnDbB1JV8EpGaqvLrDW7MC1RP6PV0x6UjFUoQyhKo5dVvNwAhzYp/dBwQQGtmigXcuXq43jYfDKSOEiuWRCRroCkb\u002BLTh4dEcjCh0eDxe9dy/jLfESnbKHAWsi6V4Zw0p70C0Zdk8uIelaoKeNI4uu8cPJTF3DzCIxBQxlckez1rYtsBnMo0bh3HLuVHUxlXHKy\u002Bj9s0uncxB\u002B0CeP5T6gQSLLYDgVJJaOykz7u/pY14BoOnYs9XXkgAn5I45miCC9e71VbTGT6fKacJIjSDy6FJP\u002BB9UDYXQ2SZw04j8cp\u002BfrZc0Sxg9eSB9Do0sf0i5htwJ",
-        "cancellation_requested": true,
-        "status": "inProgress",
-        "status_details": "Pending certificate created. Certificate request is in progress. This may take some time based on the issuer provider. Please check again later.",
-        "request_id": "326f68d831ca4d78bec4fee3b70f25dc"
-      }
-    },
-    {
-      "RequestUri": "https://heathskv.vault.azure.net/certificates/1953678940/pending?api-version=7.1-preview",
-      "RequestMethod": "GET",
-      "RequestHeaders": {
-        "Accept": "application/json",
-        "Authorization": "Sanitized",
-        "Content-Type": "application/json",
-        "User-Agent": [
-          "azsdk-net-Security.KeyVault.Certificates/4.0.1-dev.20200214.1",
-          "(.NET Core 4.6.27817.1-preview1; Microsoft Windows 10.0.18363 )"
-        ],
-        "x-ms-client-request-id": "f025cefa7d9348ff22d0cdf612b13537",
-        "x-ms-return-client-request-id": "true"
-      },
-      "RequestBody": null,
-      "StatusCode": 200,
-      "ResponseHeaders": {
-        "Cache-Control": "no-cache",
-        "Content-Length": "1275",
-        "Content-Type": "application/json; charset=utf-8",
-        "Date": "Sat, 15 Feb 2020 02:45:54 GMT",
-        "Expires": "-1",
-        "Pragma": "no-cache",
-        "Retry-After": "10",
-        "Server": "Microsoft-IIS/10.0",
-        "Strict-Transport-Security": "max-age=31536000;includeSubDomains",
-        "X-AspNet-Version": "4.0.30319",
-        "X-Content-Type-Options": "nosniff",
-        "x-ms-keyvault-network-info": "addr=131.107.147.65;act_addr_fam=InterNetwork;",
-        "x-ms-keyvault-region": "westus",
-        "x-ms-keyvault-service-version": "1.1.0.893",
-        "x-ms-request-id": "7969b383-5314-43c9-9d2c-8c1f735429fd",
-        "X-Powered-By": "ASP.NET"
-      },
-      "ResponseBody": {
-        "id": "https://heathskv.vault.azure.net/certificates/1953678940/pending",
-        "issuer": {
-          "name": "Self"
-        },
-        "csr": "MIICojCCAYoCAQAwEjEQMA4GA1UEAxMHZGVmYXVsdDCCASIwDQYJKoZIhvcNAQEBBQADggEPADCCAQoCggEBAJjMU5xLJZSPxI\u002BRRayh3Da0HWCALlGjrCwnvIKeiFTFvMPTJ2GGa8mQqRlTMpbOyP7GUVqW7FZjcT2JuRxwSEcsUhO6JZQ7\u002BV\u002B7T4GJlTB3fTqpjcWFRgb\u002BaBP22vRL/VtlJ/dM1sNydcTKkIc798O4046WUhzQCJV52d5ql9zmLCp4CDuakmh4QqVBapfDkrnyMrul3jdy0x3b7IOChLe27M5iuDgusbHJbNh4AnzEG3NEdA12/1MZI2F/L8fzH\u002BepxnWe7RJXpvh8/mhkQDTVboQBH8O6jU1e7NRp7uFYE51Yf3BmG\u002BPwnYiMCya8\u002BCXqU8k84nw/4GH0lYexP30CAwEAAaBLMEkGCSqGSIb3DQEJDjE8MDowDgYDVR0PAQH/BAQDAgG\u002BMB0GA1UdJQQWMBQGCCsGAQUFBwMBBggrBgEFBQcDAjAJBgNVHRMEAjAAMA0GCSqGSIb3DQEBCwUAA4IBAQAcc0PSn069m/36zQqXnDbB1JV8EpGaqvLrDW7MC1RP6PV0x6UjFUoQyhKo5dVvNwAhzYp/dBwQQGtmigXcuXq43jYfDKSOEiuWRCRroCkb\u002BLTh4dEcjCh0eDxe9dy/jLfESnbKHAWsi6V4Zw0p70C0Zdk8uIelaoKeNI4uu8cPJTF3DzCIxBQxlckez1rYtsBnMo0bh3HLuVHUxlXHKy\u002Bj9s0uncxB\u002B0CeP5T6gQSLLYDgVJJaOykz7u/pY14BoOnYs9XXkgAn5I45miCC9e71VbTGT6fKacJIjSDy6FJP\u002BB9UDYXQ2SZw04j8cp\u002BfrZc0Sxg9eSB9Do0sf0i5htwJ",
-        "cancellation_requested": true,
-        "status": "inProgress",
-        "status_details": "Pending certificate created. Certificate request is in progress. This may take some time based on the issuer provider. Please check again later.",
-        "request_id": "326f68d831ca4d78bec4fee3b70f25dc"
-      }
-    },
-    {
-      "RequestUri": "https://heathskv.vault.azure.net/certificates/1953678940/pending?api-version=7.1-preview",
-      "RequestMethod": "GET",
-      "RequestHeaders": {
-        "Accept": "application/json",
-        "Authorization": "Sanitized",
-        "Content-Type": "application/json",
-        "User-Agent": [
-          "azsdk-net-Security.KeyVault.Certificates/4.0.1-dev.20200214.1",
-          "(.NET Core 4.6.27817.1-preview1; Microsoft Windows 10.0.18363 )"
-        ],
-        "x-ms-client-request-id": "277e772859885502816277fa648d2a20",
-        "x-ms-return-client-request-id": "true"
-      },
-      "RequestBody": null,
-      "StatusCode": 200,
-      "ResponseHeaders": {
-        "Cache-Control": "no-cache",
-        "Content-Length": "1275",
-        "Content-Type": "application/json; charset=utf-8",
-        "Date": "Sat, 15 Feb 2020 02:45:55 GMT",
-        "Expires": "-1",
-        "Pragma": "no-cache",
-        "Retry-After": "10",
-        "Server": "Microsoft-IIS/10.0",
-        "Strict-Transport-Security": "max-age=31536000;includeSubDomains",
-        "X-AspNet-Version": "4.0.30319",
-        "X-Content-Type-Options": "nosniff",
-        "x-ms-keyvault-network-info": "addr=131.107.147.65;act_addr_fam=InterNetwork;",
-        "x-ms-keyvault-region": "westus",
-        "x-ms-keyvault-service-version": "1.1.0.893",
-        "x-ms-request-id": "3641a771-7cfc-4807-a278-ee206b7a69bf",
-        "X-Powered-By": "ASP.NET"
-      },
-      "ResponseBody": {
-        "id": "https://heathskv.vault.azure.net/certificates/1953678940/pending",
-        "issuer": {
-          "name": "Self"
-        },
-        "csr": "MIICojCCAYoCAQAwEjEQMA4GA1UEAxMHZGVmYXVsdDCCASIwDQYJKoZIhvcNAQEBBQADggEPADCCAQoCggEBAJjMU5xLJZSPxI\u002BRRayh3Da0HWCALlGjrCwnvIKeiFTFvMPTJ2GGa8mQqRlTMpbOyP7GUVqW7FZjcT2JuRxwSEcsUhO6JZQ7\u002BV\u002B7T4GJlTB3fTqpjcWFRgb\u002BaBP22vRL/VtlJ/dM1sNydcTKkIc798O4046WUhzQCJV52d5ql9zmLCp4CDuakmh4QqVBapfDkrnyMrul3jdy0x3b7IOChLe27M5iuDgusbHJbNh4AnzEG3NEdA12/1MZI2F/L8fzH\u002BepxnWe7RJXpvh8/mhkQDTVboQBH8O6jU1e7NRp7uFYE51Yf3BmG\u002BPwnYiMCya8\u002BCXqU8k84nw/4GH0lYexP30CAwEAAaBLMEkGCSqGSIb3DQEJDjE8MDowDgYDVR0PAQH/BAQDAgG\u002BMB0GA1UdJQQWMBQGCCsGAQUFBwMBBggrBgEFBQcDAjAJBgNVHRMEAjAAMA0GCSqGSIb3DQEBCwUAA4IBAQAcc0PSn069m/36zQqXnDbB1JV8EpGaqvLrDW7MC1RP6PV0x6UjFUoQyhKo5dVvNwAhzYp/dBwQQGtmigXcuXq43jYfDKSOEiuWRCRroCkb\u002BLTh4dEcjCh0eDxe9dy/jLfESnbKHAWsi6V4Zw0p70C0Zdk8uIelaoKeNI4uu8cPJTF3DzCIxBQxlckez1rYtsBnMo0bh3HLuVHUxlXHKy\u002Bj9s0uncxB\u002B0CeP5T6gQSLLYDgVJJaOykz7u/pY14BoOnYs9XXkgAn5I45miCC9e71VbTGT6fKacJIjSDy6FJP\u002BB9UDYXQ2SZw04j8cp\u002BfrZc0Sxg9eSB9Do0sf0i5htwJ",
-        "cancellation_requested": true,
-        "status": "inProgress",
-        "status_details": "Pending certificate created. Certificate request is in progress. This may take some time based on the issuer provider. Please check again later.",
-        "request_id": "326f68d831ca4d78bec4fee3b70f25dc"
-      }
-    },
-    {
-      "RequestUri": "https://heathskv.vault.azure.net/certificates/1953678940/pending?api-version=7.1-preview",
-      "RequestMethod": "GET",
-      "RequestHeaders": {
-        "Accept": "application/json",
-        "Authorization": "Sanitized",
-        "Content-Type": "application/json",
-        "User-Agent": [
-          "azsdk-net-Security.KeyVault.Certificates/4.0.1-dev.20200214.1",
-          "(.NET Core 4.6.27817.1-preview1; Microsoft Windows 10.0.18363 )"
-        ],
-        "x-ms-client-request-id": "2960d7aac06e2cde8dd323ac165c27e1",
-        "x-ms-return-client-request-id": "true"
-      },
-      "RequestBody": null,
-      "StatusCode": 200,
-      "ResponseHeaders": {
-        "Cache-Control": "no-cache",
-        "Content-Length": "1275",
-        "Content-Type": "application/json; charset=utf-8",
-        "Date": "Sat, 15 Feb 2020 02:45:56 GMT",
-        "Expires": "-1",
-        "Pragma": "no-cache",
-        "Retry-After": "10",
-        "Server": "Microsoft-IIS/10.0",
-        "Strict-Transport-Security": "max-age=31536000;includeSubDomains",
-        "X-AspNet-Version": "4.0.30319",
-        "X-Content-Type-Options": "nosniff",
-        "x-ms-keyvault-network-info": "addr=131.107.147.65;act_addr_fam=InterNetwork;",
-        "x-ms-keyvault-region": "westus",
-        "x-ms-keyvault-service-version": "1.1.0.893",
-        "x-ms-request-id": "ab0adef6-8fb1-4419-b9b0-c350c1b1c85b",
-        "X-Powered-By": "ASP.NET"
-      },
-      "ResponseBody": {
-        "id": "https://heathskv.vault.azure.net/certificates/1953678940/pending",
-        "issuer": {
-          "name": "Self"
-        },
-        "csr": "MIICojCCAYoCAQAwEjEQMA4GA1UEAxMHZGVmYXVsdDCCASIwDQYJKoZIhvcNAQEBBQADggEPADCCAQoCggEBAJjMU5xLJZSPxI\u002BRRayh3Da0HWCALlGjrCwnvIKeiFTFvMPTJ2GGa8mQqRlTMpbOyP7GUVqW7FZjcT2JuRxwSEcsUhO6JZQ7\u002BV\u002B7T4GJlTB3fTqpjcWFRgb\u002BaBP22vRL/VtlJ/dM1sNydcTKkIc798O4046WUhzQCJV52d5ql9zmLCp4CDuakmh4QqVBapfDkrnyMrul3jdy0x3b7IOChLe27M5iuDgusbHJbNh4AnzEG3NEdA12/1MZI2F/L8fzH\u002BepxnWe7RJXpvh8/mhkQDTVboQBH8O6jU1e7NRp7uFYE51Yf3BmG\u002BPwnYiMCya8\u002BCXqU8k84nw/4GH0lYexP30CAwEAAaBLMEkGCSqGSIb3DQEJDjE8MDowDgYDVR0PAQH/BAQDAgG\u002BMB0GA1UdJQQWMBQGCCsGAQUFBwMBBggrBgEFBQcDAjAJBgNVHRMEAjAAMA0GCSqGSIb3DQEBCwUAA4IBAQAcc0PSn069m/36zQqXnDbB1JV8EpGaqvLrDW7MC1RP6PV0x6UjFUoQyhKo5dVvNwAhzYp/dBwQQGtmigXcuXq43jYfDKSOEiuWRCRroCkb\u002BLTh4dEcjCh0eDxe9dy/jLfESnbKHAWsi6V4Zw0p70C0Zdk8uIelaoKeNI4uu8cPJTF3DzCIxBQxlckez1rYtsBnMo0bh3HLuVHUxlXHKy\u002Bj9s0uncxB\u002B0CeP5T6gQSLLYDgVJJaOykz7u/pY14BoOnYs9XXkgAn5I45miCC9e71VbTGT6fKacJIjSDy6FJP\u002BB9UDYXQ2SZw04j8cp\u002BfrZc0Sxg9eSB9Do0sf0i5htwJ",
-        "cancellation_requested": true,
-        "status": "inProgress",
-        "status_details": "Pending certificate created. Certificate request is in progress. This may take some time based on the issuer provider. Please check again later.",
-        "request_id": "326f68d831ca4d78bec4fee3b70f25dc"
-      }
-    },
-    {
-      "RequestUri": "https://heathskv.vault.azure.net/certificates/1953678940/pending?api-version=7.1-preview",
-      "RequestMethod": "GET",
-      "RequestHeaders": {
-        "Accept": "application/json",
-        "Authorization": "Sanitized",
-        "Content-Type": "application/json",
-        "User-Agent": [
-          "azsdk-net-Security.KeyVault.Certificates/4.0.1-dev.20200214.1",
-          "(.NET Core 4.6.27817.1-preview1; Microsoft Windows 10.0.18363 )"
-        ],
-        "x-ms-client-request-id": "25bfcb499236a1adcccf6f310605e495",
-        "x-ms-return-client-request-id": "true"
-      },
-      "RequestBody": null,
-      "StatusCode": 200,
-      "ResponseHeaders": {
-        "Cache-Control": "no-cache",
-        "Content-Length": "1275",
-        "Content-Type": "application/json; charset=utf-8",
-        "Date": "Sat, 15 Feb 2020 02:45:57 GMT",
-        "Expires": "-1",
-        "Pragma": "no-cache",
-        "Retry-After": "10",
-        "Server": "Microsoft-IIS/10.0",
-        "Strict-Transport-Security": "max-age=31536000;includeSubDomains",
-        "X-AspNet-Version": "4.0.30319",
-        "X-Content-Type-Options": "nosniff",
-        "x-ms-keyvault-network-info": "addr=131.107.147.65;act_addr_fam=InterNetwork;",
-        "x-ms-keyvault-region": "westus",
-        "x-ms-keyvault-service-version": "1.1.0.893",
-        "x-ms-request-id": "4c6e77fd-31a8-41af-82cb-e815a08164c5",
-        "X-Powered-By": "ASP.NET"
-      },
-      "ResponseBody": {
-        "id": "https://heathskv.vault.azure.net/certificates/1953678940/pending",
-        "issuer": {
-          "name": "Self"
-        },
-        "csr": "MIICojCCAYoCAQAwEjEQMA4GA1UEAxMHZGVmYXVsdDCCASIwDQYJKoZIhvcNAQEBBQADggEPADCCAQoCggEBAJjMU5xLJZSPxI\u002BRRayh3Da0HWCALlGjrCwnvIKeiFTFvMPTJ2GGa8mQqRlTMpbOyP7GUVqW7FZjcT2JuRxwSEcsUhO6JZQ7\u002BV\u002B7T4GJlTB3fTqpjcWFRgb\u002BaBP22vRL/VtlJ/dM1sNydcTKkIc798O4046WUhzQCJV52d5ql9zmLCp4CDuakmh4QqVBapfDkrnyMrul3jdy0x3b7IOChLe27M5iuDgusbHJbNh4AnzEG3NEdA12/1MZI2F/L8fzH\u002BepxnWe7RJXpvh8/mhkQDTVboQBH8O6jU1e7NRp7uFYE51Yf3BmG\u002BPwnYiMCya8\u002BCXqU8k84nw/4GH0lYexP30CAwEAAaBLMEkGCSqGSIb3DQEJDjE8MDowDgYDVR0PAQH/BAQDAgG\u002BMB0GA1UdJQQWMBQGCCsGAQUFBwMBBggrBgEFBQcDAjAJBgNVHRMEAjAAMA0GCSqGSIb3DQEBCwUAA4IBAQAcc0PSn069m/36zQqXnDbB1JV8EpGaqvLrDW7MC1RP6PV0x6UjFUoQyhKo5dVvNwAhzYp/dBwQQGtmigXcuXq43jYfDKSOEiuWRCRroCkb\u002BLTh4dEcjCh0eDxe9dy/jLfESnbKHAWsi6V4Zw0p70C0Zdk8uIelaoKeNI4uu8cPJTF3DzCIxBQxlckez1rYtsBnMo0bh3HLuVHUxlXHKy\u002Bj9s0uncxB\u002B0CeP5T6gQSLLYDgVJJaOykz7u/pY14BoOnYs9XXkgAn5I45miCC9e71VbTGT6fKacJIjSDy6FJP\u002BB9UDYXQ2SZw04j8cp\u002BfrZc0Sxg9eSB9Do0sf0i5htwJ",
-        "cancellation_requested": true,
-        "status": "inProgress",
-        "status_details": "Pending certificate created. Certificate request is in progress. This may take some time based on the issuer provider. Please check again later.",
-        "request_id": "326f68d831ca4d78bec4fee3b70f25dc"
-      }
-    },
-    {
-      "RequestUri": "https://heathskv.vault.azure.net/certificates/1953678940/pending?api-version=7.1-preview",
-      "RequestMethod": "GET",
-      "RequestHeaders": {
-        "Accept": "application/json",
-        "Authorization": "Sanitized",
-        "Content-Type": "application/json",
-        "User-Agent": [
-          "azsdk-net-Security.KeyVault.Certificates/4.0.1-dev.20200214.1",
-          "(.NET Core 4.6.27817.1-preview1; Microsoft Windows 10.0.18363 )"
-        ],
-        "x-ms-client-request-id": "3a4baca50c5167c9985199b436553e25",
-        "x-ms-return-client-request-id": "true"
-      },
-      "RequestBody": null,
-      "StatusCode": 200,
-      "ResponseHeaders": {
-        "Cache-Control": "no-cache",
-        "Content-Length": "1275",
-        "Content-Type": "application/json; charset=utf-8",
-        "Date": "Sat, 15 Feb 2020 02:45:58 GMT",
-        "Expires": "-1",
-        "Pragma": "no-cache",
-        "Retry-After": "10",
-        "Server": "Microsoft-IIS/10.0",
-        "Strict-Transport-Security": "max-age=31536000;includeSubDomains",
-        "X-AspNet-Version": "4.0.30319",
-        "X-Content-Type-Options": "nosniff",
-        "x-ms-keyvault-network-info": "addr=131.107.147.65;act_addr_fam=InterNetwork;",
-        "x-ms-keyvault-region": "westus",
-        "x-ms-keyvault-service-version": "1.1.0.893",
-        "x-ms-request-id": "27f2bb57-529b-4b40-8f01-b1fc344998c0",
-        "X-Powered-By": "ASP.NET"
-      },
-      "ResponseBody": {
-        "id": "https://heathskv.vault.azure.net/certificates/1953678940/pending",
-        "issuer": {
-          "name": "Self"
-        },
-        "csr": "MIICojCCAYoCAQAwEjEQMA4GA1UEAxMHZGVmYXVsdDCCASIwDQYJKoZIhvcNAQEBBQADggEPADCCAQoCggEBAJjMU5xLJZSPxI\u002BRRayh3Da0HWCALlGjrCwnvIKeiFTFvMPTJ2GGa8mQqRlTMpbOyP7GUVqW7FZjcT2JuRxwSEcsUhO6JZQ7\u002BV\u002B7T4GJlTB3fTqpjcWFRgb\u002BaBP22vRL/VtlJ/dM1sNydcTKkIc798O4046WUhzQCJV52d5ql9zmLCp4CDuakmh4QqVBapfDkrnyMrul3jdy0x3b7IOChLe27M5iuDgusbHJbNh4AnzEG3NEdA12/1MZI2F/L8fzH\u002BepxnWe7RJXpvh8/mhkQDTVboQBH8O6jU1e7NRp7uFYE51Yf3BmG\u002BPwnYiMCya8\u002BCXqU8k84nw/4GH0lYexP30CAwEAAaBLMEkGCSqGSIb3DQEJDjE8MDowDgYDVR0PAQH/BAQDAgG\u002BMB0GA1UdJQQWMBQGCCsGAQUFBwMBBggrBgEFBQcDAjAJBgNVHRMEAjAAMA0GCSqGSIb3DQEBCwUAA4IBAQAcc0PSn069m/36zQqXnDbB1JV8EpGaqvLrDW7MC1RP6PV0x6UjFUoQyhKo5dVvNwAhzYp/dBwQQGtmigXcuXq43jYfDKSOEiuWRCRroCkb\u002BLTh4dEcjCh0eDxe9dy/jLfESnbKHAWsi6V4Zw0p70C0Zdk8uIelaoKeNI4uu8cPJTF3DzCIxBQxlckez1rYtsBnMo0bh3HLuVHUxlXHKy\u002Bj9s0uncxB\u002B0CeP5T6gQSLLYDgVJJaOykz7u/pY14BoOnYs9XXkgAn5I45miCC9e71VbTGT6fKacJIjSDy6FJP\u002BB9UDYXQ2SZw04j8cp\u002BfrZc0Sxg9eSB9Do0sf0i5htwJ",
-        "cancellation_requested": true,
-        "status": "inProgress",
-        "status_details": "Pending certificate created. Certificate request is in progress. This may take some time based on the issuer provider. Please check again later.",
-        "request_id": "326f68d831ca4d78bec4fee3b70f25dc"
-      }
-    },
-    {
-      "RequestUri": "https://heathskv.vault.azure.net/certificates/1953678940/pending?api-version=7.1-preview",
-      "RequestMethod": "GET",
-      "RequestHeaders": {
-        "Accept": "application/json",
-        "Authorization": "Sanitized",
-        "Content-Type": "application/json",
-        "User-Agent": [
-          "azsdk-net-Security.KeyVault.Certificates/4.0.1-dev.20200214.1",
-          "(.NET Core 4.6.27817.1-preview1; Microsoft Windows 10.0.18363 )"
-        ],
-        "x-ms-client-request-id": "98b0953a04cd17ea2abe5d9f50ac2688",
-        "x-ms-return-client-request-id": "true"
-      },
-      "RequestBody": null,
-      "StatusCode": 200,
-      "ResponseHeaders": {
-        "Cache-Control": "no-cache",
-        "Content-Length": "1275",
-        "Content-Type": "application/json; charset=utf-8",
-        "Date": "Sat, 15 Feb 2020 02:45:59 GMT",
-        "Expires": "-1",
-        "Pragma": "no-cache",
-        "Retry-After": "10",
-        "Server": "Microsoft-IIS/10.0",
-        "Strict-Transport-Security": "max-age=31536000;includeSubDomains",
-        "X-AspNet-Version": "4.0.30319",
-        "X-Content-Type-Options": "nosniff",
-        "x-ms-keyvault-network-info": "addr=131.107.147.65;act_addr_fam=InterNetwork;",
-        "x-ms-keyvault-region": "westus",
-        "x-ms-keyvault-service-version": "1.1.0.893",
-        "x-ms-request-id": "f1d78041-a525-4f1b-9c2b-d3bebe3bdd24",
-        "X-Powered-By": "ASP.NET"
-      },
-      "ResponseBody": {
-        "id": "https://heathskv.vault.azure.net/certificates/1953678940/pending",
-        "issuer": {
-          "name": "Self"
-        },
-        "csr": "MIICojCCAYoCAQAwEjEQMA4GA1UEAxMHZGVmYXVsdDCCASIwDQYJKoZIhvcNAQEBBQADggEPADCCAQoCggEBAJjMU5xLJZSPxI\u002BRRayh3Da0HWCALlGjrCwnvIKeiFTFvMPTJ2GGa8mQqRlTMpbOyP7GUVqW7FZjcT2JuRxwSEcsUhO6JZQ7\u002BV\u002B7T4GJlTB3fTqpjcWFRgb\u002BaBP22vRL/VtlJ/dM1sNydcTKkIc798O4046WUhzQCJV52d5ql9zmLCp4CDuakmh4QqVBapfDkrnyMrul3jdy0x3b7IOChLe27M5iuDgusbHJbNh4AnzEG3NEdA12/1MZI2F/L8fzH\u002BepxnWe7RJXpvh8/mhkQDTVboQBH8O6jU1e7NRp7uFYE51Yf3BmG\u002BPwnYiMCya8\u002BCXqU8k84nw/4GH0lYexP30CAwEAAaBLMEkGCSqGSIb3DQEJDjE8MDowDgYDVR0PAQH/BAQDAgG\u002BMB0GA1UdJQQWMBQGCCsGAQUFBwMBBggrBgEFBQcDAjAJBgNVHRMEAjAAMA0GCSqGSIb3DQEBCwUAA4IBAQAcc0PSn069m/36zQqXnDbB1JV8EpGaqvLrDW7MC1RP6PV0x6UjFUoQyhKo5dVvNwAhzYp/dBwQQGtmigXcuXq43jYfDKSOEiuWRCRroCkb\u002BLTh4dEcjCh0eDxe9dy/jLfESnbKHAWsi6V4Zw0p70C0Zdk8uIelaoKeNI4uu8cPJTF3DzCIxBQxlckez1rYtsBnMo0bh3HLuVHUxlXHKy\u002Bj9s0uncxB\u002B0CeP5T6gQSLLYDgVJJaOykz7u/pY14BoOnYs9XXkgAn5I45miCC9e71VbTGT6fKacJIjSDy6FJP\u002BB9UDYXQ2SZw04j8cp\u002BfrZc0Sxg9eSB9Do0sf0i5htwJ",
-        "cancellation_requested": true,
-        "status": "inProgress",
-        "status_details": "Pending certificate created. Certificate request is in progress. This may take some time based on the issuer provider. Please check again later.",
-        "request_id": "326f68d831ca4d78bec4fee3b70f25dc"
-      }
-    },
-    {
-      "RequestUri": "https://heathskv.vault.azure.net/certificates/1953678940/pending?api-version=7.1-preview",
-      "RequestMethod": "GET",
-      "RequestHeaders": {
-        "Accept": "application/json",
-        "Authorization": "Sanitized",
-        "Content-Type": "application/json",
-        "User-Agent": [
-          "azsdk-net-Security.KeyVault.Certificates/4.0.1-dev.20200214.1",
-          "(.NET Core 4.6.27817.1-preview1; Microsoft Windows 10.0.18363 )"
-        ],
-        "x-ms-client-request-id": "6a078eefec103c9002578de4f9f86b76",
-        "x-ms-return-client-request-id": "true"
-      },
-      "RequestBody": null,
-      "StatusCode": 200,
-      "ResponseHeaders": {
-        "Cache-Control": "no-cache",
-        "Content-Length": "1275",
-        "Content-Type": "application/json; charset=utf-8",
-        "Date": "Sat, 15 Feb 2020 02:46:00 GMT",
-        "Expires": "-1",
-        "Pragma": "no-cache",
-        "Retry-After": "10",
-        "Server": "Microsoft-IIS/10.0",
-        "Strict-Transport-Security": "max-age=31536000;includeSubDomains",
-        "X-AspNet-Version": "4.0.30319",
-        "X-Content-Type-Options": "nosniff",
-        "x-ms-keyvault-network-info": "addr=131.107.147.65;act_addr_fam=InterNetwork;",
-        "x-ms-keyvault-region": "westus",
-        "x-ms-keyvault-service-version": "1.1.0.893",
-        "x-ms-request-id": "13299592-2dde-4815-9eae-cd412dc96fee",
-        "X-Powered-By": "ASP.NET"
-      },
-      "ResponseBody": {
-        "id": "https://heathskv.vault.azure.net/certificates/1953678940/pending",
-        "issuer": {
-          "name": "Self"
-        },
-        "csr": "MIICojCCAYoCAQAwEjEQMA4GA1UEAxMHZGVmYXVsdDCCASIwDQYJKoZIhvcNAQEBBQADggEPADCCAQoCggEBAJjMU5xLJZSPxI\u002BRRayh3Da0HWCALlGjrCwnvIKeiFTFvMPTJ2GGa8mQqRlTMpbOyP7GUVqW7FZjcT2JuRxwSEcsUhO6JZQ7\u002BV\u002B7T4GJlTB3fTqpjcWFRgb\u002BaBP22vRL/VtlJ/dM1sNydcTKkIc798O4046WUhzQCJV52d5ql9zmLCp4CDuakmh4QqVBapfDkrnyMrul3jdy0x3b7IOChLe27M5iuDgusbHJbNh4AnzEG3NEdA12/1MZI2F/L8fzH\u002BepxnWe7RJXpvh8/mhkQDTVboQBH8O6jU1e7NRp7uFYE51Yf3BmG\u002BPwnYiMCya8\u002BCXqU8k84nw/4GH0lYexP30CAwEAAaBLMEkGCSqGSIb3DQEJDjE8MDowDgYDVR0PAQH/BAQDAgG\u002BMB0GA1UdJQQWMBQGCCsGAQUFBwMBBggrBgEFBQcDAjAJBgNVHRMEAjAAMA0GCSqGSIb3DQEBCwUAA4IBAQAcc0PSn069m/36zQqXnDbB1JV8EpGaqvLrDW7MC1RP6PV0x6UjFUoQyhKo5dVvNwAhzYp/dBwQQGtmigXcuXq43jYfDKSOEiuWRCRroCkb\u002BLTh4dEcjCh0eDxe9dy/jLfESnbKHAWsi6V4Zw0p70C0Zdk8uIelaoKeNI4uu8cPJTF3DzCIxBQxlckez1rYtsBnMo0bh3HLuVHUxlXHKy\u002Bj9s0uncxB\u002B0CeP5T6gQSLLYDgVJJaOykz7u/pY14BoOnYs9XXkgAn5I45miCC9e71VbTGT6fKacJIjSDy6FJP\u002BB9UDYXQ2SZw04j8cp\u002BfrZc0Sxg9eSB9Do0sf0i5htwJ",
-        "cancellation_requested": true,
-        "status": "inProgress",
-        "status_details": "Pending certificate created. Certificate request is in progress. This may take some time based on the issuer provider. Please check again later.",
-        "request_id": "326f68d831ca4d78bec4fee3b70f25dc"
-      }
-    },
-    {
-      "RequestUri": "https://heathskv.vault.azure.net/certificates/1953678940/pending?api-version=7.1-preview",
-      "RequestMethod": "GET",
-      "RequestHeaders": {
-        "Accept": "application/json",
-        "Authorization": "Sanitized",
-        "Content-Type": "application/json",
-        "User-Agent": [
-          "azsdk-net-Security.KeyVault.Certificates/4.0.1-dev.20200214.1",
-          "(.NET Core 4.6.27817.1-preview1; Microsoft Windows 10.0.18363 )"
-        ],
-        "x-ms-client-request-id": "70f64a904c54a0c7c2331092af2a16ec",
-        "x-ms-return-client-request-id": "true"
-      },
-      "RequestBody": null,
-      "StatusCode": 200,
-      "ResponseHeaders": {
-        "Cache-Control": "no-cache",
-=======
->>>>>>> 2d11c666
         "Content-Length": "1110",
         "Content-Type": "application/json; charset=utf-8",
         "Date": "Wed, 29 Jul 2020 23:03:57 GMT",

--- conflicted
+++ resolved
@@ -8,15 +8,9 @@
 using System;
 using System.ClientModel.Primitives;
 using System.Collections.Generic;
-using System.Linq;
-using System.Text;
 using System.Text.Json;
 using Azure.Core;
-<<<<<<< HEAD
-using Azure.ResourceManager;
-=======
 using Azure.ResourceManager.KeyVault;
->>>>>>> a7fd44e1
 
 namespace Azure.ResourceManager.KeyVault.Models
 {
@@ -188,7 +182,7 @@
                 }
                 if (property.NameEquals("sku"u8))
                 {
-                    sku = KeyVaultSku.DeserializeKeyVaultSku(property.Value);
+                    sku = KeyVaultSku.DeserializeKeyVaultSku(property.Value, options);
                     continue;
                 }
                 if (property.NameEquals("accessPolicies"u8))
@@ -200,7 +194,7 @@
                     List<KeyVaultAccessPolicy> array = new List<KeyVaultAccessPolicy>();
                     foreach (var item in property.Value.EnumerateArray())
                     {
-                        array.Add(KeyVaultAccessPolicy.DeserializeKeyVaultAccessPolicy(item));
+                        array.Add(KeyVaultAccessPolicy.DeserializeKeyVaultAccessPolicy(item, options));
                     }
                     accessPolicies = array;
                     continue;
@@ -297,7 +291,7 @@
                     {
                         continue;
                     }
-                    networkAcls = KeyVaultNetworkRuleSet.DeserializeKeyVaultNetworkRuleSet(property.Value);
+                    networkAcls = KeyVaultNetworkRuleSet.DeserializeKeyVaultNetworkRuleSet(property.Value, options);
                     continue;
                 }
                 if (property.NameEquals("provisioningState"u8))
@@ -318,7 +312,7 @@
                     List<KeyVaultPrivateEndpointConnectionItemData> array = new List<KeyVaultPrivateEndpointConnectionItemData>();
                     foreach (var item in property.Value.EnumerateArray())
                     {
-                        array.Add(KeyVaultPrivateEndpointConnectionItemData.DeserializeKeyVaultPrivateEndpointConnectionItemData(item));
+                        array.Add(KeyVaultPrivateEndpointConnectionItemData.DeserializeKeyVaultPrivateEndpointConnectionItemData(item, options));
                     }
                     privateEndpointConnections = array;
                     continue;
@@ -355,339 +349,6 @@
                 serializedAdditionalRawData);
         }
 
-        private BinaryData SerializeBicep(ModelReaderWriterOptions options)
-        {
-            StringBuilder builder = new StringBuilder();
-            BicepModelReaderWriterOptions bicepOptions = options as BicepModelReaderWriterOptions;
-            IDictionary<string, string> propertyOverrides = null;
-            bool hasObjectOverride = bicepOptions != null && bicepOptions.ParameterOverrides.TryGetValue(this, out propertyOverrides);
-            bool hasPropertyOverride = false;
-            string propertyOverride = null;
-
-            builder.AppendLine("{");
-
-            hasPropertyOverride = hasObjectOverride && propertyOverrides.TryGetValue(nameof(TenantId), out propertyOverride);
-            if (Optional.IsDefined(TenantId) || hasPropertyOverride)
-            {
-                builder.Append("  tenantId: ");
-                if (hasPropertyOverride)
-                {
-                    builder.AppendLine($"{propertyOverride}");
-                }
-                else
-                {
-                    builder.AppendLine($"'{TenantId.ToString()}'");
-                }
-            }
-
-            hasPropertyOverride = hasObjectOverride && propertyOverrides.TryGetValue(nameof(Sku), out propertyOverride);
-            if (Optional.IsDefined(Sku) || hasPropertyOverride)
-            {
-                builder.Append("  sku: ");
-                if (hasPropertyOverride)
-                {
-                    builder.AppendLine($"{propertyOverride}");
-                }
-                else
-                {
-                    AppendChildObject(builder, Sku, options, 2, false, "  sku: ");
-                }
-            }
-
-            hasPropertyOverride = hasObjectOverride && propertyOverrides.TryGetValue(nameof(AccessPolicies), out propertyOverride);
-            if (Optional.IsCollectionDefined(AccessPolicies) || hasPropertyOverride)
-            {
-                if (AccessPolicies.Any() || hasPropertyOverride)
-                {
-                    builder.Append("  accessPolicies: ");
-                    if (hasPropertyOverride)
-                    {
-                        builder.AppendLine($"{propertyOverride}");
-                    }
-                    else
-                    {
-                        builder.AppendLine("[");
-                        foreach (var item in AccessPolicies)
-                        {
-                            AppendChildObject(builder, item, options, 4, true, "  accessPolicies: ");
-                        }
-                        builder.AppendLine("  ]");
-                    }
-                }
-            }
-
-            hasPropertyOverride = hasObjectOverride && propertyOverrides.TryGetValue(nameof(VaultUri), out propertyOverride);
-            if (Optional.IsDefined(VaultUri) || hasPropertyOverride)
-            {
-                builder.Append("  vaultUri: ");
-                if (hasPropertyOverride)
-                {
-                    builder.AppendLine($"{propertyOverride}");
-                }
-                else
-                {
-                    builder.AppendLine($"'{VaultUri.AbsoluteUri}'");
-                }
-            }
-
-            hasPropertyOverride = hasObjectOverride && propertyOverrides.TryGetValue(nameof(HsmPoolResourceId), out propertyOverride);
-            if (Optional.IsDefined(HsmPoolResourceId) || hasPropertyOverride)
-            {
-                builder.Append("  hsmPoolResourceId: ");
-                if (hasPropertyOverride)
-                {
-                    builder.AppendLine($"{propertyOverride}");
-                }
-                else
-                {
-                    if (HsmPoolResourceId.Contains(Environment.NewLine))
-                    {
-                        builder.AppendLine("'''");
-                        builder.AppendLine($"{HsmPoolResourceId}'''");
-                    }
-                    else
-                    {
-                        builder.AppendLine($"'{HsmPoolResourceId}'");
-                    }
-                }
-            }
-
-            hasPropertyOverride = hasObjectOverride && propertyOverrides.TryGetValue(nameof(EnabledForDeployment), out propertyOverride);
-            if (Optional.IsDefined(EnabledForDeployment) || hasPropertyOverride)
-            {
-                builder.Append("  enabledForDeployment: ");
-                if (hasPropertyOverride)
-                {
-                    builder.AppendLine($"{propertyOverride}");
-                }
-                else
-                {
-                    var boolValue = EnabledForDeployment.Value == true ? "true" : "false";
-                    builder.AppendLine($"{boolValue}");
-                }
-            }
-
-            hasPropertyOverride = hasObjectOverride && propertyOverrides.TryGetValue(nameof(EnabledForDiskEncryption), out propertyOverride);
-            if (Optional.IsDefined(EnabledForDiskEncryption) || hasPropertyOverride)
-            {
-                builder.Append("  enabledForDiskEncryption: ");
-                if (hasPropertyOverride)
-                {
-                    builder.AppendLine($"{propertyOverride}");
-                }
-                else
-                {
-                    var boolValue = EnabledForDiskEncryption.Value == true ? "true" : "false";
-                    builder.AppendLine($"{boolValue}");
-                }
-            }
-
-            hasPropertyOverride = hasObjectOverride && propertyOverrides.TryGetValue(nameof(EnabledForTemplateDeployment), out propertyOverride);
-            if (Optional.IsDefined(EnabledForTemplateDeployment) || hasPropertyOverride)
-            {
-                builder.Append("  enabledForTemplateDeployment: ");
-                if (hasPropertyOverride)
-                {
-                    builder.AppendLine($"{propertyOverride}");
-                }
-                else
-                {
-                    var boolValue = EnabledForTemplateDeployment.Value == true ? "true" : "false";
-                    builder.AppendLine($"{boolValue}");
-                }
-            }
-
-            hasPropertyOverride = hasObjectOverride && propertyOverrides.TryGetValue(nameof(EnableSoftDelete), out propertyOverride);
-            if (Optional.IsDefined(EnableSoftDelete) || hasPropertyOverride)
-            {
-                builder.Append("  enableSoftDelete: ");
-                if (hasPropertyOverride)
-                {
-                    builder.AppendLine($"{propertyOverride}");
-                }
-                else
-                {
-                    var boolValue = EnableSoftDelete.Value == true ? "true" : "false";
-                    builder.AppendLine($"{boolValue}");
-                }
-            }
-
-            hasPropertyOverride = hasObjectOverride && propertyOverrides.TryGetValue(nameof(SoftDeleteRetentionInDays), out propertyOverride);
-            if (Optional.IsDefined(SoftDeleteRetentionInDays) || hasPropertyOverride)
-            {
-                builder.Append("  softDeleteRetentionInDays: ");
-                if (hasPropertyOverride)
-                {
-                    builder.AppendLine($"{propertyOverride}");
-                }
-                else
-                {
-                    builder.AppendLine($"{SoftDeleteRetentionInDays.Value}");
-                }
-            }
-
-            hasPropertyOverride = hasObjectOverride && propertyOverrides.TryGetValue(nameof(EnableRbacAuthorization), out propertyOverride);
-            if (Optional.IsDefined(EnableRbacAuthorization) || hasPropertyOverride)
-            {
-                builder.Append("  enableRbacAuthorization: ");
-                if (hasPropertyOverride)
-                {
-                    builder.AppendLine($"{propertyOverride}");
-                }
-                else
-                {
-                    var boolValue = EnableRbacAuthorization.Value == true ? "true" : "false";
-                    builder.AppendLine($"{boolValue}");
-                }
-            }
-
-            hasPropertyOverride = hasObjectOverride && propertyOverrides.TryGetValue(nameof(CreateMode), out propertyOverride);
-            if (Optional.IsDefined(CreateMode) || hasPropertyOverride)
-            {
-                builder.Append("  createMode: ");
-                if (hasPropertyOverride)
-                {
-                    builder.AppendLine($"{propertyOverride}");
-                }
-                else
-                {
-                    builder.AppendLine($"'{CreateMode.Value.ToSerialString()}'");
-                }
-            }
-
-            hasPropertyOverride = hasObjectOverride && propertyOverrides.TryGetValue(nameof(EnablePurgeProtection), out propertyOverride);
-            if (Optional.IsDefined(EnablePurgeProtection) || hasPropertyOverride)
-            {
-                builder.Append("  enablePurgeProtection: ");
-                if (hasPropertyOverride)
-                {
-                    builder.AppendLine($"{propertyOverride}");
-                }
-                else
-                {
-                    var boolValue = EnablePurgeProtection.Value == true ? "true" : "false";
-                    builder.AppendLine($"{boolValue}");
-                }
-            }
-
-            hasPropertyOverride = hasObjectOverride && propertyOverrides.TryGetValue(nameof(NetworkRuleSet), out propertyOverride);
-            if (Optional.IsDefined(NetworkRuleSet) || hasPropertyOverride)
-            {
-                builder.Append("  networkAcls: ");
-                if (hasPropertyOverride)
-                {
-                    builder.AppendLine($"{propertyOverride}");
-                }
-                else
-                {
-                    AppendChildObject(builder, NetworkRuleSet, options, 2, false, "  networkAcls: ");
-                }
-            }
-
-            hasPropertyOverride = hasObjectOverride && propertyOverrides.TryGetValue(nameof(ProvisioningState), out propertyOverride);
-            if (Optional.IsDefined(ProvisioningState) || hasPropertyOverride)
-            {
-                builder.Append("  provisioningState: ");
-                if (hasPropertyOverride)
-                {
-                    builder.AppendLine($"{propertyOverride}");
-                }
-                else
-                {
-                    builder.AppendLine($"'{ProvisioningState.Value.ToString()}'");
-                }
-            }
-
-            hasPropertyOverride = hasObjectOverride && propertyOverrides.TryGetValue(nameof(PrivateEndpointConnections), out propertyOverride);
-            if (Optional.IsCollectionDefined(PrivateEndpointConnections) || hasPropertyOverride)
-            {
-                if (PrivateEndpointConnections.Any() || hasPropertyOverride)
-                {
-                    builder.Append("  privateEndpointConnections: ");
-                    if (hasPropertyOverride)
-                    {
-                        builder.AppendLine($"{propertyOverride}");
-                    }
-                    else
-                    {
-                        builder.AppendLine("[");
-                        foreach (var item in PrivateEndpointConnections)
-                        {
-                            AppendChildObject(builder, item, options, 4, true, "  privateEndpointConnections: ");
-                        }
-                        builder.AppendLine("  ]");
-                    }
-                }
-            }
-
-            hasPropertyOverride = hasObjectOverride && propertyOverrides.TryGetValue(nameof(PublicNetworkAccess), out propertyOverride);
-            if (Optional.IsDefined(PublicNetworkAccess) || hasPropertyOverride)
-            {
-                builder.Append("  publicNetworkAccess: ");
-                if (hasPropertyOverride)
-                {
-                    builder.AppendLine($"{propertyOverride}");
-                }
-                else
-                {
-                    if (PublicNetworkAccess.Contains(Environment.NewLine))
-                    {
-                        builder.AppendLine("'''");
-                        builder.AppendLine($"{PublicNetworkAccess}'''");
-                    }
-                    else
-                    {
-                        builder.AppendLine($"'{PublicNetworkAccess}'");
-                    }
-                }
-            }
-
-            builder.AppendLine("}");
-            return BinaryData.FromString(builder.ToString());
-        }
-
-        private void AppendChildObject(StringBuilder stringBuilder, object childObject, ModelReaderWriterOptions options, int spaces, bool indentFirstLine, string formattedPropertyName)
-        {
-            string indent = new string(' ', spaces);
-            int emptyObjectLength = 2 + spaces + Environment.NewLine.Length + Environment.NewLine.Length;
-            int length = stringBuilder.Length;
-            bool inMultilineString = false;
-
-            BinaryData data = ModelReaderWriter.Write(childObject, options);
-            string[] lines = data.ToString().Split(Environment.NewLine.ToCharArray(), StringSplitOptions.RemoveEmptyEntries);
-            for (int i = 0; i < lines.Length; i++)
-            {
-                string line = lines[i];
-                if (inMultilineString)
-                {
-                    if (line.Contains("'''"))
-                    {
-                        inMultilineString = false;
-                    }
-                    stringBuilder.AppendLine(line);
-                    continue;
-                }
-                if (line.Contains("'''"))
-                {
-                    inMultilineString = true;
-                    stringBuilder.AppendLine($"{indent}{line}");
-                    continue;
-                }
-                if (i == 0 && !indentFirstLine)
-                {
-                    stringBuilder.AppendLine($"{line}");
-                }
-                else
-                {
-                    stringBuilder.AppendLine($"{indent}{line}");
-                }
-            }
-            if (stringBuilder.Length == length + emptyObjectLength)
-            {
-                stringBuilder.Length = stringBuilder.Length - emptyObjectLength - formattedPropertyName.Length;
-            }
-        }
-
         BinaryData IPersistableModel<KeyVaultProperties>.Write(ModelReaderWriterOptions options)
         {
             var format = options.Format == "W" ? ((IPersistableModel<KeyVaultProperties>)this).GetFormatFromOptions(options) : options.Format;
@@ -696,8 +357,6 @@
             {
                 case "J":
                     return ModelReaderWriter.Write(this, options);
-                case "bicep":
-                    return SerializeBicep(options);
                 default:
                     throw new FormatException($"The model {nameof(KeyVaultProperties)} does not support '{options.Format}' format.");
             }
@@ -714,8 +373,6 @@
                         using JsonDocument document = JsonDocument.Parse(data);
                         return DeserializeKeyVaultProperties(document.RootElement, options);
                     }
-                case "bicep":
-                    throw new InvalidOperationException("Bicep deserialization is not supported for this type.");
                 default:
                     throw new FormatException($"The model {nameof(KeyVaultProperties)} does not support '{options.Format}' format.");
             }

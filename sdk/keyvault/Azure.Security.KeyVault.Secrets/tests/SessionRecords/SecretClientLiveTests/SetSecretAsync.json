--- conflicted
+++ resolved
@@ -1,24 +1,15 @@
 {
   "Entries": [
     {
-<<<<<<< HEAD
-      "RequestUri": "https:\u002f\u002fdotnettestvault.vault.azure.net\u002fsecrets\u002f428249963?api-version=7.1-preview",
-=======
-      "RequestUri": "https://heathskv.vault.azure.net/secrets/428249963?api-version=7.1",
->>>>>>> 2d11c666
+      "RequestUri": "https://heathskv.vault.azure.net/secrets/428249963?api-version=7.1",
       "RequestMethod": "PUT",
       "RequestHeaders": {
         "Accept": "application/json",
         "Content-Type": "application/json",
         "traceparent": "00-927ec44506966d43b42ab64ff9d645fb-c27b9cc31bd38b4d-00",
         "User-Agent": [
-<<<<<<< HEAD
-          "azsdk-net-Security.KeyVault.Secrets\u002f4.0.0-dev.20190806.1\u002b549ac09c0c12d70f945de85b89974088680893d4",
-          "(.NET Core 4.6.27817.1-preview1; Microsoft Windows 10.0.18362 )"
-=======
-          "azsdk-net-Security.KeyVault.Secrets/4.1.0-dev.20200729.1",
-          "(.NET Core 4.6.29017.01; Microsoft Windows 10.0.19041 )"
->>>>>>> 2d11c666
+          "azsdk-net-Security.KeyVault.Secrets/4.1.0-dev.20200729.1",
+          "(.NET Core 4.6.29017.01; Microsoft Windows 10.0.19041 )"
         ],
         "x-ms-client-request-id": "843c2d361274952bd174f6b597d98240",
         "x-ms-return-client-request-id": "true"
@@ -50,11 +41,7 @@
       }
     },
     {
-<<<<<<< HEAD
-      "RequestUri": "https:\u002f\u002fdotnettestvault.vault.azure.net\u002fsecrets\u002f428249963?api-version=7.1-preview",
-=======
-      "RequestUri": "https://heathskv.vault.azure.net/secrets/428249963?api-version=7.1",
->>>>>>> 2d11c666
+      "RequestUri": "https://heathskv.vault.azure.net/secrets/428249963?api-version=7.1",
       "RequestMethod": "PUT",
       "RequestHeaders": {
         "Accept": "application/json",
@@ -63,13 +50,8 @@
         "Content-Type": "application/json",
         "traceparent": "00-927ec44506966d43b42ab64ff9d645fb-c27b9cc31bd38b4d-00",
         "User-Agent": [
-<<<<<<< HEAD
-          "azsdk-net-Security.KeyVault.Secrets\u002f4.0.0-dev.20190806.1\u002b549ac09c0c12d70f945de85b89974088680893d4",
-          "(.NET Core 4.6.27817.1-preview1; Microsoft Windows 10.0.18362 )"
-=======
-          "azsdk-net-Security.KeyVault.Secrets/4.1.0-dev.20200729.1",
-          "(.NET Core 4.6.29017.01; Microsoft Windows 10.0.19041 )"
->>>>>>> 2d11c666
+          "azsdk-net-Security.KeyVault.Secrets/4.1.0-dev.20200729.1",
+          "(.NET Core 4.6.29017.01; Microsoft Windows 10.0.19041 )"
         ],
         "x-ms-client-request-id": "843c2d361274952bd174f6b597d98240",
         "x-ms-return-client-request-id": "true"
@@ -107,11 +89,7 @@
       }
     },
     {
-<<<<<<< HEAD
-      "RequestUri": "https:\u002f\u002fdotnettestvault.vault.azure.net\u002fsecrets\u002f428249963?api-version=7.1-preview",
-=======
-      "RequestUri": "https://heathskv.vault.azure.net/secrets/428249963?api-version=7.1",
->>>>>>> 2d11c666
+      "RequestUri": "https://heathskv.vault.azure.net/secrets/428249963?api-version=7.1",
       "RequestMethod": "PUT",
       "RequestHeaders": {
         "Accept": "application/json",
@@ -120,13 +98,8 @@
         "Content-Type": "application/json",
         "traceparent": "00-d75923fb793d0f4bbf22c145c16564da-e9ca0ab48faa6049-00",
         "User-Agent": [
-<<<<<<< HEAD
-          "azsdk-net-Security.KeyVault.Secrets\u002f4.0.0-dev.20190806.1\u002b549ac09c0c12d70f945de85b89974088680893d4",
-          "(.NET Core 4.6.27817.1-preview1; Microsoft Windows 10.0.18362 )"
-=======
-          "azsdk-net-Security.KeyVault.Secrets/4.1.0-dev.20200729.1",
-          "(.NET Core 4.6.29017.01; Microsoft Windows 10.0.19041 )"
->>>>>>> 2d11c666
+          "azsdk-net-Security.KeyVault.Secrets/4.1.0-dev.20200729.1",
+          "(.NET Core 4.6.29017.01; Microsoft Windows 10.0.19041 )"
         ],
         "x-ms-client-request-id": "de2f0505b818591ea8ad0751250b7274",
         "x-ms-return-client-request-id": "true"
@@ -164,11 +137,7 @@
       }
     },
     {
-<<<<<<< HEAD
-      "RequestUri": "https:\u002f\u002fdotnettestvault.vault.azure.net\u002fsecrets\u002f428249963?api-version=7.1-preview",
-=======
-      "RequestUri": "https://heathskv.vault.azure.net/secrets/428249963?api-version=7.1",
->>>>>>> 2d11c666
+      "RequestUri": "https://heathskv.vault.azure.net/secrets/428249963?api-version=7.1",
       "RequestMethod": "PUT",
       "RequestHeaders": {
         "Accept": "application/json",
@@ -177,13 +146,8 @@
         "Content-Type": "application/json",
         "traceparent": "00-0e6d334e071bf448bffc85e5ff69c694-34a2f3242a967c48-00",
         "User-Agent": [
-<<<<<<< HEAD
-          "azsdk-net-Security.KeyVault.Secrets\u002f4.0.0-dev.20190806.1\u002b549ac09c0c12d70f945de85b89974088680893d4",
-          "(.NET Core 4.6.27817.1-preview1; Microsoft Windows 10.0.18362 )"
-=======
-          "azsdk-net-Security.KeyVault.Secrets/4.1.0-dev.20200729.1",
-          "(.NET Core 4.6.29017.01; Microsoft Windows 10.0.19041 )"
->>>>>>> 2d11c666
+          "azsdk-net-Security.KeyVault.Secrets/4.1.0-dev.20200729.1",
+          "(.NET Core 4.6.29017.01; Microsoft Windows 10.0.19041 )"
         ],
         "x-ms-client-request-id": "3c3684d828a2ab2472de303674331e69",
         "x-ms-return-client-request-id": "true"
@@ -221,11 +185,7 @@
       }
     },
     {
-<<<<<<< HEAD
-      "RequestUri": "https:\u002f\u002fdotnettestvault.vault.azure.net\u002fsecrets\u002f428249963\u002f94ed108eed674ac9a5436a2e2df50a42?api-version=7.1-preview",
-=======
       "RequestUri": "https://heathskv.vault.azure.net/secrets/428249963/179cf947a8724542b5b9fcdc3bb191d3?api-version=7.1",
->>>>>>> 2d11c666
       "RequestMethod": "GET",
       "RequestHeaders": {
         "Accept": "application/json",
@@ -233,13 +193,8 @@
         "Content-Type": "application/json",
         "traceparent": "00-e683201c9cec39428d19f72ae56e422b-c282d67791a0234e-00",
         "User-Agent": [
-<<<<<<< HEAD
-          "azsdk-net-Security.KeyVault.Secrets\u002f4.0.0-dev.20190806.1\u002b549ac09c0c12d70f945de85b89974088680893d4",
-          "(.NET Core 4.6.27817.1-preview1; Microsoft Windows 10.0.18362 )"
-=======
-          "azsdk-net-Security.KeyVault.Secrets/4.1.0-dev.20200729.1",
-          "(.NET Core 4.6.29017.01; Microsoft Windows 10.0.19041 )"
->>>>>>> 2d11c666
+          "azsdk-net-Security.KeyVault.Secrets/4.1.0-dev.20200729.1",
+          "(.NET Core 4.6.29017.01; Microsoft Windows 10.0.19041 )"
         ],
         "x-ms-client-request-id": "a386e96954237e520fe2dcc60ad96fc6",
         "x-ms-return-client-request-id": "true"
@@ -273,90 +228,6 @@
           "recoverableDays": 90
         }
       }
-<<<<<<< HEAD
-    },
-    {
-      "RequestUri": "https:\u002f\u002fdotnettestvault.vault.azure.net\u002fsecrets\u002f428249963?api-version=7.1-preview",
-      "RequestMethod": "DELETE",
-      "RequestHeaders": {
-        "Accept": "application\u002fjson",
-        "Authorization": "Sanitized",
-        "Content-Type": "application\u002fjson",
-        "Request-Id": "|42984a6-4c61899ebaa789f5.",
-        "User-Agent": [
-          "azsdk-net-Security.KeyVault.Secrets\u002f4.0.0-dev.20190806.1\u002b549ac09c0c12d70f945de85b89974088680893d4",
-          "(.NET Core 4.6.27817.1-preview1; Microsoft Windows 10.0.18362 )"
-        ],
-        "x-ms-client-request-id": "12dc810245a2dd9de0846c3987e7e574",
-        "x-ms-return-client-request-id": "true"
-      },
-      "RequestBody": null,
-      "StatusCode": 200,
-      "ResponseHeaders": {
-        "Cache-Control": "no-cache",
-        "Content-Length": "348",
-        "Content-Type": "application\u002fjson; charset=utf-8",
-        "Date": "Tue, 06 Aug 2019 18:03:07 GMT",
-        "Expires": "-1",
-        "Pragma": "no-cache",
-        "Server": "Microsoft-IIS\u002f10.0",
-        "Strict-Transport-Security": "max-age=31536000;includeSubDomains",
-        "X-AspNet-Version": "4.0.30319",
-        "X-Content-Type-Options": "nosniff",
-        "x-ms-keyvault-network-info": "addr=131.107.160.97;act_addr_fam=InterNetwork;",
-        "x-ms-keyvault-region": "westus",
-        "x-ms-keyvault-service-version": "1.1.0.875",
-        "x-ms-request-id": "ba2bc00d-791d-4315-b86f-520f5a24366d",
-        "X-Powered-By": "ASP.NET"
-      },
-      "ResponseBody": {
-        "recoveryId": "https:\u002f\u002fdotnettestvault.vault.azure.net\u002fdeletedsecrets\u002f428249963",
-        "deletedDate": 1565114587,
-        "scheduledPurgeDate": 1572890587,
-        "id": "https:\u002f\u002fdotnettestvault.vault.azure.net\u002fsecrets\u002f428249963\u002fb0eb2aff95754861a8d2eb28fc8ce0cd",
-        "attributes": {
-          "enabled": true,
-          "created": 1565114587,
-          "updated": 1565114587,
-          "recoveryLevel": "Recoverable\u002bPurgeable"
-        }
-      }
-    },
-    {
-      "RequestUri": "https:\u002f\u002fdotnettestvault.vault.azure.net\u002fdeletedsecrets\u002f428249963?api-version=7.1-preview",
-      "RequestMethod": "DELETE",
-      "RequestHeaders": {
-        "Accept": "application\u002fjson",
-        "Authorization": "Sanitized",
-        "Content-Type": "application\u002fjson",
-        "Request-Id": "|42984ab-4c61899ebaa789f5.",
-        "User-Agent": [
-          "azsdk-net-Security.KeyVault.Secrets\u002f4.0.0-dev.20190806.1\u002b549ac09c0c12d70f945de85b89974088680893d4",
-          "(.NET Core 4.6.27817.1-preview1; Microsoft Windows 10.0.18362 )"
-        ],
-        "x-ms-client-request-id": "e4c305c134253ca82800c2fe2bdc0a6e",
-        "x-ms-return-client-request-id": "true"
-      },
-      "RequestBody": null,
-      "StatusCode": 204,
-      "ResponseHeaders": {
-        "Cache-Control": "no-cache",
-        "Date": "Tue, 06 Aug 2019 18:03:22 GMT",
-        "Expires": "-1",
-        "Pragma": "no-cache",
-        "Server": "Microsoft-IIS\u002f10.0",
-        "Strict-Transport-Security": "max-age=31536000;includeSubDomains",
-        "X-AspNet-Version": "4.0.30319",
-        "X-Content-Type-Options": "nosniff",
-        "x-ms-keyvault-network-info": "addr=131.107.160.97;act_addr_fam=InterNetwork;",
-        "x-ms-keyvault-region": "westus",
-        "x-ms-keyvault-service-version": "1.1.0.875",
-        "x-ms-request-id": "0463b1b5-47b9-49fe-8895-99f5d6476a38",
-        "X-Powered-By": "ASP.NET"
-      },
-      "ResponseBody": []
-=======
->>>>>>> 2d11c666
     }
   ],
   "Variables": {

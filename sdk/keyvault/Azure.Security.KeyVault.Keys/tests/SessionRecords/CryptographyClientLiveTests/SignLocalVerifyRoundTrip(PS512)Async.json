--- conflicted
+++ resolved
@@ -1,11 +1,7 @@
 {
   "Entries": [
     {
-<<<<<<< HEAD
-      "RequestUri": "https://heathskv.vault.azure.net/keys/1415280937/create?api-version=7.1-preview",
-=======
       "RequestUri": "https://heathskv.vault.azure.net/keys/1415280937/create?api-version=7.1",
->>>>>>> 2d11c666
       "RequestMethod": "POST",
       "RequestHeaders": {
         "Accept": "application/json",
@@ -45,11 +41,7 @@
       }
     },
     {
-<<<<<<< HEAD
-      "RequestUri": "https://heathskv.vault.azure.net/keys/1415280937/create?api-version=7.1-preview",
-=======
       "RequestUri": "https://heathskv.vault.azure.net/keys/1415280937/create?api-version=7.1",
->>>>>>> 2d11c666
       "RequestMethod": "POST",
       "RequestHeaders": {
         "Accept": "application/json",
@@ -109,11 +101,7 @@
       }
     },
     {
-<<<<<<< HEAD
-      "RequestUri": "https://heathskv.vault.azure.net/keys/1415280937/00f2b8f9be0b4525984b00870147f403?api-version=7.1-preview",
-=======
       "RequestUri": "https://heathskv.vault.azure.net/keys/1415280937/b4ea7299e90d425fb39a7b93104e3186?api-version=7.1",
->>>>>>> 2d11c666
       "RequestMethod": "GET",
       "RequestHeaders": {
         "Accept": "application/json",
@@ -170,11 +158,7 @@
       }
     },
     {
-<<<<<<< HEAD
-      "RequestUri": "https://heathskv.vault.azure.net/keys/1415280937/00f2b8f9be0b4525984b00870147f403/sign?api-version=7.1-preview",
-=======
       "RequestUri": "https://heathskv.vault.azure.net/keys/1415280937/b4ea7299e90d425fb39a7b93104e3186/sign?api-version=7.1",
->>>>>>> 2d11c666
       "RequestMethod": "POST",
       "RequestHeaders": {
         "Accept": "application/json",
@@ -214,103 +198,6 @@
         "kid": "https://heathskv.vault.azure.net/keys/1415280937/b4ea7299e90d425fb39a7b93104e3186",
         "value": "dBFOBH6uUoAtN4NIKIAFOAkuBcEhyS12ZvXENXAAnRBRJX6Ne6EfPzcSQDIqQTGoxyiAhm3NY-BvyCW6MNsZ4dCS-uZzXdqmzwVKDSkVHiifFbI99hdiucZdjdZ9QVDOsHcOouH0SM9T-fb9LvlYZoEEq2VEaTaG373elTSzgX3BOoEdccEbX7c3hzjnU0XHv7Ug7HGJ-S_CVBFq3fsvsbeKg9D5v6D0ER5OAHSkbTR8_4Bdr9BvCr6KdJbkELH7Bx29dHRvztefAc3bXts7aadaEnKLnlUmP7kMgBlNnnmNSSd78RHdUJxGApSsYnd5-dtlou-wFq8qtKWWi13VSg"
       }
-<<<<<<< HEAD
-    },
-    {
-      "RequestUri": "https://heathskv.vault.azure.net/keys/1415280937?api-version=7.1-preview",
-      "RequestMethod": "DELETE",
-      "RequestHeaders": {
-        "Accept": "application/json",
-        "Authorization": "Sanitized",
-        "Content-Type": "application/json",
-        "traceparent": "00-614cf9030b21144f9287018472e17e7c-4be104477083a245-00",
-        "User-Agent": [
-          "azsdk-net-Security.KeyVault.Keys/4.0.0-dev.20190923.1\u002B19f09c2516ea3e7d461309968d8e56c58f954687",
-          "(.NET Core 4.6.27817.01; Microsoft Windows 10.0.18362 )"
-        ],
-        "x-ms-client-request-id": "81b2e260d12031803b848cc52c6ba66c",
-        "x-ms-return-client-request-id": "true"
-      },
-      "RequestBody": null,
-      "StatusCode": 200,
-      "ResponseHeaders": {
-        "Cache-Control": "no-cache",
-        "Content-Length": "781",
-        "Content-Type": "application/json; charset=utf-8",
-        "Date": "Mon, 23 Sep 2019 18:00:29 GMT",
-        "Expires": "-1",
-        "Pragma": "no-cache",
-        "Server": "Microsoft-IIS/10.0",
-        "Strict-Transport-Security": "max-age=31536000;includeSubDomains",
-        "X-AspNet-Version": "4.0.30319",
-        "X-Content-Type-Options": "nosniff",
-        "x-ms-keyvault-network-info": "addr=131.107.147.193;act_addr_fam=InterNetwork;",
-        "x-ms-keyvault-region": "westus",
-        "x-ms-keyvault-service-version": "1.1.0.878",
-        "x-ms-request-id": "fbcedefa-3bb2-4d4e-bc6f-dc8f52fd6d86",
-        "X-Powered-By": "ASP.NET"
-      },
-      "ResponseBody": {
-        "recoveryId": "https://heathskv.vault.azure.net/deletedkeys/1415280937",
-        "deletedDate": 1569261629,
-        "scheduledPurgeDate": 1577037629,
-        "key": {
-          "kid": "https://heathskv.vault.azure.net/keys/1415280937/00f2b8f9be0b4525984b00870147f403",
-          "kty": "RSA",
-          "key_ops": [
-            "encrypt",
-            "decrypt",
-            "sign",
-            "verify",
-            "wrapKey",
-            "unwrapKey"
-          ],
-          "n": "oyTrlHUNKB1NrFyF1MJWlf425WQLJyi5J-Tw-uUIfZwfE1f8rDVFo5jHQjsKnnwqEyQBFNt6TLi6PP3LaFw8Y1gFMSSQkGAmTvbsRPpt98X8aCqFX1CQI6LfDrUhYMEr2v7gsogk2GjHnVujDUK55o35bImLhyv_vOcwrkEkvrP_t9StwDEb2QlwLOUB0tZJQgxD0MmF-o_u3DZqHTz9ld2LNCEODW4eX-NNJkMYOHhAZXAx42Q-DHPXWej3ddNpIbWD-6SxuBlPW96l4881A3vChIL7r3-o7lQgd4S_mQUt3WFtrYoLHlOriHMCwz-iIheQISEMj2eIoyf8PyAMKQ",
-          "e": "AQAB"
-        },
-        "attributes": {
-          "enabled": true,
-          "created": 1569261628,
-          "updated": 1569261628,
-          "recoveryLevel": "Recoverable\u002BPurgeable"
-        }
-      }
-    },
-    {
-      "RequestUri": "https://heathskv.vault.azure.net/deletedkeys/1415280937?api-version=7.1-preview",
-      "RequestMethod": "DELETE",
-      "RequestHeaders": {
-        "Accept": "application/json",
-        "Authorization": "Sanitized",
-        "Content-Type": "application/json",
-        "traceparent": "00-c7828e0d73883d488eafecce390947ad-122bae785b03ab4e-00",
-        "User-Agent": [
-          "azsdk-net-Security.KeyVault.Keys/4.0.0-dev.20190923.1\u002B19f09c2516ea3e7d461309968d8e56c58f954687",
-          "(.NET Core 4.6.27817.01; Microsoft Windows 10.0.18362 )"
-        ],
-        "x-ms-client-request-id": "9d0e915e323d65829a419e37aed5c5d9",
-        "x-ms-return-client-request-id": "true"
-      },
-      "RequestBody": null,
-      "StatusCode": 204,
-      "ResponseHeaders": {
-        "Cache-Control": "no-cache",
-        "Date": "Mon, 23 Sep 2019 18:00:49 GMT",
-        "Expires": "-1",
-        "Pragma": "no-cache",
-        "Server": "Microsoft-IIS/10.0",
-        "Strict-Transport-Security": "max-age=31536000;includeSubDomains",
-        "X-AspNet-Version": "4.0.30319",
-        "X-Content-Type-Options": "nosniff",
-        "x-ms-keyvault-network-info": "addr=131.107.147.193;act_addr_fam=InterNetwork;",
-        "x-ms-keyvault-region": "westus",
-        "x-ms-keyvault-service-version": "1.1.0.878",
-        "x-ms-request-id": "ac98c3d8-0fb1-4772-a09e-0f2d5ff642a1",
-        "X-Powered-By": "ASP.NET"
-      },
-      "ResponseBody": []
-=======
->>>>>>> 2d11c666
     }
   ],
   "Variables": {

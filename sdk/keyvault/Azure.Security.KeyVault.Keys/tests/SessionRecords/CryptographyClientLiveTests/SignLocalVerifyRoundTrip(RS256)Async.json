--- conflicted
+++ resolved
@@ -1,11 +1,7 @@
 {
   "Entries": [
     {
-<<<<<<< HEAD
-      "RequestUri": "https://heathskv.vault.azure.net/keys/1698668784/create?api-version=7.1-preview",
-=======
       "RequestUri": "https://heathskv.vault.azure.net/keys/1698668784/create?api-version=7.1",
->>>>>>> 2d11c666
       "RequestMethod": "POST",
       "RequestHeaders": {
         "Accept": "application/json",
@@ -45,11 +41,7 @@
       }
     },
     {
-<<<<<<< HEAD
-      "RequestUri": "https://heathskv.vault.azure.net/keys/1698668784/create?api-version=7.1-preview",
-=======
       "RequestUri": "https://heathskv.vault.azure.net/keys/1698668784/create?api-version=7.1",
->>>>>>> 2d11c666
       "RequestMethod": "POST",
       "RequestHeaders": {
         "Accept": "application/json",
@@ -109,11 +101,7 @@
       }
     },
     {
-<<<<<<< HEAD
-      "RequestUri": "https://heathskv.vault.azure.net/keys/1698668784/d5c46843ed25442d834124e269dd3b40?api-version=7.1-preview",
-=======
       "RequestUri": "https://heathskv.vault.azure.net/keys/1698668784/66ffdb35f5e34ca784b4c6fa66f45a67?api-version=7.1",
->>>>>>> 2d11c666
       "RequestMethod": "GET",
       "RequestHeaders": {
         "Accept": "application/json",
@@ -170,11 +158,7 @@
       }
     },
     {
-<<<<<<< HEAD
-      "RequestUri": "https://heathskv.vault.azure.net/keys/1698668784/d5c46843ed25442d834124e269dd3b40/sign?api-version=7.1-preview",
-=======
       "RequestUri": "https://heathskv.vault.azure.net/keys/1698668784/66ffdb35f5e34ca784b4c6fa66f45a67/sign?api-version=7.1",
->>>>>>> 2d11c666
       "RequestMethod": "POST",
       "RequestHeaders": {
         "Accept": "application/json",
@@ -214,103 +198,6 @@
         "kid": "https://heathskv.vault.azure.net/keys/1698668784/66ffdb35f5e34ca784b4c6fa66f45a67",
         "value": "CQ3JbqpM90yIrNDcfOSvuQleTjXG3TrNCTOJh0CHmAkA2xAMAZ5Pe33llkCBdwoRPw_Wte32LL0C61TgWh4AH6YhBRL-Kqkrid5B-8TTQbjdktixgZvweaQWf2RL6wFTvSNwPd4TuIMsbcjMzLYCpECiRufbLbztfMgrzZtrisQu-dqPO09TfkR1kjNla-An_yPqDlUxOaX__chKrIdojAe22AgP7lH-6tm0gebrIa04bn30LqVT8GuuWvMi-nmPDNRE3Pk-SpOK-pLf6ZES0m_Q6ElRwjjuUr2UytVRiyRv17HPzDR9GO6SJ2QsVb2cDsFNKZ2qQaQbRK49k4gl6Q"
       }
-<<<<<<< HEAD
-    },
-    {
-      "RequestUri": "https://heathskv.vault.azure.net/keys/1698668784?api-version=7.1-preview",
-      "RequestMethod": "DELETE",
-      "RequestHeaders": {
-        "Accept": "application/json",
-        "Authorization": "Sanitized",
-        "Content-Type": "application/json",
-        "traceparent": "00-9c3e2defcb965240bf3620feb7ce234a-538f3ecb4855c847-00",
-        "User-Agent": [
-          "azsdk-net-Security.KeyVault.Keys/4.0.0-dev.20190923.1\u002B19f09c2516ea3e7d461309968d8e56c58f954687",
-          "(.NET Core 4.6.27817.01; Microsoft Windows 10.0.18362 )"
-        ],
-        "x-ms-client-request-id": "dc5b089c23729a975e5dbf7e2643f329",
-        "x-ms-return-client-request-id": "true"
-      },
-      "RequestBody": null,
-      "StatusCode": 200,
-      "ResponseHeaders": {
-        "Cache-Control": "no-cache",
-        "Content-Length": "781",
-        "Content-Type": "application/json; charset=utf-8",
-        "Date": "Mon, 23 Sep 2019 17:58:51 GMT",
-        "Expires": "-1",
-        "Pragma": "no-cache",
-        "Server": "Microsoft-IIS/10.0",
-        "Strict-Transport-Security": "max-age=31536000;includeSubDomains",
-        "X-AspNet-Version": "4.0.30319",
-        "X-Content-Type-Options": "nosniff",
-        "x-ms-keyvault-network-info": "addr=131.107.147.193;act_addr_fam=InterNetwork;",
-        "x-ms-keyvault-region": "westus",
-        "x-ms-keyvault-service-version": "1.1.0.878",
-        "x-ms-request-id": "32d028ba-0462-4a2e-9ade-c8dd2089e594",
-        "X-Powered-By": "ASP.NET"
-      },
-      "ResponseBody": {
-        "recoveryId": "https://heathskv.vault.azure.net/deletedkeys/1698668784",
-        "deletedDate": 1569261532,
-        "scheduledPurgeDate": 1577037532,
-        "key": {
-          "kid": "https://heathskv.vault.azure.net/keys/1698668784/d5c46843ed25442d834124e269dd3b40",
-          "kty": "RSA",
-          "key_ops": [
-            "encrypt",
-            "decrypt",
-            "sign",
-            "verify",
-            "wrapKey",
-            "unwrapKey"
-          ],
-          "n": "huvo9RcerqmB9mfRdw4jDR5OZKdzqhPerpWovqaER6uaQyiFiEkczFkSA-78REpxe6PWEd4u1o-1DiotSCYc55fY6WLXBtwiuCqIWTeUt_UEX-860KU36w9mHQHXX08sjfFbqvnvyIYrmC9IEdhqo7cc1VJuc49NTPb5Bpb3VFuB6i_hKpRs3AsKWToez1TWbX8xe7AsEyafdRA5-15PdIchNxk3IdhT1n5CixZ_dUHLy7YctIoSOFw5lIs5FyEpUKrlqyUDLeT5LbohHrg_xQFofBCu_-EyHbLNIRiSeUBiGFOiwBCHeJ2wTJQ042IRYvO6-wRkl4BLUR2p6UgUhw",
-          "e": "AQAB"
-        },
-        "attributes": {
-          "enabled": true,
-          "created": 1569261531,
-          "updated": 1569261531,
-          "recoveryLevel": "Recoverable\u002BPurgeable"
-        }
-      }
-    },
-    {
-      "RequestUri": "https://heathskv.vault.azure.net/deletedkeys/1698668784?api-version=7.1-preview",
-      "RequestMethod": "DELETE",
-      "RequestHeaders": {
-        "Accept": "application/json",
-        "Authorization": "Sanitized",
-        "Content-Type": "application/json",
-        "traceparent": "00-cbfd36199a9d1e48b9078b6fb9cd2c89-2d5f8c0ae61b5d42-00",
-        "User-Agent": [
-          "azsdk-net-Security.KeyVault.Keys/4.0.0-dev.20190923.1\u002B19f09c2516ea3e7d461309968d8e56c58f954687",
-          "(.NET Core 4.6.27817.01; Microsoft Windows 10.0.18362 )"
-        ],
-        "x-ms-client-request-id": "174dcbfdba034046a3ff35dfacc3e89c",
-        "x-ms-return-client-request-id": "true"
-      },
-      "RequestBody": null,
-      "StatusCode": 204,
-      "ResponseHeaders": {
-        "Cache-Control": "no-cache",
-        "Date": "Mon, 23 Sep 2019 17:59:07 GMT",
-        "Expires": "-1",
-        "Pragma": "no-cache",
-        "Server": "Microsoft-IIS/10.0",
-        "Strict-Transport-Security": "max-age=31536000;includeSubDomains",
-        "X-AspNet-Version": "4.0.30319",
-        "X-Content-Type-Options": "nosniff",
-        "x-ms-keyvault-network-info": "addr=131.107.147.193;act_addr_fam=InterNetwork;",
-        "x-ms-keyvault-region": "westus",
-        "x-ms-keyvault-service-version": "1.1.0.878",
-        "x-ms-request-id": "fcaa5a72-2fbe-4450-805e-b2eceefd33a1",
-        "X-Powered-By": "ASP.NET"
-      },
-      "ResponseBody": []
-=======
->>>>>>> 2d11c666
     }
   ],
   "Variables": {

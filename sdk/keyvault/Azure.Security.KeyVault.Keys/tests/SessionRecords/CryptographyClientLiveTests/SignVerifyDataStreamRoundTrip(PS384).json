{
  "Entries": [
    {
<<<<<<< HEAD
      "RequestUri": "https:\u002f\u002fdotnettestvault.vault.azure.net\u002fkeys\u002f235832169\u002fcreate?api-version=7.1-preview",
=======
      "RequestUri": "https://heathskv.vault.azure.net/keys/235832169/create?api-version=7.1",
>>>>>>> 2d11c666
      "RequestMethod": "POST",
      "RequestHeaders": {
        "Accept": "application/json",
        "Content-Type": "application/json",
        "traceparent": "00-d0dbadf49eb33141a196d7f7533282c5-ec5bab2562af9048-00",
        "User-Agent": [
          "azsdk-net-Security.KeyVault.Keys/4.1.0-dev.20200729.1",
          "(.NET Core 4.6.29017.01; Microsoft Windows 10.0.19041 )"
        ],
        "x-ms-client-request-id": "e35a6e34f26fb345c67a076da3eeea95",
        "x-ms-return-client-request-id": "true"
      },
      "RequestBody": null,
      "StatusCode": 401,
      "ResponseHeaders": {
        "Cache-Control": "no-cache",
        "Content-Length": "87",
        "Content-Type": "application/json; charset=utf-8",
        "Date": "Wed, 29 Jul 2020 22:43:27 GMT",
        "Expires": "-1",
        "Pragma": "no-cache",
        "Strict-Transport-Security": "max-age=31536000;includeSubDomains",
        "WWW-Authenticate": "Bearer authorization=\u0022https://login.windows.net/72f988bf-86f1-41af-91ab-2d7cd011db47\u0022, resource=\u0022https://vault.azure.net\u0022",
        "X-AspNet-Version": "4.0.30319",
        "X-Content-Type-Options": "nosniff",
        "x-ms-keyvault-network-info": "conn_type=Ipv4;addr=67.171.12.239;act_addr_fam=InterNetwork;",
        "x-ms-keyvault-region": "westus2",
        "x-ms-keyvault-service-version": "1.1.10.0",
        "x-ms-request-id": "68924749-0a6c-4ae5-a7cd-e2b3f5359390",
        "X-Powered-By": "ASP.NET"
      },
      "ResponseBody": {
        "error": {
          "code": "Unauthorized",
          "message": "Request is missing a Bearer or PoP token."
        }
      }
    },
    {
<<<<<<< HEAD
      "RequestUri": "https:\u002f\u002fdotnettestvault.vault.azure.net\u002fkeys\u002f235832169\u002fcreate?api-version=7.1-preview",
=======
      "RequestUri": "https://heathskv.vault.azure.net/keys/235832169/create?api-version=7.1",
>>>>>>> 2d11c666
      "RequestMethod": "POST",
      "RequestHeaders": {
        "Accept": "application/json",
        "Authorization": "Sanitized",
        "Content-Length": "13",
        "Content-Type": "application/json",
        "traceparent": "00-d0dbadf49eb33141a196d7f7533282c5-ec5bab2562af9048-00",
        "User-Agent": [
          "azsdk-net-Security.KeyVault.Keys/4.1.0-dev.20200729.1",
          "(.NET Core 4.6.29017.01; Microsoft Windows 10.0.19041 )"
        ],
        "x-ms-client-request-id": "e35a6e34f26fb345c67a076da3eeea95",
        "x-ms-return-client-request-id": "true"
      },
      "RequestBody": {
        "kty": "RSA"
      },
      "StatusCode": 200,
      "ResponseHeaders": {
        "Cache-Control": "no-cache",
        "Content-Length": "673",
        "Content-Type": "application/json; charset=utf-8",
        "Date": "Wed, 29 Jul 2020 22:43:27 GMT",
        "Expires": "-1",
        "Pragma": "no-cache",
        "Strict-Transport-Security": "max-age=31536000;includeSubDomains",
        "X-AspNet-Version": "4.0.30319",
        "X-Content-Type-Options": "nosniff",
        "x-ms-keyvault-network-info": "conn_type=Ipv4;addr=67.171.12.239;act_addr_fam=InterNetwork;",
        "x-ms-keyvault-region": "westus2",
        "x-ms-keyvault-service-version": "1.1.10.0",
        "x-ms-request-id": "225da7ca-9584-48cb-8359-f67e96f9c88f",
        "X-Powered-By": "ASP.NET"
      },
      "ResponseBody": {
        "key": {
          "kid": "https://heathskv.vault.azure.net/keys/235832169/8fc1260f05104226b01891827312c85d",
          "kty": "RSA",
          "key_ops": [
            "encrypt",
            "decrypt",
            "sign",
            "verify",
            "wrapKey",
            "unwrapKey"
          ],
          "n": "rqtyOGyovKiK8ybFI1RmgjTVgqS5eJCDM7OwqGUzJX1P3BsqeAnMdR9yvq--sgyMLbtfZddSrbd_sNGWK-hUqgMQAeJK_PtXKuPifS_V2OzA3G8P-NpIm86VAcW7GmNMEN_jMaK03tAi3_XmKeXQ1pi-ltDBHQi2AGryzQyNSY11pDxuHm_eeusz029zMk6sW-Dx17RpcY7WJMhfZs9HSZvwSaP8fyaSwk4w5Y7Y5f8jBcPw0WKSY6flxd01w9Qx1VrUTE-1Hn08NMY7XNzCctZd1lwp-2WI0t2Gkm0CP0I5uRjyMmy8ami78_TpNwxiBXW_z6ovvJrxFrCCIij1gw",
          "e": "AQAB"
        },
        "attributes": {
          "enabled": true,
          "created": 1596062608,
          "updated": 1596062608,
          "recoveryLevel": "Recoverable\u002BPurgeable",
          "recoverableDays": 90
        }
      }
    },
    {
<<<<<<< HEAD
      "RequestUri": "https:\u002f\u002fdotnettestvault.vault.azure.net\u002fkeys\u002f235832169\u002fefc13511d64541299a567e193f7f7f2d\u002fsign?api-version=7.1-preview",
=======
      "RequestUri": "https://heathskv.vault.azure.net/keys/235832169/8fc1260f05104226b01891827312c85d/sign?api-version=7.1",
>>>>>>> 2d11c666
      "RequestMethod": "POST",
      "RequestHeaders": {
        "Accept": "application/json",
        "Authorization": "Sanitized",
        "Content-Length": "90",
        "Content-Type": "application/json",
        "traceparent": "00-e5a92d338a810e4296cbbd9d19d15714-d1f238f8b267c746-00",
        "User-Agent": [
          "azsdk-net-Security.KeyVault.Keys/4.1.0-dev.20200729.1",
          "(.NET Core 4.6.29017.01; Microsoft Windows 10.0.19041 )"
        ],
        "x-ms-client-request-id": "7de50b177c26d2dcd1039f0eeb46e2be",
        "x-ms-return-client-request-id": "true"
      },
      "RequestBody": {
        "alg": "PS384",
        "value": "83JMGg1CeQvk5VQxpOLc3f5PRxP7QVjfhbdVEatbVCbOO_8mz7KRVnoPHFskrVGk"
      },
      "StatusCode": 200,
      "ResponseHeaders": {
        "Cache-Control": "no-cache",
        "Content-Length": "443",
        "Content-Type": "application/json; charset=utf-8",
        "Date": "Wed, 29 Jul 2020 22:43:27 GMT",
        "Expires": "-1",
        "Pragma": "no-cache",
        "Strict-Transport-Security": "max-age=31536000;includeSubDomains",
        "X-AspNet-Version": "4.0.30319",
        "X-Content-Type-Options": "nosniff",
        "x-ms-keyvault-network-info": "conn_type=Ipv4;addr=67.171.12.239;act_addr_fam=InterNetwork;",
        "x-ms-keyvault-region": "westus2",
        "x-ms-keyvault-service-version": "1.1.10.0",
        "x-ms-request-id": "f19317de-5778-4037-950d-94314476d114",
        "X-Powered-By": "ASP.NET"
      },
      "ResponseBody": {
        "kid": "https://heathskv.vault.azure.net/keys/235832169/8fc1260f05104226b01891827312c85d",
        "value": "RlXB4DkVmFr8AFSDXKBw4ueNDOCuH0vNTDMZ8j0Tuiv6O27tfXrcWXEvgPxgXWsm26cWMvKqkTV8oDGi_Bqcu6d-L3FEvHVtB2b_nAGlJqgUQidMMmDfMQiiqjbfJNOZCzn9s4BDBJXTRN0iyOFhHRVze49T0FE0VVkR-tP-p_4rL1Wy5MbTzLvMOukEFLvsc8UAD0CCD2t5W874QljRXhnVQYNjaPEcbZux_HcMvD-1A7Z1ReqgrrzanSqgllvkZMreMb5OwBh9eyJvIc5VuIZYB_Ts-7PTks-OkpcWEuGeNl4xtBp1NXp8F20JHZmOYo-s7SqM1qthwjUUhND5kA"
      }
    },
    {
<<<<<<< HEAD
      "RequestUri": "https:\u002f\u002fdotnettestvault.vault.azure.net\u002fkeys\u002f235832169\u002fefc13511d64541299a567e193f7f7f2d\u002fsign?api-version=7.1-preview",
=======
      "RequestUri": "https://heathskv.vault.azure.net/keys/235832169/8fc1260f05104226b01891827312c85d/sign?api-version=7.1",
>>>>>>> 2d11c666
      "RequestMethod": "POST",
      "RequestHeaders": {
        "Accept": "application/json",
        "Authorization": "Sanitized",
        "Content-Length": "90",
        "Content-Type": "application/json",
        "traceparent": "00-346b54b744105c4ebcda2eaa06303dab-4659e724e8745342-00",
        "User-Agent": [
          "azsdk-net-Security.KeyVault.Keys/4.1.0-dev.20200729.1",
          "(.NET Core 4.6.29017.01; Microsoft Windows 10.0.19041 )"
        ],
        "x-ms-client-request-id": "043960e2caa16fbe8c84e4c9cd479224",
        "x-ms-return-client-request-id": "true"
      },
      "RequestBody": {
        "alg": "PS384",
        "value": "83JMGg1CeQvk5VQxpOLc3f5PRxP7QVjfhbdVEatbVCbOO_8mz7KRVnoPHFskrVGk"
      },
      "StatusCode": 200,
      "ResponseHeaders": {
        "Cache-Control": "no-cache",
        "Content-Length": "443",
        "Content-Type": "application/json; charset=utf-8",
        "Date": "Wed, 29 Jul 2020 22:43:27 GMT",
        "Expires": "-1",
        "Pragma": "no-cache",
        "Strict-Transport-Security": "max-age=31536000;includeSubDomains",
        "X-AspNet-Version": "4.0.30319",
        "X-Content-Type-Options": "nosniff",
        "x-ms-keyvault-network-info": "conn_type=Ipv4;addr=67.171.12.239;act_addr_fam=InterNetwork;",
        "x-ms-keyvault-region": "westus2",
        "x-ms-keyvault-service-version": "1.1.10.0",
        "x-ms-request-id": "a4e1f50d-c493-4c8d-bd7e-53c69b545e47",
        "X-Powered-By": "ASP.NET"
      },
      "ResponseBody": {
        "kid": "https://heathskv.vault.azure.net/keys/235832169/8fc1260f05104226b01891827312c85d",
        "value": "eM3AncYJRrecOhRchBwB35EGlr6BwmNaxwxdB_nmfTp0VoJqcnXhG8hZQ4bXZSh1vXpeSQw1skDUCvMmzbk-R8lJph74BYcPSJfK59bPGHHDZYRwkjzDxp4Wtgsxe2JYrL_AvUi-Sd5BQOHuaYOagmauI3vHkWHpVHEx0AIkB1bzJGs8qjEompMzlDqBFEqBJ7VQfRCkQa9fUa3a44s1t7cgvTZJ-jvqF1M2mQlDSZO9Ib6cloaULNoMR7QjA4yifPQ128-KRXHQtOaPZCmmPwLnxV3f9DWVuodNUKKR-YXUZXBxsQUuJSMjNEIGbcWjP4h0UCOawwpAJ5a3YgnXEw"
      }
    },
    {
<<<<<<< HEAD
      "RequestUri": "https:\u002f\u002fdotnettestvault.vault.azure.net\u002fkeys\u002f235832169\u002fefc13511d64541299a567e193f7f7f2d\u002fverify?api-version=7.1-preview",
=======
      "RequestUri": "https://heathskv.vault.azure.net/keys/235832169/8fc1260f05104226b01891827312c85d/verify?api-version=7.1",
>>>>>>> 2d11c666
      "RequestMethod": "POST",
      "RequestHeaders": {
        "Accept": "application/json",
        "Authorization": "Sanitized",
        "Content-Length": "444",
        "Content-Type": "application/json",
        "traceparent": "00-ba1ae16f97b898428f1cebacba3b5c0f-652b3cc79f02b04e-00",
        "User-Agent": [
          "azsdk-net-Security.KeyVault.Keys/4.1.0-dev.20200729.1",
          "(.NET Core 4.6.29017.01; Microsoft Windows 10.0.19041 )"
        ],
        "x-ms-client-request-id": "6a1a70f5cee33c382cd59a43502f0694",
        "x-ms-return-client-request-id": "true"
      },
      "RequestBody": {
        "alg": "PS384",
        "digest": "83JMGg1CeQvk5VQxpOLc3f5PRxP7QVjfhbdVEatbVCbOO_8mz7KRVnoPHFskrVGk",
        "value": "eM3AncYJRrecOhRchBwB35EGlr6BwmNaxwxdB_nmfTp0VoJqcnXhG8hZQ4bXZSh1vXpeSQw1skDUCvMmzbk-R8lJph74BYcPSJfK59bPGHHDZYRwkjzDxp4Wtgsxe2JYrL_AvUi-Sd5BQOHuaYOagmauI3vHkWHpVHEx0AIkB1bzJGs8qjEompMzlDqBFEqBJ7VQfRCkQa9fUa3a44s1t7cgvTZJ-jvqF1M2mQlDSZO9Ib6cloaULNoMR7QjA4yifPQ128-KRXHQtOaPZCmmPwLnxV3f9DWVuodNUKKR-YXUZXBxsQUuJSMjNEIGbcWjP4h0UCOawwpAJ5a3YgnXEw"
      },
      "StatusCode": 200,
      "ResponseHeaders": {
        "Cache-Control": "no-cache",
        "Content-Length": "14",
        "Content-Type": "application/json; charset=utf-8",
        "Date": "Wed, 29 Jul 2020 22:43:27 GMT",
        "Expires": "-1",
        "Pragma": "no-cache",
        "Strict-Transport-Security": "max-age=31536000;includeSubDomains",
        "X-AspNet-Version": "4.0.30319",
        "X-Content-Type-Options": "nosniff",
        "x-ms-keyvault-network-info": "conn_type=Ipv4;addr=67.171.12.239;act_addr_fam=InterNetwork;",
        "x-ms-keyvault-region": "westus2",
        "x-ms-keyvault-service-version": "1.1.10.0",
        "x-ms-request-id": "f03b079c-bee7-4d0e-b1ec-cc1e217c0ff8",
        "X-Powered-By": "ASP.NET"
      },
      "ResponseBody": {
        "value": true
      }
    },
    {
<<<<<<< HEAD
      "RequestUri": "https:\u002f\u002fdotnettestvault.vault.azure.net\u002fkeys\u002f235832169\u002fefc13511d64541299a567e193f7f7f2d\u002fverify?api-version=7.1-preview",
=======
      "RequestUri": "https://heathskv.vault.azure.net/keys/235832169/8fc1260f05104226b01891827312c85d/verify?api-version=7.1",
>>>>>>> 2d11c666
      "RequestMethod": "POST",
      "RequestHeaders": {
        "Accept": "application/json",
        "Authorization": "Sanitized",
        "Content-Length": "444",
        "Content-Type": "application/json",
        "traceparent": "00-41503bf3a13e764aad5a6c45379863d4-59b56d0751d38d43-00",
        "User-Agent": [
          "azsdk-net-Security.KeyVault.Keys/4.1.0-dev.20200729.1",
          "(.NET Core 4.6.29017.01; Microsoft Windows 10.0.19041 )"
        ],
        "x-ms-client-request-id": "88fa67372a774d064d75f1a19813058a",
        "x-ms-return-client-request-id": "true"
      },
      "RequestBody": {
        "alg": "PS384",
        "digest": "83JMGg1CeQvk5VQxpOLc3f5PRxP7QVjfhbdVEatbVCbOO_8mz7KRVnoPHFskrVGk",
        "value": "RlXB4DkVmFr8AFSDXKBw4ueNDOCuH0vNTDMZ8j0Tuiv6O27tfXrcWXEvgPxgXWsm26cWMvKqkTV8oDGi_Bqcu6d-L3FEvHVtB2b_nAGlJqgUQidMMmDfMQiiqjbfJNOZCzn9s4BDBJXTRN0iyOFhHRVze49T0FE0VVkR-tP-p_4rL1Wy5MbTzLvMOukEFLvsc8UAD0CCD2t5W874QljRXhnVQYNjaPEcbZux_HcMvD-1A7Z1ReqgrrzanSqgllvkZMreMb5OwBh9eyJvIc5VuIZYB_Ts-7PTks-OkpcWEuGeNl4xtBp1NXp8F20JHZmOYo-s7SqM1qthwjUUhND5kA"
      },
      "StatusCode": 200,
      "ResponseHeaders": {
        "Cache-Control": "no-cache",
        "Content-Length": "14",
        "Content-Type": "application/json; charset=utf-8",
        "Date": "Wed, 29 Jul 2020 22:43:27 GMT",
        "Expires": "-1",
        "Pragma": "no-cache",
        "Strict-Transport-Security": "max-age=31536000;includeSubDomains",
        "X-AspNet-Version": "4.0.30319",
        "X-Content-Type-Options": "nosniff",
        "x-ms-keyvault-network-info": "conn_type=Ipv4;addr=67.171.12.239;act_addr_fam=InterNetwork;",
        "x-ms-keyvault-region": "westus2",
        "x-ms-keyvault-service-version": "1.1.10.0",
        "x-ms-request-id": "4ddef0f6-0a52-443d-9614-b2eaf6fb5819",
        "X-Powered-By": "ASP.NET"
      },
      "ResponseBody": {
        "value": true
      }
<<<<<<< HEAD
    },
    {
      "RequestUri": "https:\u002f\u002fdotnettestvault.vault.azure.net\u002fkeys\u002f235832169?api-version=7.1-preview",
      "RequestMethod": "DELETE",
      "RequestHeaders": {
        "Accept": "application\u002fjson",
        "Authorization": "Sanitized",
        "Content-Type": "application\u002fjson",
        "Request-Id": "|410a2cf9-4e9928bed5806db0.",
        "User-Agent": [
          "azsdk-net-Security.KeyVault.Keys\u002f4.0.0-dev.20190809.1\u002bbf6dc88715a5e5de7b8e16b8d21a6608ca39b3f0",
          "(.NET Core 4.6.27817.01; Microsoft Windows 10.0.18362 )"
        ],
        "x-ms-client-request-id": "beb6219d0706cd3ef77fc9b9554cd70f",
        "x-ms-return-client-request-id": "true"
      },
      "RequestBody": null,
      "StatusCode": 200,
      "ResponseHeaders": {
        "Cache-Control": "no-cache",
        "Content-Length": "793",
        "Content-Type": "application\u002fjson; charset=utf-8",
        "Date": "Fri, 09 Aug 2019 09:43:17 GMT",
        "Expires": "-1",
        "Pragma": "no-cache",
        "Server": "Microsoft-IIS\u002f10.0",
        "Strict-Transport-Security": "max-age=31536000;includeSubDomains",
        "X-AspNet-Version": "4.0.30319",
        "X-Content-Type-Options": "nosniff",
        "x-ms-keyvault-network-info": "addr=98.237.193.253;act_addr_fam=InterNetwork;",
        "x-ms-keyvault-region": "westus",
        "x-ms-keyvault-service-version": "1.1.0.875",
        "x-ms-request-id": "cd5f09d0-2345-4950-8703-8639ad21b355",
        "X-Powered-By": "ASP.NET"
      },
      "ResponseBody": {
        "recoveryId": "https:\u002f\u002fdotnettestvault.vault.azure.net\u002fdeletedkeys\u002f235832169",
        "deletedDate": 1565343797,
        "scheduledPurgeDate": 1573119797,
        "key": {
          "kid": "https:\u002f\u002fdotnettestvault.vault.azure.net\u002fkeys\u002f235832169\u002fefc13511d64541299a567e193f7f7f2d",
          "kty": "RSA",
          "key_ops": [
            "encrypt",
            "decrypt",
            "sign",
            "verify",
            "wrapKey",
            "unwrapKey"
          ],
          "n": "kM9anZBEwoDVXWT8_UWh0k0jEmoeRINvqXWVcYWZfGl38M0E9cX6YEajvl-XpH2uuaff7xcIeeYdgqAujVKvPqDDE6HpI1gVcSK8GahsXHfT5eSE10WAY3VdqR-yUH7afGFSucGgmvJ0lIU181jdRaUAAEuDpFHrOwipsucZTQBbOIA1G_QqrMVRP0qx35Nedo7bJwoi2WCUouLlgodtuN9Adec5ZsUAvne2DmPCzKjmUZCv-5ZQQxFQ8dclN7JONcG9WALYNB7Xyy-eUujGzx9-gC3nvHeweM2TwSA-xEDKnk4UqACK9hn_NaUbtJHfOnpspmCFRZ8Cy7FFA0ggCw",
          "e": "AQAB"
        },
        "attributes": {
          "enabled": true,
          "created": 1565343796,
          "updated": 1565343796,
          "recoveryLevel": "Recoverable\u002bPurgeable"
        }
      }
    },
    {
      "RequestUri": "https:\u002f\u002fdotnettestvault.vault.azure.net\u002fdeletedkeys\u002f235832169?api-version=7.1-preview",
      "RequestMethod": "DELETE",
      "RequestHeaders": {
        "Accept": "application\u002fjson",
        "Authorization": "Sanitized",
        "Content-Type": "application\u002fjson",
        "Request-Id": "|410a2cfe-4e9928bed5806db0.",
        "User-Agent": [
          "azsdk-net-Security.KeyVault.Keys\u002f4.0.0-dev.20190809.1\u002bbf6dc88715a5e5de7b8e16b8d21a6608ca39b3f0",
          "(.NET Core 4.6.27817.01; Microsoft Windows 10.0.18362 )"
        ],
        "x-ms-client-request-id": "9effa7be207fd1547ea4d48de58139dc",
        "x-ms-return-client-request-id": "true"
      },
      "RequestBody": null,
      "StatusCode": 204,
      "ResponseHeaders": {
        "Cache-Control": "no-cache",
        "Date": "Fri, 09 Aug 2019 09:43:34 GMT",
        "Expires": "-1",
        "Pragma": "no-cache",
        "Server": "Microsoft-IIS\u002f10.0",
        "Strict-Transport-Security": "max-age=31536000;includeSubDomains",
        "X-AspNet-Version": "4.0.30319",
        "X-Content-Type-Options": "nosniff",
        "x-ms-keyvault-network-info": "addr=98.237.193.253;act_addr_fam=InterNetwork;",
        "x-ms-keyvault-region": "westus",
        "x-ms-keyvault-service-version": "1.1.0.875",
        "x-ms-request-id": "458d5168-1479-4aed-aea8-6217805f6dc7",
        "X-Powered-By": "ASP.NET"
      },
      "ResponseBody": []
=======
>>>>>>> 2d11c666
    }
  ],
  "Variables": {
    "AZURE_KEYVAULT_URL": "https://heathskv.vault.azure.net",
    "RandomSeed": "1593074910"
  }
}<|MERGE_RESOLUTION|>--- conflicted
+++ resolved
@@ -1,11 +1,7 @@
 {
   "Entries": [
     {
-<<<<<<< HEAD
-      "RequestUri": "https:\u002f\u002fdotnettestvault.vault.azure.net\u002fkeys\u002f235832169\u002fcreate?api-version=7.1-preview",
-=======
       "RequestUri": "https://heathskv.vault.azure.net/keys/235832169/create?api-version=7.1",
->>>>>>> 2d11c666
       "RequestMethod": "POST",
       "RequestHeaders": {
         "Accept": "application/json",
@@ -45,11 +41,7 @@
       }
     },
     {
-<<<<<<< HEAD
-      "RequestUri": "https:\u002f\u002fdotnettestvault.vault.azure.net\u002fkeys\u002f235832169\u002fcreate?api-version=7.1-preview",
-=======
       "RequestUri": "https://heathskv.vault.azure.net/keys/235832169/create?api-version=7.1",
->>>>>>> 2d11c666
       "RequestMethod": "POST",
       "RequestHeaders": {
         "Accept": "application/json",
@@ -109,11 +101,7 @@
       }
     },
     {
-<<<<<<< HEAD
-      "RequestUri": "https:\u002f\u002fdotnettestvault.vault.azure.net\u002fkeys\u002f235832169\u002fefc13511d64541299a567e193f7f7f2d\u002fsign?api-version=7.1-preview",
-=======
       "RequestUri": "https://heathskv.vault.azure.net/keys/235832169/8fc1260f05104226b01891827312c85d/sign?api-version=7.1",
->>>>>>> 2d11c666
       "RequestMethod": "POST",
       "RequestHeaders": {
         "Accept": "application/json",
@@ -155,11 +143,7 @@
       }
     },
     {
-<<<<<<< HEAD
-      "RequestUri": "https:\u002f\u002fdotnettestvault.vault.azure.net\u002fkeys\u002f235832169\u002fefc13511d64541299a567e193f7f7f2d\u002fsign?api-version=7.1-preview",
-=======
       "RequestUri": "https://heathskv.vault.azure.net/keys/235832169/8fc1260f05104226b01891827312c85d/sign?api-version=7.1",
->>>>>>> 2d11c666
       "RequestMethod": "POST",
       "RequestHeaders": {
         "Accept": "application/json",
@@ -201,11 +185,7 @@
       }
     },
     {
-<<<<<<< HEAD
-      "RequestUri": "https:\u002f\u002fdotnettestvault.vault.azure.net\u002fkeys\u002f235832169\u002fefc13511d64541299a567e193f7f7f2d\u002fverify?api-version=7.1-preview",
-=======
       "RequestUri": "https://heathskv.vault.azure.net/keys/235832169/8fc1260f05104226b01891827312c85d/verify?api-version=7.1",
->>>>>>> 2d11c666
       "RequestMethod": "POST",
       "RequestHeaders": {
         "Accept": "application/json",
@@ -247,11 +227,7 @@
       }
     },
     {
-<<<<<<< HEAD
-      "RequestUri": "https:\u002f\u002fdotnettestvault.vault.azure.net\u002fkeys\u002f235832169\u002fefc13511d64541299a567e193f7f7f2d\u002fverify?api-version=7.1-preview",
-=======
       "RequestUri": "https://heathskv.vault.azure.net/keys/235832169/8fc1260f05104226b01891827312c85d/verify?api-version=7.1",
->>>>>>> 2d11c666
       "RequestMethod": "POST",
       "RequestHeaders": {
         "Accept": "application/json",
@@ -291,103 +267,6 @@
       "ResponseBody": {
         "value": true
       }
-<<<<<<< HEAD
-    },
-    {
-      "RequestUri": "https:\u002f\u002fdotnettestvault.vault.azure.net\u002fkeys\u002f235832169?api-version=7.1-preview",
-      "RequestMethod": "DELETE",
-      "RequestHeaders": {
-        "Accept": "application\u002fjson",
-        "Authorization": "Sanitized",
-        "Content-Type": "application\u002fjson",
-        "Request-Id": "|410a2cf9-4e9928bed5806db0.",
-        "User-Agent": [
-          "azsdk-net-Security.KeyVault.Keys\u002f4.0.0-dev.20190809.1\u002bbf6dc88715a5e5de7b8e16b8d21a6608ca39b3f0",
-          "(.NET Core 4.6.27817.01; Microsoft Windows 10.0.18362 )"
-        ],
-        "x-ms-client-request-id": "beb6219d0706cd3ef77fc9b9554cd70f",
-        "x-ms-return-client-request-id": "true"
-      },
-      "RequestBody": null,
-      "StatusCode": 200,
-      "ResponseHeaders": {
-        "Cache-Control": "no-cache",
-        "Content-Length": "793",
-        "Content-Type": "application\u002fjson; charset=utf-8",
-        "Date": "Fri, 09 Aug 2019 09:43:17 GMT",
-        "Expires": "-1",
-        "Pragma": "no-cache",
-        "Server": "Microsoft-IIS\u002f10.0",
-        "Strict-Transport-Security": "max-age=31536000;includeSubDomains",
-        "X-AspNet-Version": "4.0.30319",
-        "X-Content-Type-Options": "nosniff",
-        "x-ms-keyvault-network-info": "addr=98.237.193.253;act_addr_fam=InterNetwork;",
-        "x-ms-keyvault-region": "westus",
-        "x-ms-keyvault-service-version": "1.1.0.875",
-        "x-ms-request-id": "cd5f09d0-2345-4950-8703-8639ad21b355",
-        "X-Powered-By": "ASP.NET"
-      },
-      "ResponseBody": {
-        "recoveryId": "https:\u002f\u002fdotnettestvault.vault.azure.net\u002fdeletedkeys\u002f235832169",
-        "deletedDate": 1565343797,
-        "scheduledPurgeDate": 1573119797,
-        "key": {
-          "kid": "https:\u002f\u002fdotnettestvault.vault.azure.net\u002fkeys\u002f235832169\u002fefc13511d64541299a567e193f7f7f2d",
-          "kty": "RSA",
-          "key_ops": [
-            "encrypt",
-            "decrypt",
-            "sign",
-            "verify",
-            "wrapKey",
-            "unwrapKey"
-          ],
-          "n": "kM9anZBEwoDVXWT8_UWh0k0jEmoeRINvqXWVcYWZfGl38M0E9cX6YEajvl-XpH2uuaff7xcIeeYdgqAujVKvPqDDE6HpI1gVcSK8GahsXHfT5eSE10WAY3VdqR-yUH7afGFSucGgmvJ0lIU181jdRaUAAEuDpFHrOwipsucZTQBbOIA1G_QqrMVRP0qx35Nedo7bJwoi2WCUouLlgodtuN9Adec5ZsUAvne2DmPCzKjmUZCv-5ZQQxFQ8dclN7JONcG9WALYNB7Xyy-eUujGzx9-gC3nvHeweM2TwSA-xEDKnk4UqACK9hn_NaUbtJHfOnpspmCFRZ8Cy7FFA0ggCw",
-          "e": "AQAB"
-        },
-        "attributes": {
-          "enabled": true,
-          "created": 1565343796,
-          "updated": 1565343796,
-          "recoveryLevel": "Recoverable\u002bPurgeable"
-        }
-      }
-    },
-    {
-      "RequestUri": "https:\u002f\u002fdotnettestvault.vault.azure.net\u002fdeletedkeys\u002f235832169?api-version=7.1-preview",
-      "RequestMethod": "DELETE",
-      "RequestHeaders": {
-        "Accept": "application\u002fjson",
-        "Authorization": "Sanitized",
-        "Content-Type": "application\u002fjson",
-        "Request-Id": "|410a2cfe-4e9928bed5806db0.",
-        "User-Agent": [
-          "azsdk-net-Security.KeyVault.Keys\u002f4.0.0-dev.20190809.1\u002bbf6dc88715a5e5de7b8e16b8d21a6608ca39b3f0",
-          "(.NET Core 4.6.27817.01; Microsoft Windows 10.0.18362 )"
-        ],
-        "x-ms-client-request-id": "9effa7be207fd1547ea4d48de58139dc",
-        "x-ms-return-client-request-id": "true"
-      },
-      "RequestBody": null,
-      "StatusCode": 204,
-      "ResponseHeaders": {
-        "Cache-Control": "no-cache",
-        "Date": "Fri, 09 Aug 2019 09:43:34 GMT",
-        "Expires": "-1",
-        "Pragma": "no-cache",
-        "Server": "Microsoft-IIS\u002f10.0",
-        "Strict-Transport-Security": "max-age=31536000;includeSubDomains",
-        "X-AspNet-Version": "4.0.30319",
-        "X-Content-Type-Options": "nosniff",
-        "x-ms-keyvault-network-info": "addr=98.237.193.253;act_addr_fam=InterNetwork;",
-        "x-ms-keyvault-region": "westus",
-        "x-ms-keyvault-service-version": "1.1.0.875",
-        "x-ms-request-id": "458d5168-1479-4aed-aea8-6217805f6dc7",
-        "X-Powered-By": "ASP.NET"
-      },
-      "ResponseBody": []
-=======
->>>>>>> 2d11c666
     }
   ],
   "Variables": {

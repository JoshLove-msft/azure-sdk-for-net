--- conflicted
+++ resolved
@@ -1,11 +1,7 @@
 {
   "Entries": [
     {
-<<<<<<< HEAD
-      "RequestUri": "https:\u002f\u002fdotnettestvault.vault.azure.net\u002fkeys\u002f29338432\u002fcreate?api-version=7.1-preview",
-=======
       "RequestUri": "https://heathskv.vault.azure.net/keys/29338432/create?api-version=7.1",
->>>>>>> 2d11c666
       "RequestMethod": "POST",
       "RequestHeaders": {
         "Accept": "application/json",
@@ -45,11 +41,7 @@
       }
     },
     {
-<<<<<<< HEAD
-      "RequestUri": "https:\u002f\u002fdotnettestvault.vault.azure.net\u002fkeys\u002f29338432\u002fcreate?api-version=7.1-preview",
-=======
       "RequestUri": "https://heathskv.vault.azure.net/keys/29338432/create?api-version=7.1",
->>>>>>> 2d11c666
       "RequestMethod": "POST",
       "RequestHeaders": {
         "Accept": "application/json",
@@ -106,11 +98,7 @@
       }
     },
     {
-<<<<<<< HEAD
-      "RequestUri": "https:\u002f\u002fdotnettestvault.vault.azure.net\u002fkeys\u002f29338432\u002f5a7884a4427047f88723d42c2d8f287c?api-version=7.1-preview",
-=======
       "RequestUri": "https://heathskv.vault.azure.net/keys/29338432/9d1ca64459f940dab3c6450c490e09d3?api-version=7.1",
->>>>>>> 2d11c666
       "RequestMethod": "PATCH",
       "RequestHeaders": {
         "Accept": "application/json",
@@ -173,101 +161,6 @@
           "recoverableDays": 90
         }
       }
-<<<<<<< HEAD
-    },
-    {
-      "RequestUri": "https:\u002f\u002fdotnettestvault.vault.azure.net\u002fkeys\u002f29338432?api-version=7.1-preview",
-      "RequestMethod": "DELETE",
-      "RequestHeaders": {
-        "Accept": "application\u002fjson",
-        "Authorization": "Sanitized",
-        "Content-Type": "application\u002fjson",
-        "Request-Id": "|24a06f45-44aa1cc26dede9d6.",
-        "User-Agent": [
-          "azsdk-net-Security.KeyVault.Keys\u002f4.0.0-dev.20190806.1\u002b549ac09c0c12d70f945de85b89974088680893d4",
-          "(.NET Core 4.6.27817.01; Microsoft Windows 10.0.18362 )"
-        ],
-        "x-ms-client-request-id": "d0c0813632bdf8dd92843784657b9086",
-        "x-ms-return-client-request-id": "true"
-      },
-      "RequestBody": null,
-      "StatusCode": 200,
-      "ResponseHeaders": {
-        "Cache-Control": "no-cache",
-        "Content-Length": "519",
-        "Content-Type": "application\u002fjson; charset=utf-8",
-        "Date": "Tue, 06 Aug 2019 17:47:25 GMT",
-        "Expires": "-1",
-        "Pragma": "no-cache",
-        "Server": "Microsoft-IIS\u002f10.0",
-        "Strict-Transport-Security": "max-age=31536000;includeSubDomains",
-        "X-AspNet-Version": "4.0.30319",
-        "X-Content-Type-Options": "nosniff",
-        "x-ms-keyvault-network-info": "addr=131.107.160.97;act_addr_fam=InterNetwork;",
-        "x-ms-keyvault-region": "westus",
-        "x-ms-keyvault-service-version": "1.1.0.875",
-        "x-ms-request-id": "319f871c-4ce6-4250-b389-17f03ab1a7d9",
-        "X-Powered-By": "ASP.NET"
-      },
-      "ResponseBody": {
-        "recoveryId": "https:\u002f\u002fdotnettestvault.vault.azure.net\u002fdeletedkeys\u002f29338432",
-        "deletedDate": 1565113646,
-        "scheduledPurgeDate": 1572889646,
-        "key": {
-          "kid": "https:\u002f\u002fdotnettestvault.vault.azure.net\u002fkeys\u002f29338432\u002f5a7884a4427047f88723d42c2d8f287c",
-          "kty": "EC",
-          "key_ops": [
-            "sign",
-            "verify"
-          ],
-          "crv": "P-256",
-          "x": "FdGNer_wxAXvebmWuUOqaLqpZB4bEQcYI6rlwUxpz0g",
-          "y": "2YF7DN9E-kW4QkYK5XMakZNsNO6yyRE6EE5mjWw90aE"
-        },
-        "attributes": {
-          "enabled": true,
-          "exp": 1565113645,
-          "created": 1565113645,
-          "updated": 1565113645,
-          "recoveryLevel": "Recoverable\u002bPurgeable"
-        }
-      }
-    },
-    {
-      "RequestUri": "https:\u002f\u002fdotnettestvault.vault.azure.net\u002fdeletedkeys\u002f29338432?api-version=7.1-preview",
-      "RequestMethod": "DELETE",
-      "RequestHeaders": {
-        "Accept": "application\u002fjson",
-        "Authorization": "Sanitized",
-        "Content-Type": "application\u002fjson",
-        "Request-Id": "|24a06f4a-44aa1cc26dede9d6.",
-        "User-Agent": [
-          "azsdk-net-Security.KeyVault.Keys\u002f4.0.0-dev.20190806.1\u002b549ac09c0c12d70f945de85b89974088680893d4",
-          "(.NET Core 4.6.27817.01; Microsoft Windows 10.0.18362 )"
-        ],
-        "x-ms-client-request-id": "4b729c6ca369a12f9a2f7339dda60ee7",
-        "x-ms-return-client-request-id": "true"
-      },
-      "RequestBody": null,
-      "StatusCode": 204,
-      "ResponseHeaders": {
-        "Cache-Control": "no-cache",
-        "Date": "Tue, 06 Aug 2019 17:47:41 GMT",
-        "Expires": "-1",
-        "Pragma": "no-cache",
-        "Server": "Microsoft-IIS\u002f10.0",
-        "Strict-Transport-Security": "max-age=31536000;includeSubDomains",
-        "X-AspNet-Version": "4.0.30319",
-        "X-Content-Type-Options": "nosniff",
-        "x-ms-keyvault-network-info": "addr=131.107.160.97;act_addr_fam=InterNetwork;",
-        "x-ms-keyvault-region": "westus",
-        "x-ms-keyvault-service-version": "1.1.0.875",
-        "x-ms-request-id": "2bb8c374-1305-477f-8a69-a3200ee6fc18",
-        "X-Powered-By": "ASP.NET"
-      },
-      "ResponseBody": []
-=======
->>>>>>> 2d11c666
     }
   ],
   "Variables": {

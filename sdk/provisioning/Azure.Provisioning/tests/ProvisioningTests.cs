--- conflicted
+++ resolved
@@ -388,7 +388,6 @@
         }
 
         [RecordedTest]
-<<<<<<< HEAD
         public async Task EventHubs()
         {
             TestInfrastructure infrastructure = new TestInfrastructure(configuration: new Configuration { UseInteractiveMode = true });
@@ -396,7 +395,12 @@
             var hub = new EventHub(infrastructure, parent: account);
             var consumerGroup = new EventHubsConsumerGroup(infrastructure, parent: hub);
             account.AssignRole(RoleDefinition.EventHubsDataOwner, Guid.Empty);
-=======
+            infrastructure.Build(GetOutputPath());
+
+            await ValidateBicepAsync(interactiveMode: true);
+        }
+
+        [RecordedTest]
         public async Task Search()
         {
             TestInfrastructure infrastructure = new TestInfrastructure(configuration: new Configuration { UseInteractiveMode = true });
@@ -409,7 +413,6 @@
             search.AssignProperty(data => data.IsLocalAuthDisabled, "true");
 
             search.AddOutput("connectionString", "'Endpoint=https://${{{0}}}.search.windows.net'", data => data.Name);
->>>>>>> d61f6957
             infrastructure.Build(GetOutputPath());
 
             await ValidateBicepAsync(interactiveMode: true);

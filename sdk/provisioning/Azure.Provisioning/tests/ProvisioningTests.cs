﻿// Copyright (c) Microsoft Corporation. All rights reserved.
// Licensed under the MIT License.

using NUnit.Framework;
using Azure.Provisioning.ResourceManager;
using System;
using System.IO;
using System.Diagnostics;
using Azure.Provisioning.AppService;
using Azure.Provisioning.KeyVaults;
using Azure.Provisioning.Sql;
using Azure.Provisioning.Resources;
using Azure.Provisioning.Storage;
using Azure.Provisioning.AppConfiguration;
using Azure.ResourceManager.Storage.Models;

namespace Azure.Provisioning.Tests
{
    public class ProvisioningTests
    {
        private static readonly string _infrastructureRoot = Path.Combine(GetGitRoot(), "sdk", "provisioning", "Azure.Provisioning", "tests", "Infrastructure");

        [Test]
        public void WebSiteUsingL1()
        {
            var infra = new TestInfrastructure();

            Parameter sqlAdminPasswordParam = new Parameter("sqlAdminPassword", "SQL Server administrator password", isSecure: true);
            infra.AddParameter(sqlAdminPasswordParam);
            Parameter appUserPasswordParam = new Parameter("appUserPassword", "Application user password", isSecure: true);
            infra.AddParameter(appUserPasswordParam);

            infra.AddResourceGroup();
            infra.GetSingleResource<ResourceGroup>()!.Properties.Tags.Add("key", "value");

            AppServicePlan appServicePlan = infra.AddAppServicePlan();

            WebSite frontEnd = new WebSite(infra, "frontEnd", appServicePlan, WebSiteRuntime.Node, "18-lts");
            var frontEndPrincipalId = frontEnd.AddOutput(
                website => website.Identity.PrincipalId,
                "SERVICE_API_IDENTITY_PRINCIPAL_ID",
                isSecure: true);

            infra.AddKeyVault()
                .AddAccessPolicy(frontEndPrincipalId); // frontEnd.properties.identity.principalId

            KeyVaultSecret sqlAdminSecret = new KeyVaultSecret(infra, "sqlAdminPassword");
            sqlAdminSecret.AssignParameter(secret => secret.Properties.Value, sqlAdminPasswordParam);

            KeyVaultSecret appUserSecret = new KeyVaultSecret(infra, "appUserPassword");
            appUserSecret.AssignParameter(secret => secret.Properties.Value, appUserPasswordParam);

            SqlServer sqlServer = new SqlServer(infra, "sqlserver");
            sqlServer.AssignParameter(sql => sql.AdministratorLoginPassword, sqlAdminPasswordParam);

            SqlDatabase sqlDatabase = new SqlDatabase(infra);

            KeyVaultSecret sqlAzureConnectionStringSecret = new KeyVaultSecret(infra, "connectionString", sqlDatabase.GetConnectionString(appUserPasswordParam));

            SqlFirewallRule sqlFirewallRule = new SqlFirewallRule(infra, "firewallRule");

            DeploymentScript deploymentScript = new DeploymentScript(infra, "cliScript", sqlDatabase, appUserPasswordParam, sqlAdminPasswordParam);

            WebSite backEnd = new WebSite(infra, "backEnd", appServicePlan, WebSiteRuntime.Dotnetcore, "6.0");

            WebSiteConfigLogs logs = new WebSiteConfigLogs(infra, "logs", frontEnd);

            infra.Build(GetOutputPath());
            // var client = new ArmClient(new DefaultAzureCredential());
            // var sub = client.GetSubscriptions()
            //     .Where(s => s.Data.SubscriptionId == "faa080af-c1d8-40ad-9cce-e1a450ca5b57").Single();
            // var identifier = ArmDeploymentResource.CreateResourceIdentifier(sub.Id, "test");
            // var resource = client.GetArmDeploymentResource(identifier);
            // resource.Validate(WaitUntil.Completed,
            //     new ArmDeploymentContent(
            //         new ArmDeploymentProperties(ArmDeploymentMode.Complete)
            //         {
            //             Template = new BinaryData((object)File.ReadAllText(Path.Combine(GetOutputPath(), "main.bicep"))),
            //         }));
        }

        [Test]
        public void ResourceGroupOnly()
        {
            TestInfrastructure infrastructure = new TestInfrastructure();
            var resourceGroup = infrastructure.AddResourceGroup();
            infrastructure.Build(GetOutputPath());
        }

        [Test]
        public void WebSiteUsingL2()
        {
            var infra = new TestInfrastructure();
            infra.AddFrontEndWebSite();
            infra.AddCommonSqlDatabase();
            infra.AddBackEndWebSite();

            infra.GetSingleResource<ResourceGroup>()!.Properties.Tags.Add("key", "value");
            infra.Build(GetOutputPath());
        }

        [Test]
        public void WebSiteUsingL3()
        {
            var infra = new TestInfrastructure();
            infra.AddWebSiteWithSqlBackEnd();

            infra.GetSingleResource<ResourceGroup>()!.Properties.Tags.Add("key", "value");
            infra.GetSingleResourceInScope<KeyVault>()!.Properties.Tags.Add("key", "value");
            infra.Build(GetOutputPath());
        }

        [Test]
        public void StorageBlobDefaults()
        {
            var infra = new TestInfrastructure();
            infra.AddStorageAccount(name: "photoAcct", sku: StorageSkuName.PremiumLrs, kind: StorageKind.BlockBlobStorage);
            infra.AddBlobService();
            infra.Build(GetOutputPath());
        }

        [Test]
        public void StorageBlobDropDown()
        {
            var infra = new TestInfrastructure();
            infra.AddStorageAccount(name: "photoAcct", sku: StorageSkuName.PremiumLrs, kind: StorageKind.BlockBlobStorage);
            var blob = infra.AddBlobService();
            blob.Properties.DeleteRetentionPolicy = new DeleteRetentionPolicy()
            {
                IsEnabled = true
            };
            infra.Build(GetOutputPath());
        }

        [Test]
<<<<<<< HEAD
        public void MultipleSubscriptions()
        {
            var infra = new TestSubscriptionInfrastructure();
            var sub1 = new Subscription(infra, Guid.NewGuid());
            var sub2 = new Subscription(infra, Guid.NewGuid());
            _ = new ResourceGroup(infra, parent: sub1);
            _ = new ResourceGroup(infra, parent: sub2);
            infra.Build(GetOutputPath());
        }

        [Test]
        public void OutputsSpanningModules()
        {
            var infra = new TestInfrastructure();
            var rg1 = new ResourceGroup(infra, "rg1");
            var rg2 = new ResourceGroup(infra, "rg2");
            var appServicePlan = infra.AddAppServicePlan(parent: rg1);
            WebSite frontEnd1 = new WebSite(infra, "frontEnd", appServicePlan, WebSiteRuntime.Node, "18-lts", parent: rg1);

            var output1 = frontEnd1.AddOutput(data => data.Identity.PrincipalId, "STORAGE_PRINCIPAL_ID");
            var output2 = frontEnd1.AddOutput(data => data.Location, "LOCATION");

            WebSite frontEnd2 = new WebSite(infra, "frontEnd", appServicePlan, WebSiteRuntime.Node, "18-lts", parent: rg2);

            frontEnd2.AssignParameter(data => data.Identity.PrincipalId, new Parameter(output1.Name));
            frontEnd2.AssignParameter(data => data.Location, new Parameter(output2.Name));
=======
        public void AppConfiguration()
        {
            var infra = new TestInfrastructure();
            infra.AddAppConfigurationStore();
>>>>>>> 4930fa96
            infra.Build(GetOutputPath());
        }

        private static string GetGitRoot()
        {
            ProcessStartInfo startInfo = new ProcessStartInfo
            {
                FileName = "git",
                Arguments = "rev-parse --show-toplevel",
                RedirectStandardOutput = true,
                UseShellExecute = false,
                CreateNoWindow = true
            };

            using (Process process = Process.Start(startInfo)!)
            {
                process.WaitForExit();

                if (process.ExitCode == 0)
                {
                    string gitRoot = process.StandardOutput.ReadToEnd().Trim();
                    return gitRoot;
                }
                else
                {
                    throw new Exception("Failed to get the root of the Git repository.");
                }
            }
        }

        private string GetOutputPath()
        {
            StackTrace stackTrace = new StackTrace();
            StackFrame stackFrame = stackTrace.GetFrame(1)!;
            string output = Path.Combine(_infrastructureRoot, stackFrame.GetMethod()!.Name);
            if (!Directory.Exists(output))
            {
                Directory.CreateDirectory(output);
            }
            return output;
        }
    }
}<|MERGE_RESOLUTION|>--- conflicted
+++ resolved
@@ -133,7 +133,14 @@
         }
 
         [Test]
-<<<<<<< HEAD
+        public void AppConfiguration()
+        {
+            var infra = new TestInfrastructure();
+            infra.AddAppConfigurationStore();
+            infra.Build(GetOutputPath());
+        }
+
+        [Test]
         public void MultipleSubscriptions()
         {
             var infra = new TestSubscriptionInfrastructure();
@@ -160,12 +167,6 @@
 
             frontEnd2.AssignParameter(data => data.Identity.PrincipalId, new Parameter(output1.Name));
             frontEnd2.AssignParameter(data => data.Location, new Parameter(output2.Name));
-=======
-        public void AppConfiguration()
-        {
-            var infra = new TestInfrastructure();
-            infra.AddAppConfigurationStore();
->>>>>>> 4930fa96
             infra.Build(GetOutputPath());
         }
 

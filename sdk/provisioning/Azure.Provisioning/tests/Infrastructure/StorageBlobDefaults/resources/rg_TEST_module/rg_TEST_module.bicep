--- conflicted
+++ resolved
@@ -1,11 +1,6 @@
 
-<<<<<<< HEAD
-resource storageAccount_jg6L4pK91 'Microsoft.Storage/storageAccounts@2022-09-01' = {
-  name: 'photoacct5287f60ab516425'
-=======
 resource storageAccount_rJRF56wLn 'Microsoft.Storage/storageAccounts@2022-09-01' = {
   name: 'photoacctdbd29b86eb654ef'
->>>>>>> 983d1800
   location: 'westus'
   sku: {
     name: 'Premium_LRS'
@@ -15,24 +10,9 @@
   }
 }
 
-<<<<<<< HEAD
-resource blobService_nIjctIF1e 'Microsoft.Storage/storageAccounts/blobServices@2022-09-01' = {
-  parent: storageAccount_jg6L4pK91
-=======
 resource blobService_wGH0Fapvd 'Microsoft.Storage/storageAccounts/blobServices@2022-09-01' = {
   parent: storageAccount_rJRF56wLn
->>>>>>> 983d1800
   name: 'default'
   properties: {
   }
-}
-
-resource roleAssignment_VNneMsL48 'Microsoft.Resources/roleAssignments@2022-04-01' = {
-  scope: storageAccount_jg6L4pK91
-  name: 'storageAccountjg6L4pK91-'
-  properties: {
-    roleDefinitionId: '/providers/Microsoft.Authorization/roleDefinitions/b7e6dc6d-f1e8-4753-8033-0f276bb0955b'
-    principalId: '00000000-0000-0000-0000-000000000000'
-    principalType: 'ServicePrincipal'
-  }
 }
targetScope = 'subscription'


resource resourceGroup_I6QNkoPsb 'Microsoft.Resources/resourceGroups@2023-07-01' = {
  name: 'rg-TEST'
  location: 'westus'
  tags: {
    'azd-env-name': 'TEST'
  }
}

module rg_TEST './resources/rg_TEST/rg_TEST.bicep' = {
  name: 'rg_TEST'
  scope: resourceGroup_I6QNkoPsb
<<<<<<< HEAD
}
=======
  name: 'store-TEST'
  location: 'westus'
  sku: {
    name: 'free'
  }
  properties: {
  }
}

output appConfigurationStore_sgecYnln3_endpoint string = appConfigurationStore_sgecYnln3.properties.endpoint
>>>>>>> 51102d0b
<|MERGE_RESOLUTION|>--- conflicted
+++ resolved
@@ -12,17 +12,6 @@
 module rg_TEST './resources/rg_TEST/rg_TEST.bicep' = {
   name: 'rg_TEST'
   scope: resourceGroup_I6QNkoPsb
-<<<<<<< HEAD
-}
-=======
-  name: 'store-TEST'
-  location: 'westus'
-  sku: {
-    name: 'free'
-  }
-  properties: {
-  }
 }
 
-output appConfigurationStore_sgecYnln3_endpoint string = appConfigurationStore_sgecYnln3.properties.endpoint
->>>>>>> 51102d0b
+output appConfigurationStore_sgecYnln3_endpoint string = appConfigurationStore_sgecYnln3.properties.endpoint
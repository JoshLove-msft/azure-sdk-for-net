// Copyright (c) Microsoft Corporation. All rights reserved.
// Licensed under the MIT License.

using System;
using System.Diagnostics.CodeAnalysis;
using System.Diagnostics.Tracing;
using System.Runtime.CompilerServices;
using Azure.Monitor.OpenTelemetry.Exporter.Internals.ConnectionString;
using Azure.Monitor.OpenTelemetry.Exporter.Models;

namespace Azure.Monitor.OpenTelemetry.Exporter.Internals.Diagnostics
{
    /// <summary>
    /// EventSource for the AzureMonitorExporter.
    /// EventSource Guid at Runtime: bb5be13f-ec3a-5ab2-6a6a-0f881d6e0d5b.
    /// (This guid can be found by debugging this class and inspecting the "Log" singleton and reading the "Guid" property).
    /// </summary>
    /// <remarks>
    /// PerfView Instructions:
    /// <list type="bullet">
    /// <item>To collect all events: <code>PerfView.exe collect -MaxCollectSec:300 -NoGui /onlyProviders=*OpenTelemetry-AzureMonitor-Exporter</code></item>
    /// <item>To collect events based on LogLevel: <code>PerfView.exe collect -MaxCollectSec:300 -NoGui /onlyProviders:OpenTelemetry-AzureMonitor-Exporter::Verbose</code></item>
    /// </list>
    /// Dotnet-Trace Instructions:
    /// <list type="bullet">
    /// <item>To collect all events: <code>dotnet-trace collect --process-id PID --providers OpenTelemetry-AzureMonitor-Exporter</code></item>
    /// <item>To collect events based on LogLevel: <code>dotnet-trace collect --process-id PID --providers OpenTelemetry-AzureMonitor-Exporter::Verbose</code></item>
    /// </list>
    /// Logman Instructions:
    /// <list type="number">
    /// <item>Create a text file containing providers: <code>echo "{bb5be13f-ec3a-5ab2-6a6a-0f881d6e0d5b}" > providers.txt</code></item>
    /// <item>Start collecting: <code>logman -start exporter -pf providers.txt -ets -bs 1024 -nb 100 256</code></item>
    /// <item>Stop collecting: <code>logman -stop exporter -ets</code></item>
    /// </list>
    /// </remarks>
    [EventSource(Name = EventSourceName)]
    internal sealed class AzureMonitorExporterEventSource : EventSource
    {
        internal const string EventSourceName = "OpenTelemetry-AzureMonitor-Exporter";

        internal static readonly AzureMonitorExporterEventSource Log = new AzureMonitorExporterEventSource();
#if DEBUG
        internal static readonly AzureMonitorExporterEventListener Listener = new AzureMonitorExporterEventListener();
#endif

        [NonEvent]
        [MethodImpl(MethodImplOptions.AggressiveInlining)]
        private bool IsEnabled(EventLevel eventLevel) => IsEnabled(eventLevel, EventKeywords.All);

        [NonEvent]
        public void FailedToExport(string exporterName, string instrumentationKey, Exception ex)
        {
            if (IsEnabled(EventLevel.Error))
            {
                FailedToExport(exporterName, instrumentationKey, ex.FlattenException().ToInvariantString());
            }
        }

        [Event(6, Message = "{0} failed to export due to an exception. Instrumentation Key: {1}. {2}", Level = EventLevel.Error)]
        public void FailedToExport(string exporterName, string instrumentationKey, string exceptionMessage) => WriteEvent(6, exporterName, instrumentationKey, exceptionMessage);

        [NonEvent]
        public void FailedToTransmit(Exception ex)
        {
            if (IsEnabled(EventLevel.Error))
            {
                FailedToTransmit(ex.FlattenException().ToInvariantString());
            }
        }

        [Event(7, Message = "Failed to transmit due to an exception: {0}", Level = EventLevel.Error)]
        public void FailedToTransmit(string exceptionMessage) => WriteEvent(7, exceptionMessage);

        [NonEvent]
        public void TransmissionFailed(int statusCode, TelemetryItemOrigin origin, bool isAadEnabled, bool willRetry, ConnectionVars connectionVars, string? requestEndpoint, Response? response)
        {
            if (IsEnabled(EventLevel.Verbose))
            {
                var errorMessages = IngestionResponseHelper.GetErrorsFromResponse(response);

                if (errorMessages == null || errorMessages.Length == 0)
                {
                    TransmissionFailed(
                        statusCode: statusCode,
                        errorMessage: "N/A",
                        action: willRetry ? "Telemetry is stored offline for retry" : "Telemetry is dropped",
                        origin: origin.ToString(),
                        isAadEnabled: isAadEnabled,
                        instrumentationKey: connectionVars.InstrumentationKey,
                        configuredEndpoint: connectionVars.IngestionEndpoint,
                        actualEndpoint: requestEndpoint ?? "null");
                }
                else
                {
                    foreach (var error in errorMessages)
                    {
                        TransmissionFailed(
                            statusCode: statusCode,
                            errorMessage: error ?? "N/A",
                            action: willRetry ? "Telemetry is stored offline for retry" : "Telemetry is dropped",
                            origin: origin.ToString(),
                            isAadEnabled: isAadEnabled,
                            instrumentationKey: connectionVars.InstrumentationKey,
                            configuredEndpoint: connectionVars.IngestionEndpoint,
                            actualEndpoint: requestEndpoint ?? "null");
                    }
                }
            }
            else if (IsEnabled(EventLevel.Critical))
            {
                TransmissionFailed(
                    statusCode: statusCode,
                    errorMessage: "(To get exact error change LogLevel to Verbose)",
                    action: willRetry ? "Telemetry is stored offline for retry" : "Telemetry is dropped",
                    origin: origin.ToString(),
                    isAadEnabled: isAadEnabled,
                    instrumentationKey: connectionVars.InstrumentationKey,
                    configuredEndpoint: connectionVars.IngestionEndpoint,
                    actualEndpoint: requestEndpoint ?? "null");
            }
        }

        [UnconditionalSuppressMessage("ReflectionAnalysis", "IL2026:RequiresUnreferencedCode", Justification = "Parameters to this method are primitive and are trimmer safe.")]
        [Event(8, Message = "Transmission failed. StatusCode: {0}. Error from Ingestion: {1}. Action: {2}. Origin: {3}. AAD Enabled: {4}. Instrumentation Key: {5}. Configured Endpoint: {6}. Actual Endpoint: {7}", Level = EventLevel.Critical)]
        public void TransmissionFailed(int statusCode, string errorMessage, string action, string origin, bool isAadEnabled, string instrumentationKey, string configuredEndpoint, string actualEndpoint)
            => WriteEvent(8, statusCode, errorMessage, action, origin, isAadEnabled, instrumentationKey, configuredEndpoint, actualEndpoint);

        [Event(9, Message = "{0} has been disposed.", Level = EventLevel.Informational)]
        public void DisposedObject(string name) => WriteEvent(9, name);

        [NonEvent]
        public void VmMetadataFailed(Exception ex)
        {
            if (IsEnabled(EventLevel.Informational))
            {
                VmMetadataFailed(ex.FlattenException().ToInvariantString());
            }
        }

        [Event(10, Message = "Failed to get Azure VM Metadata due to an exception. This is only for internal telemetry and can safely be ignored. {0}", Level = EventLevel.Informational)]
        public void VmMetadataFailed(string exceptionMessage) => WriteEvent(10, exceptionMessage);

        [NonEvent]
        public void StatsbeatFailed(Exception ex)
        {
            if (IsEnabled(EventLevel.Informational))
            {
                StatsbeatFailed(ex.FlattenException().ToInvariantString());
            }
        }

        [Event(11, Message = "Statsbeat failed to collect data due to an exception. This is only for internal telemetry and can safely be ignored. {0}", Level = EventLevel.Informational)]
        public void StatsbeatFailed(string exceptionMessage) => WriteEvent(11, exceptionMessage);

        [NonEvent]
        public void FailedToParseConnectionString(Exception ex)
        {
            if (IsEnabled(EventLevel.Error))
            {
                FailedToParseConnectionString(ex.FlattenException().ToInvariantString());
            }
        }

        [Event(12, Message = "Failed to parse ConnectionString due to an exception: {0}", Level = EventLevel.Error)]
        public void FailedToParseConnectionString(string exceptionMessage) => WriteEvent(12, exceptionMessage);

        [Event(13, Message = "Unsupported Metric Type '{0}' cannot be exported.", Level = EventLevel.Warning)]
        public void UnsupportedMetricType(string metricTypeName) => WriteEvent(13, metricTypeName);

        [NonEvent]
        public void FailedToConvertLogRecord(string instrumentationKey, Exception ex)
        {
            if (IsEnabled(EventLevel.Error))
            {
                FailedToConvertLogRecord(instrumentationKey, ex.FlattenException().ToInvariantString());
            }
        }

        [Event(14, Message = "Failed to convert Log Record due to an exception. This telemetry item will be lost. Instrumentation Key: {0}. {1}", Level = EventLevel.Error)]
        public void FailedToConvertLogRecord(string instrumentationKey, string exceptionMessage) => WriteEvent(14, instrumentationKey, exceptionMessage);

        [NonEvent]
        public void FailedToConvertMetricPoint(string meterName, string instrumentName, Exception ex)
        {
            if (IsEnabled(EventLevel.Error))
            {
                FailedToConvertMetricPoint(meterName, instrumentName, ex.FlattenException().ToInvariantString());
            }
        }

        [Event(15, Message = "Failed to convert Metric Point due to an exception. This telemetry item will be lost. MeterName: {0}. InstrumentName: {1}. {2}", Level = EventLevel.Error)]
        public void FailedToConvertMetricPoint(string meterName, string instrumentName, string exceptionMessage) => WriteEvent(15, meterName, instrumentName, exceptionMessage);

        [NonEvent]
        public void FailedToConvertActivity(string activitySourceName, string activityDisplayName, Exception ex)
        {
            if (IsEnabled(EventLevel.Error))
            {
                FailedToConvertActivity(activitySourceName, activityDisplayName, ex.FlattenException().ToInvariantString());
            }
        }

        [Event(16, Message = "Failed to convert Activity due to an exception. This telemetry item will be lost. ActivitySource: {0}. Activity: {1}. {2}", Level = EventLevel.Error)]
        public void FailedToConvertActivity(string activitySourceName, string activityDisplayName, string exceptionMessage) => WriteEvent(16, activitySourceName, activityDisplayName, exceptionMessage);

        [NonEvent]
        public void FailedToExtractActivityEvent(string activitySourceName, string activityDisplayName, Exception ex)
        {
            if (IsEnabled(EventLevel.Error))
            {
                FailedToExtractActivityEvent(activitySourceName, activityDisplayName, ex.FlattenException().ToInvariantString());
            }
        }

        [Event(17, Message = "Failed to extract Activity Event due to an exception. This telemetry item will be lost. ActivitySource: {0}. Activity: {1}. {2}", Level = EventLevel.Error)]
        public void FailedToExtractActivityEvent(string activitySourceName, string activityDisplayName, string exceptionMessage) => WriteEvent(17, activitySourceName, activityDisplayName, exceptionMessage);

        [UnconditionalSuppressMessage("ReflectionAnalysis", "IL2026:RequiresUnreferencedCode", Justification = "Parameters to this method are primitive and are trimmer safe.")]
        [Event(18, Message = "Maximum count of {0} Activity Links reached. Excess Links are dropped. ActivitySource: {1}. Activity: {2}.", Level = EventLevel.Warning)]
        public void ActivityLinksIgnored(int maxLinksAllowed, string activitySourceName, string activityDisplayName) => WriteEvent(18, maxLinksAllowed, activitySourceName, activityDisplayName);

        [Event(19, Message = "Failed to parse redirect headers. Not user actionable.", Level = EventLevel.Warning)]
        public void RedirectHeaderParseFailed() => WriteEvent(19);

        [Event(20, Message = "Failed to parse redirect cache, using default. Not user actionable.", Level = EventLevel.Warning)]
        public void ParseRedirectCacheFailed() => WriteEvent(20);

        [NonEvent]
        public void ErrorCreatingStorageFolder(string path, Exception ex)
        {
            if (IsEnabled(EventLevel.Error))
            {
                ErrorCreatingStorageFolder(path, ex.FlattenException().ToInvariantString());
            }
        }

        [Event(21, Message = "Failed to create a storage directory at path '{0}' due to an exception. If a storage directory cannot be created, telemetry may be lost. {1}", Level = EventLevel.Error)]
        public void ErrorCreatingStorageFolder(string path, string exceptionMessage) => WriteEvent(21, path, exceptionMessage);

        [NonEvent]
        public void ErrorInitializingRoleInstanceToHostName(Exception ex)
        {
            if (IsEnabled(EventLevel.Error))
            {
                ErrorInitializingRoleInstanceToHostName(ex.FlattenException().ToInvariantString());
            }
        }

        [Event(22, Message = "Failed to initialize Role Instance due to an exception. Role Instance will be missing from telemetry. {0}", Level = EventLevel.Error)]
        public void ErrorInitializingRoleInstanceToHostName(string exceptionMessage) => WriteEvent(22, exceptionMessage);

        [NonEvent]
        public void ErrorInitializingPartOfSdkVersion(string typeName, Exception ex)
        {
            if (IsEnabled(EventLevel.Warning))
            {
                ErrorInitializingPartOfSdkVersion(typeName, ex.FlattenException().ToInvariantString());
            }
        }

        [Event(23, Message = "Failed to get Type version while initialize SDK version due to an exception. Not user actionable. Type: {0}. {1}", Level = EventLevel.Warning)]
        public void ErrorInitializingPartOfSdkVersion(string typeName, string exceptionMessage) => WriteEvent(23, typeName, exceptionMessage);

        [NonEvent]
        public void SdkVersionCreateFailed(Exception ex)
        {
            if (IsEnabled(EventLevel.Warning))
            {
                SdkVersionCreateFailed(ex.FlattenException().ToInvariantString());
            }
        }

        [Event(24, Message = "Failed to create an SDK version due to an exception. Not user actionable. {0}", Level = EventLevel.Warning)]
        public void SdkVersionCreateFailed(string exceptionMessage) => WriteEvent(24, exceptionMessage);

        [NonEvent]
        public void FailedToTransmitFromStorage(bool isAadEnabled, string instrumentationKey, Exception ex)
        {
            if (IsEnabled(EventLevel.Error))
            {
                FailedToTransmitFromStorage(isAadEnabled, instrumentationKey, ex.FlattenException().ToInvariantString());
            }
        }

<<<<<<< HEAD
=======
        [NonEvent]
        public void ErrorAddingActivityTagsAsCustomProperties(Exception ex)
        {
            if (IsEnabled(EventLevel.Warning))
            {
                ErrorAddingActivityTagsAsCustomProperties(ex.FlattenException().ToInvariantString());
            }
        }

>>>>>>> 5235895a
        [UnconditionalSuppressMessage("ReflectionAnalysis", "IL2026:RequiresUnreferencedCode", Justification = "Parameters to this method are primitive and are trimmer safe.")]
        [Event(25, Message = "Failed to transmit from storage due to an exception. AAD Enabled: {0}. Instrumentation Key: {1}. {2}", Level = EventLevel.Error)]
        public void FailedToTransmitFromStorage(bool isAadEnabled, string instrumentationKey, string exceptionMessage) => WriteEvent(25, isAadEnabled, instrumentationKey, exceptionMessage);

        [UnconditionalSuppressMessage("ReflectionAnalysis", "IL2026:RequiresUnreferencedCode", Justification = "Parameters to this method are primitive and are trimmer safe.")]
        [Event(26, Message = "Successfully transmitted a blob from storage. AAD Enabled: {0}. Instrumentation Key: {1}", Level = EventLevel.Verbose)]
        public void TransmitFromStorageSuccess(bool isAadEnabled, string instrumentationKey) => WriteEvent(26, isAadEnabled, instrumentationKey);

        [Event(27, Message = "HttpPipelineBuilder is built with AAD Credentials. TokenCredential: {0} Scope: {1}", Level = EventLevel.Informational)]
        public void SetAADCredentialsToPipeline(string credentialTypeName, string scope) => WriteEvent(27, credentialTypeName, scope);

        [Event(28, Message = "Storage initialized. Data for Instrumentation Key '{0}' will be stored at: {1}", Level = EventLevel.Informational)]
        public void InitializedPersistentStorage(string instrumentationKey, string storageDirectory) => WriteEvent(28, instrumentationKey, storageDirectory);

        [NonEvent]
        public void FailedToInitializePersistentStorage(string instrumentationKey, Exception ex)
        {
            if (IsEnabled(EventLevel.Error))
            {
                FailedToInitializePersistentStorage(instrumentationKey, ex.FlattenException().ToInvariantString());
            }
        }

        [Event(29, Message = "Failed to initialize PersistentStorage due to an exception. If a storage directory cannot be created, telemetry may be lost. Instrumentation Key: {0}. {1}", Level = EventLevel.Error)]
        public void FailedToInitializePersistentStorage(string instrumentationKey, string exceptionMessage) => WriteEvent(29, instrumentationKey, exceptionMessage);

        [Event(30, Message = "Statsbeat was disabled via environment variable.", Level = EventLevel.Informational)]
        public void StatsbeatDisabled() => WriteEvent(30);

        [NonEvent]
        public void ErrorInitializingStatsbeat(ConnectionVars connectionVars, Exception ex)
        {
            if (IsEnabled(EventLevel.Informational))
            {
                ErrorInitializingStatsbeat(connectionVars.InstrumentationKey, connectionVars.IngestionEndpoint, ex.FlattenException().ToInvariantString());
            }
        }

        [Event(31, Message = "Failed to initialize Statsbeat due to an exception. This is only for internal telemetry and can safely be ignored. Instrumentation Key: {0}. Configured Endpoint: {1}. {2}", Level = EventLevel.Informational)]
        public void ErrorInitializingStatsbeat(string instrumentationKey, string configuredEndpoint, string exceptionMessage) => WriteEvent(31, instrumentationKey, configuredEndpoint, exceptionMessage);

        [NonEvent]
        public void TransmissionSuccess(TelemetryItemOrigin origin, bool isAadEnabled, string instrumentationKey)
        {
            if (IsEnabled(EventLevel.Verbose))
            {
                TransmissionSuccess(origin.ToString(), isAadEnabled, instrumentationKey);
            }
        }

        [UnconditionalSuppressMessage("ReflectionAnalysis", "IL2026:RequiresUnreferencedCode", Justification = "Parameters to this method are primitive and are trimmer safe.")]
        [Event(32, Message = "Successfully transmitted a batch of telemetry Items. Origin: {0}. AAD: {1}. Instrumentation Key: {2}", Level = EventLevel.Verbose)]
        public void TransmissionSuccess(string origin, bool isAadEnabled, string instrumentationKey) => WriteEvent(32, origin, isAadEnabled, instrumentationKey);

        [NonEvent]
        public void TransmitterFailed(TelemetryItemOrigin origin, bool isAadEnabled, string instrumentationKey, Exception ex)
        {
            if (IsEnabled(EventLevel.Error))
            {
                TransmitterFailed(origin.ToString(), isAadEnabled, instrumentationKey, ex.FlattenException().ToInvariantString());
            }
        }

        [UnconditionalSuppressMessage("ReflectionAnalysis", "IL2026:RequiresUnreferencedCode", Justification = "Parameters to this method are primitive and are trimmer safe.")]
        [Event(33, Message = "Transmitter failed due to an exception. Origin: {0}. AAD: {1}. Instrumentation Key: {2}. {3}", Level = EventLevel.Error)]
        public void TransmitterFailed(string origin, bool isAadEnabled, string instrumentationKey, string exceptionMessage) => WriteEvent(33, origin, isAadEnabled, instrumentationKey, exceptionMessage);

        [UnconditionalSuppressMessage("ReflectionAnalysis", "IL2026:RequiresUnreferencedCode", Justification = "Parameters to this method are primitive and are trimmer safe.")]
        [Event(34, Message = "Exporter encountered a transmission failure and will wait {0} milliseconds before transmitting again.", Level = EventLevel.Warning)]
        public void BackoffEnabled(double milliseconds) => WriteEvent(34, milliseconds);

        [NonEvent]
        public void FailedToDeserializeIngestionResponse(Exception ex)
        {
            if (IsEnabled(EventLevel.Warning))
            {
                FailedToDeserializeIngestionResponse(ex.FlattenException().ToInvariantString());
            }
        }

        [Event(35, Message = "Failed to deserialize response from ingestion due to an exception. Not user actionable. {0}", Level = EventLevel.Warning)]
        public void FailedToDeserializeIngestionResponse(string exceptionMessage) => WriteEvent(35, exceptionMessage);

        [Event(36, Message = "Version string exceeds expected length. This is only for internal telemetry and can safely be ignored. Type Name: {0}. Version: {1}", Level = EventLevel.Verbose)]
        public void VersionStringUnexpectedLength(string typeName, string value) => WriteEvent(36, typeName, value);

        [Event(37, Message = "Failed to delete telemetry from storage. This may result in duplicate telemetry if the file is processed again. Not user actionable.", Level = EventLevel.Warning)]
        public void DeletedFailed() => WriteEvent(37);

        [NonEvent]
        public void PartialContentResponseInvalid(int totalTelemetryItems, TelemetryErrorDetails error)
        {
            if (IsEnabled(EventLevel.Warning))
            {
                PartialContentResponseInvalid(totalTelemetryItems, error.Index?.ToString() ?? "N/A", error.StatusCode?.ToString() ?? "N/A", error.Message);
            }
        }

        [UnconditionalSuppressMessage("ReflectionAnalysis", "IL2026:RequiresUnreferencedCode", Justification = "Parameters to this method are primitive and are trimmer safe.")]
        [Event(38, Message = "Received a partial success from ingestion that does not match telemetry that was sent. Total telemetry items sent: {0}. Error Index: {1}. Error StatusCode: {2}. Error Message: {3}", Level = EventLevel.Warning)]
        public void PartialContentResponseInvalid(int totalTelemetryItems, string errorIndex, string errorStatusCode, string errorMessage) => WriteEvent(38, totalTelemetryItems, errorIndex, errorStatusCode, errorMessage);

        [NonEvent]
        public void PartialContentResponseUnhandled(TelemetryErrorDetails error)
        {
            if (IsEnabled(EventLevel.Warning))
            {
                PartialContentResponseUnhandled(error.StatusCode?.ToString() ?? "N/A", error.Message);
            }
        }

        [Event(39, Message = "Received a partial success from ingestion. This status code is not handled and telemetry will be lost. Error StatusCode: {0}. Error Message: {1}", Level = EventLevel.Warning)]
        public void PartialContentResponseUnhandled(string errorStatusCode, string errorMessage) => WriteEvent(39, errorStatusCode, errorMessage);

        [NonEvent]
        public void FailedToAddScopeItem(string key, Exception ex)
        {
            if (IsEnabled(EventLevel.Warning))
            {
                FailedToAddScopeItem(key, ex.FlattenException().ToInvariantString());
            }
        }

        [Event(40, Message = "An exception {1} occurred while adding the scope value associated with the key {0}", Level = EventLevel.Warning)]
        public void FailedToAddScopeItem(string key, string exceptionMessage) => WriteEvent(40, key, exceptionMessage);

        [NonEvent]
        public void FailedToAddLogAttribute(string key, Exception ex)
        {
            if (IsEnabled(EventLevel.Warning))
            {
                FailedToAddLogAttribute(key, ex.FlattenException().ToInvariantString());
            }
        }

        [Event(41, Message = "An exception {1} occurred while adding the log attribute associated with the key {0}", Level = EventLevel.Warning)]
        public void FailedToAddLogAttribute(string key, string exceptionMessage) => WriteEvent(41, key, exceptionMessage);

        [NonEvent]
        public void FailedToReadEnvironmentVariables(Exception ex)
        {
            if (IsEnabled(EventLevel.Warning))
            {
                FailedToReadEnvironmentVariables(ex.FlattenException().ToInvariantString());
            }
        }

        [Event(42, Message = "Failed to read environment variables due to an exception. This may prevent the Exporter from initializing. {0}", Level = EventLevel.Warning)]
        public void FailedToReadEnvironmentVariables(string errorMessage) => WriteEvent(42, errorMessage);
<<<<<<< HEAD
=======

        [Event(43, Message = "Error while adding activity tags as custom property: {0}", Level = EventLevel.Warning)]
        public void ErrorAddingActivityTagsAsCustomProperties(string errorMessage) => WriteEvent(43, errorMessage);
>>>>>>> 5235895a
    }
}<|MERGE_RESOLUTION|>--- conflicted
+++ resolved
@@ -282,8 +282,6 @@
             }
         }
 
-<<<<<<< HEAD
-=======
         [NonEvent]
         public void ErrorAddingActivityTagsAsCustomProperties(Exception ex)
         {
@@ -293,7 +291,6 @@
             }
         }
 
->>>>>>> 5235895a
         [UnconditionalSuppressMessage("ReflectionAnalysis", "IL2026:RequiresUnreferencedCode", Justification = "Parameters to this method are primitive and are trimmer safe.")]
         [Event(25, Message = "Failed to transmit from storage due to an exception. AAD Enabled: {0}. Instrumentation Key: {1}. {2}", Level = EventLevel.Error)]
         public void FailedToTransmitFromStorage(bool isAadEnabled, string instrumentationKey, string exceptionMessage) => WriteEvent(25, isAadEnabled, instrumentationKey, exceptionMessage);
@@ -443,11 +440,8 @@
 
         [Event(42, Message = "Failed to read environment variables due to an exception. This may prevent the Exporter from initializing. {0}", Level = EventLevel.Warning)]
         public void FailedToReadEnvironmentVariables(string errorMessage) => WriteEvent(42, errorMessage);
-<<<<<<< HEAD
-=======
 
         [Event(43, Message = "Error while adding activity tags as custom property: {0}", Level = EventLevel.Warning)]
         public void ErrorAddingActivityTagsAsCustomProperties(string errorMessage) => WriteEvent(43, errorMessage);
->>>>>>> 5235895a
     }
 }
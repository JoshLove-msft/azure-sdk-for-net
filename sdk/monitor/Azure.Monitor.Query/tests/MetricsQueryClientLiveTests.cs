﻿// Copyright (c) Microsoft Corporation. All rights reserved.
// Licensed under the MIT License.

using System;
using System.Collections.Generic;
using System.Linq;
using System.Threading.Tasks;
using Azure.Core.TestFramework;
using Azure.Monitor.Query.Models;
using NUnit.Framework;

namespace Azure.Monitor.Query.Tests
{
    public class MetricsQueryClientLiveTests : RecordedTestBase<MonitorQueryTestEnvironment>
    {
        private MetricsTestData _testData;

        public MetricsQueryClientLiveTests(bool isAsync) : base(isAsync)
        {
        }

        private MetricsQueryClient CreateClient()
        {
            return InstrumentClient(new MetricsQueryClient(
                TestEnvironment.MetricsEndpoint,
                TestEnvironment.Credential,
                InstrumentClientOptions(new MetricsQueryClientOptions())
            ));
        }

        private MetricsBatchQueryClient CreateBatchClient()
        {
            return InstrumentClient(new MetricsBatchQueryClient(
                new Uri(TestEnvironment.DataplaneEndpoint),
                TestEnvironment.Credential,
                InstrumentClientOptions(new MetricsBatchQueryClientOptions())
            ));
        }

        [SetUp]
        public async Task SetUp()
        {
            _testData = new MetricsTestData(TestEnvironment, Recording.UtcNow);
            await _testData.InitializeAsync();
        }

        [RecordedTest]
        public async Task CanListMetrics()
        {
            var client = CreateClient();

            var results = await client.GetMetricDefinitionsAsync(TestEnvironment.MetricsResource, TestEnvironment.MetricsNamespace).ToEnumerableAsync();

            CollectionAssert.IsNotEmpty(results);
        }

        [RecordedTest]
        public async Task CanQueryMetrics()
        {
            var client = CreateClient();

            var duration = TimeSpan.FromMinutes(3);
            var results = await client.QueryResourceAsync(
                TestEnvironment.MetricsResource,
                new[]{ _testData.MetricName },
                new MetricsQueryOptions()
                {
                    MetricNamespace = _testData.MetricNamespace,
                    TimeRange = new QueryTimeRange(_testData.StartTime, duration)
                });

            var timeSeriesData = results.Value.Metrics[0].TimeSeries[0].Values;
            Assert.AreEqual(duration.Minutes, timeSeriesData.Count);
            // Average is queried by default
            Assert.True(timeSeriesData.All(d=> d.Average != null));
            Assert.AreEqual(new QueryTimeRange(_testData.StartTime, _testData.StartTime + duration), results.Value.TimeSpan);

            Assert.Null(results.Value.Metrics[0].Error);
        }

        [RecordedTest]
        public async Task CanQueryMetricsAllAggregations()
        {
            var client = CreateClient();

            var results = await client.QueryResourceAsync(
                TestEnvironment.MetricsResource,
                new[]{ _testData.MetricName },
                new MetricsQueryOptions
                {
                    MetricNamespace = _testData.MetricNamespace,
                    TimeRange = new QueryTimeRange(_testData.StartTime, _testData.StartTime.Add(_testData.Duration)),
                    Aggregations =
                    {
                        MetricAggregationType.Average,
                        MetricAggregationType.Count,
                        MetricAggregationType.Maximum,
                        MetricAggregationType.Minimum,
                        MetricAggregationType.Total
                    }
                });

            var timeSeriesData = results.Value.Metrics[0].TimeSeries[0].Values;
            Assert.AreEqual(_testData.Duration.Minutes, timeSeriesData.Count);
            // Average is queried by default
            Assert.True(timeSeriesData.All(d=>
                d.Average != null &&
                d.Count != null &&
                d.Maximum != null &&
                d.Minimum != null &&
                d.Total != null));
        }

        [RecordedTest]
        public async Task CanQueryMetricsStartEnd()
        {
            var client = CreateClient();

            var results = await client.QueryResourceAsync(
                TestEnvironment.MetricsResource,
                new[]{ _testData.MetricName },
                new MetricsQueryOptions
                {
                    MetricNamespace = _testData.MetricNamespace,
                    TimeRange = new QueryTimeRange(_testData.StartTime, _testData.EndTime),
                });

            var timeSeriesData = results.Value.Metrics[0].TimeSeries[0].Values;
            Assert.AreEqual(_testData.Duration.Minutes, timeSeriesData.Count);
            Assert.True(timeSeriesData.All(d=>
                d.TimeStamp >= _testData.StartTime && d.TimeStamp <= _testData.EndTime));
        }

        [RecordedTest]
        public async Task CanQueryMetricsStartDuration()
        {
            var client = CreateClient();

            var results = await client.QueryResourceAsync(
                TestEnvironment.MetricsResource,
                new[]{ _testData.MetricName },
                new MetricsQueryOptions
                {
                    MetricNamespace = _testData.MetricNamespace,
                    TimeRange = new QueryTimeRange(_testData.StartTime, _testData.Duration)
                });

            var timeSeriesData = results.Value.Metrics[0].TimeSeries[0].Values;
            Assert.AreEqual(_testData.Duration.Minutes, timeSeriesData.Count);
            Assert.True(timeSeriesData.All(d=>
                d.TimeStamp >= _testData.StartTime && d.TimeStamp <= _testData.EndTime));
        }

        [RecordedTest]
        public async Task CanQueryMetricsDurationEnd()
        {
            var client = CreateClient();

            var results = await client.QueryResourceAsync(
                TestEnvironment.MetricsResource,
                new[]{ _testData.MetricName },
                new MetricsQueryOptions
                {
                    MetricNamespace = _testData.MetricNamespace,
                    TimeRange = new QueryTimeRange(_testData.Duration, _testData.EndTime)
                });

            var timeSeriesData = results.Value.Metrics[0].TimeSeries[0].Values;
            Assert.AreEqual(_testData.Duration.Minutes, timeSeriesData.Count);
            Assert.True(timeSeriesData.All(d=>
                d.TimeStamp >= _testData.StartTime && d.TimeStamp <= _testData.EndTime));
        }

        [RecordedTest]
        public async Task CanQueryMetricsNoTimespan()
        {
            var client = CreateClient();

            var results = await client.QueryResourceAsync(
                TestEnvironment.MetricsResource,
                new[]{ _testData.MetricName },
                new MetricsQueryOptions
                {
                    MetricNamespace = _testData.MetricNamespace
                });

            var timeSeriesData = results.Value.Metrics[0].TimeSeries[0].Values;
            Assert.Greater(timeSeriesData.Count, 0);
        }

        [RecordedTest]
        public async Task CanQueryMetricsStartEndInterval()
        {
            var client = CreateClient();

            var results = await client.QueryResourceAsync(
                TestEnvironment.MetricsResource,
                new[]{ _testData.MetricName },
                new MetricsQueryOptions
                {
                    MetricNamespace = _testData.MetricNamespace,
                    TimeRange = new QueryTimeRange(_testData.StartTime, _testData.EndTime),
                    Granularity = TimeSpan.FromMinutes(5)
                });

            var timeSeriesData = results.Value.Metrics[0].TimeSeries[0].Values;
            Assert.AreEqual(_testData.Duration.Minutes / 5, timeSeriesData.Count);
            Assert.True(timeSeriesData.All(d=>
                d.TimeStamp >= _testData.StartTime && d.TimeStamp <= _testData.EndTime));
        }

        [RecordedTest]
        public async Task CanQueryMetricsFilter()
        {
            var client = CreateClient();

            var results = await client.QueryResourceAsync(
                TestEnvironment.MetricsResource,
                new[] {_testData.MetricName},
                new MetricsQueryOptions
                {
                    MetricNamespace = _testData.MetricNamespace,
                    TimeRange = new QueryTimeRange(_testData.StartTime, _testData.EndTime),
                    Filter = $"Name eq '{_testData.Name1}'",
                    Aggregations =
                    {
                        MetricAggregationType.Count
                    }
                });

            var timeSeries = results.Value.Metrics[0].TimeSeries[0];

            Assert.AreEqual(_testData.Name1, timeSeries.Metadata["name"]);
        }

        [RecordedTest]
        public async Task CanQueryMetricsFilterTop()
        {
            var client = CreateClient();

            var results = await client.QueryResourceAsync(
                TestEnvironment.MetricsResource,
                new[] {_testData.MetricName},
                new MetricsQueryOptions
                {
                    MetricNamespace = _testData.MetricNamespace,
                    TimeRange = new QueryTimeRange(_testData.StartTime, _testData.EndTime),
                    Filter = $"Name eq '*'",
                    Size = 1,
                    Aggregations =
                    {
                        MetricAggregationType.Count
                    }
                });

            Assert.AreEqual(1, results.Value.Metrics[0].TimeSeries.Count);
        }

        [RecordedTest]
        public async Task CanListNamespacesMetrics()
        {
            var client = CreateClient();

            var results = await client.GetMetricNamespacesAsync(
                TestEnvironment.MetricsResource).ToEnumerableAsync();

            Assert.True(results.Any(ns =>
                ns.Name == "Cows" &&
                ns.Type == "Microsoft.Insights/metricNamespaces" &&
                ns.FullyQualifiedName == "Cows"));

            Assert.True(results.Any(ns =>
                ns.Name == "microsoft.operationalinsights-workspaces" &&
                ns.Type == "Microsoft.Insights/metricNamespaces" &&
                ns.FullyQualifiedName == "microsoft.operationalinsights/workspaces"));
        }

        [RecordedTest]
        public async Task CanGetMetricByNameNull()
        {
            MetricsQueryClient client = CreateClient();
            Response<MetricsQueryResult> results = await client.QueryResourceAsync(
              TestEnvironment.MetricsResource,
              new[] { _testData.MetricName },
              new MetricsQueryOptions
              {
                  MetricNamespace = _testData.MetricNamespace,
                  TimeRange = new QueryTimeRange(_testData.StartTime, _testData.EndTime),
                  Filter = $"Name eq '{_testData.Name1}'",
                  Aggregations =
                  {
                        MetricAggregationType.Count
                  }
              });
            Assert.Throws<ArgumentNullException>(() => { results.Value.GetMetricByName(null); });
        }

        [RecordedTest]
        public async Task CanGetMetricByName()
        {
            MetricsQueryClient client = CreateClient();
            Response<MetricsQueryResult> results = await client.QueryResourceAsync(
              TestEnvironment.MetricsResource,
              new[] { _testData.MetricName },
              new MetricsQueryOptions
              {
                  MetricNamespace = _testData.MetricNamespace,
                  TimeRange = new QueryTimeRange(_testData.StartTime, _testData.EndTime),
                  Aggregations =
                  {
                        MetricAggregationType.Count
                  }
              });

            var result = results.Value.GetMetricByName(_testData.MetricName);
            Assert.AreEqual(result.Name, _testData.MetricName);
        }

        [RecordedTest]
        public async Task CanGetMetricByNameInvalid()
        {
            MetricsQueryClient client = CreateClient();
            Response<MetricsQueryResult> results = await client.QueryResourceAsync(
              TestEnvironment.MetricsResource,
              new[] { _testData.MetricName },
              new MetricsQueryOptions
              {
                  MetricNamespace = _testData.MetricNamespace,
                  TimeRange = new QueryTimeRange(_testData.StartTime, _testData.EndTime),
                  Aggregations =
                  {
                        MetricAggregationType.Count
                  }
              });

            Assert.Throws<KeyNotFoundException>(() => { results.Value.GetMetricByName("Guinness"); });
        }

        [RecordedTest]
        public async Task MetricsBatchQueryAsync()
        {
            MetricsBatchQueryClient client = CreateBatchClient();

            var resourceId = TestEnvironment.StorageAccountId;

<<<<<<< HEAD
            Response<MetricResultsResponse> metricsResultsResponse = await client.QueryBatchAsync(
=======
            Response<MetricsBatchResult> metricsResultsResponse = await client.QueryBatchAsync(
>>>>>>> 5235895a
                resourceIds: new List<string> { resourceId },
                metricNames: new List<string> { "Ingress" },
                metricNamespace: "Microsoft.Storage/storageAccounts").ConfigureAwait(false);

<<<<<<< HEAD
            MetricResultsResponse metricsQueryResults = metricsResultsResponse.Value;
=======
            MetricsBatchResult metricsQueryResults = metricsResultsResponse.Value;
>>>>>>> 5235895a
            Assert.AreEqual(1, metricsQueryResults.Values.Count);
            Assert.AreEqual(TestEnvironment.StorageAccountId, metricsQueryResults.Values[0].ResourceId.ToString());
            Assert.AreEqual("Microsoft.Storage/storageAccounts", metricsQueryResults.Values[0].Namespace);
            for (int i = 0; i < metricsQueryResults.Values.Count; i++)
            {
<<<<<<< HEAD
                foreach (var value in metricsQueryResults.Values[i].Value)
                {
                    for (int j = 0; j < value.Timeseries.Count; j++)
                    {
                        Assert.GreaterOrEqual(value.Timeseries[j].Data[i].Total, 0);
=======
                foreach (MetricResult value in metricsQueryResults.Values[i].Metrics)
                {
                    for (int j = 0; j < value.TimeSeries.Count; j++)
                    {
                        Assert.GreaterOrEqual(value.TimeSeries[j].Values[i].Total, 0);
>>>>>>> 5235895a
                    }
                }
            }
        }

        [SyncOnly]
        [RecordedTest]
        public void MetricsBatchInvalid()
        {
            MetricsBatchQueryClient client = CreateBatchClient();

            Assert.Throws<ArgumentException>(()=>
            {
                client.QueryBatch(
                resourceIds: new List<string>(),
                metricNames: new List<string> { "Ingress" },
                metricNamespace: "Microsoft.Storage/storageAccounts");
            });
        }
    }
}<|MERGE_RESOLUTION|>--- conflicted
+++ resolved
@@ -343,38 +343,22 @@
 
             var resourceId = TestEnvironment.StorageAccountId;
 
-<<<<<<< HEAD
-            Response<MetricResultsResponse> metricsResultsResponse = await client.QueryBatchAsync(
-=======
             Response<MetricsBatchResult> metricsResultsResponse = await client.QueryBatchAsync(
->>>>>>> 5235895a
                 resourceIds: new List<string> { resourceId },
                 metricNames: new List<string> { "Ingress" },
                 metricNamespace: "Microsoft.Storage/storageAccounts").ConfigureAwait(false);
 
-<<<<<<< HEAD
-            MetricResultsResponse metricsQueryResults = metricsResultsResponse.Value;
-=======
             MetricsBatchResult metricsQueryResults = metricsResultsResponse.Value;
->>>>>>> 5235895a
             Assert.AreEqual(1, metricsQueryResults.Values.Count);
             Assert.AreEqual(TestEnvironment.StorageAccountId, metricsQueryResults.Values[0].ResourceId.ToString());
             Assert.AreEqual("Microsoft.Storage/storageAccounts", metricsQueryResults.Values[0].Namespace);
             for (int i = 0; i < metricsQueryResults.Values.Count; i++)
             {
-<<<<<<< HEAD
-                foreach (var value in metricsQueryResults.Values[i].Value)
-                {
-                    for (int j = 0; j < value.Timeseries.Count; j++)
-                    {
-                        Assert.GreaterOrEqual(value.Timeseries[j].Data[i].Total, 0);
-=======
                 foreach (MetricResult value in metricsQueryResults.Values[i].Metrics)
                 {
                     for (int j = 0; j < value.TimeSeries.Count; j++)
                     {
                         Assert.GreaterOrEqual(value.TimeSeries[j].Values[i].Total, 0);
->>>>>>> 5235895a
                     }
                 }
             }

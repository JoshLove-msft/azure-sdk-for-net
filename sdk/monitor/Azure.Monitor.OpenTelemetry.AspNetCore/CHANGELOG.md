--- conflicted
+++ resolved
@@ -1,10 +1,6 @@
 # Release History
 
-<<<<<<< HEAD
-## 1.0.0-beta.9 (Unreleased)
-=======
 ## 1.1.0-beta.1 (Unreleased)
->>>>>>> 5235895a
 
 ### Features Added
 
@@ -14,8 +10,6 @@
 
 ### Other Changes
 
-<<<<<<< HEAD
-=======
 ## 1.0.0 (2023-11-29)
 
 ### Other Changes
@@ -24,7 +18,6 @@
   Code has been updated to [1.6.0-beta3](https://github.com/open-telemetry/opentelemetry-dotnet/tree/1.6.0-beta.3).
   ([#40315](https://github.com/Azure/azure-sdk-for-net/pull/40315))
 
->>>>>>> 5235895a
 ## 1.0.0-beta.8 (2023-10-05)
 
 ### Breaking Changes

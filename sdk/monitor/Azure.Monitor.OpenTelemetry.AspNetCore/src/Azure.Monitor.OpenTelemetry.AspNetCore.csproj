<Project Sdk="Microsoft.NET.Sdk">
  <PropertyGroup>
    <Description>An OpenTelemetry .NET distro that exports to Azure Monitor</Description>
    <AssemblyTitle>AzureMonitor OpenTelemetry ASP.NET Core Distro</AssemblyTitle>
<<<<<<< HEAD
    <Version>1.0.0-beta.9</Version>
=======
    <Version>1.1.0-beta.1</Version>
    <!--The ApiCompatVersion is managed automatically and should not generally be modified manually.-->
    <ApiCompatVersion>1.0.0</ApiCompatVersion>
>>>>>>> 5235895a
    <PackageTags>Azure Monitor OpenTelemetry Exporter Distro ApplicationInsights</PackageTags>
    <TargetFrameworks>$(RequiredTargetFrameworks)</TargetFrameworks>
    <IncludeOperationsSharedSource>true</IncludeOperationsSharedSource>
    <NoWarn>SA1636</NoWarn>
    <!-- this is temporary. will remove in future PR. -->
    <Nullable>disable</Nullable>
  </PropertyGroup>

  <ItemGroup>
    <PackageReference Include="Azure.Monitor.OpenTelemetry.Exporter" />
    <PackageReference Include="OpenTelemetry.Extensions.Hosting" />
    <PackageReference Include="System.Text.Encodings.Web" />
    <PackageReference Include="Microsoft.AspNetCore.Http.Abstractions" />
    <PackageReference Include="Microsoft.AspNetCore.Http.Features" />
<<<<<<< HEAD
=======
  </ItemGroup>

  <ItemGroup>
    <!-- Depending on monthly deliverables, we may switch between PackageReference or ProjectReference. Keeping both here to make the switch easier. -->
    
    <!--<PackageReference Include="Azure.Monitor.OpenTelemetry.Exporter" />-->
    <ProjectReference Include="..\..\Azure.Monitor.OpenTelemetry.Exporter\src\Azure.Monitor.OpenTelemetry.Exporter.csproj" />
>>>>>>> 5235895a
  </ItemGroup>
  
  <!-- Shared source from Exporter -->
  <ItemGroup>
    <Compile Include="..\..\Azure.Monitor.OpenTelemetry.Exporter\src\Internals\ExceptionExtensions.cs" LinkBase="Shared" />
  </ItemGroup>
  
</Project><|MERGE_RESOLUTION|>--- conflicted
+++ resolved
@@ -2,13 +2,9 @@
   <PropertyGroup>
     <Description>An OpenTelemetry .NET distro that exports to Azure Monitor</Description>
     <AssemblyTitle>AzureMonitor OpenTelemetry ASP.NET Core Distro</AssemblyTitle>
-<<<<<<< HEAD
-    <Version>1.0.0-beta.9</Version>
-=======
     <Version>1.1.0-beta.1</Version>
     <!--The ApiCompatVersion is managed automatically and should not generally be modified manually.-->
     <ApiCompatVersion>1.0.0</ApiCompatVersion>
->>>>>>> 5235895a
     <PackageTags>Azure Monitor OpenTelemetry Exporter Distro ApplicationInsights</PackageTags>
     <TargetFrameworks>$(RequiredTargetFrameworks)</TargetFrameworks>
     <IncludeOperationsSharedSource>true</IncludeOperationsSharedSource>
@@ -18,13 +14,10 @@
   </PropertyGroup>
 
   <ItemGroup>
-    <PackageReference Include="Azure.Monitor.OpenTelemetry.Exporter" />
     <PackageReference Include="OpenTelemetry.Extensions.Hosting" />
     <PackageReference Include="System.Text.Encodings.Web" />
     <PackageReference Include="Microsoft.AspNetCore.Http.Abstractions" />
     <PackageReference Include="Microsoft.AspNetCore.Http.Features" />
-<<<<<<< HEAD
-=======
   </ItemGroup>
 
   <ItemGroup>
@@ -32,7 +25,6 @@
     
     <!--<PackageReference Include="Azure.Monitor.OpenTelemetry.Exporter" />-->
     <ProjectReference Include="..\..\Azure.Monitor.OpenTelemetry.Exporter\src\Azure.Monitor.OpenTelemetry.Exporter.csproj" />
->>>>>>> 5235895a
   </ItemGroup>
   
   <!-- Shared source from Exporter -->

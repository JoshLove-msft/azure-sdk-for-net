// Copyright (c) Microsoft Corporation. All rights reserved.
// Licensed under the MIT License.

// <auto-generated/>

#nullable disable

using System;
using System.ClientModel.Primitives;
using System.Collections.Generic;
using System.Linq;
using System.Text;
using System.Text.Json;
using Azure.Core;
<<<<<<< HEAD
using Azure.ResourceManager;
=======
using Azure.ResourceManager.Sql;
>>>>>>> a7fd44e1

namespace Azure.ResourceManager.Sql.Models
{
    public partial class SqlMetricDefinition : IUtf8JsonSerializable, IJsonModel<SqlMetricDefinition>
    {
        void IUtf8JsonSerializable.Write(Utf8JsonWriter writer) => ((IJsonModel<SqlMetricDefinition>)this).Write(writer, new ModelReaderWriterOptions("W"));

        void IJsonModel<SqlMetricDefinition>.Write(Utf8JsonWriter writer, ModelReaderWriterOptions options)
        {
            var format = options.Format == "W" ? ((IPersistableModel<SqlMetricDefinition>)this).GetFormatFromOptions(options) : options.Format;
            if (format != "J")
            {
                throw new FormatException($"The model {nameof(SqlMetricDefinition)} does not support '{format}' format.");
            }

            writer.WriteStartObject();
            if (options.Format != "W" && Optional.IsDefined(Name))
            {
                writer.WritePropertyName("name"u8);
                writer.WriteObjectValue(Name);
            }
            if (options.Format != "W" && Optional.IsDefined(PrimaryAggregationType))
            {
                writer.WritePropertyName("primaryAggregationType"u8);
                writer.WriteStringValue(PrimaryAggregationType.Value.ToString());
            }
            if (options.Format != "W" && Optional.IsDefined(ResourceUriString))
            {
                writer.WritePropertyName("resourceUri"u8);
                writer.WriteStringValue(ResourceUriString);
            }
            if (options.Format != "W" && Optional.IsDefined(Unit))
            {
                writer.WritePropertyName("unit"u8);
                writer.WriteStringValue(Unit.Value.ToString());
            }
            if (options.Format != "W" && Optional.IsCollectionDefined(MetricAvailabilities))
            {
                writer.WritePropertyName("metricAvailabilities"u8);
                writer.WriteStartArray();
                foreach (var item in MetricAvailabilities)
                {
                    writer.WriteObjectValue(item);
                }
                writer.WriteEndArray();
            }
            if (options.Format != "W" && _serializedAdditionalRawData != null)
            {
                foreach (var item in _serializedAdditionalRawData)
                {
                    writer.WritePropertyName(item.Key);
#if NET6_0_OR_GREATER
				writer.WriteRawValue(item.Value);
#else
                    using (JsonDocument document = JsonDocument.Parse(item.Value))
                    {
                        JsonSerializer.Serialize(writer, document.RootElement);
                    }
#endif
                }
            }
            writer.WriteEndObject();
        }

        SqlMetricDefinition IJsonModel<SqlMetricDefinition>.Create(ref Utf8JsonReader reader, ModelReaderWriterOptions options)
        {
            var format = options.Format == "W" ? ((IPersistableModel<SqlMetricDefinition>)this).GetFormatFromOptions(options) : options.Format;
            if (format != "J")
            {
                throw new FormatException($"The model {nameof(SqlMetricDefinition)} does not support '{format}' format.");
            }

            using JsonDocument document = JsonDocument.ParseValue(ref reader);
            return DeserializeSqlMetricDefinition(document.RootElement, options);
        }

        internal static SqlMetricDefinition DeserializeSqlMetricDefinition(JsonElement element, ModelReaderWriterOptions options = null)
        {
            options ??= new ModelReaderWriterOptions("W");

            if (element.ValueKind == JsonValueKind.Null)
            {
                return null;
            }
            SqlMetricName name = default;
            SqlMetricPrimaryAggregationType? primaryAggregationType = default;
            string resourceUri = default;
            SqlMetricDefinitionUnitType? unit = default;
            IReadOnlyList<SqlMetricAvailability> metricAvailabilities = default;
            IDictionary<string, BinaryData> serializedAdditionalRawData = default;
            Dictionary<string, BinaryData> additionalPropertiesDictionary = new Dictionary<string, BinaryData>();
            foreach (var property in element.EnumerateObject())
            {
                if (property.NameEquals("name"u8))
                {
                    if (property.Value.ValueKind == JsonValueKind.Null)
                    {
                        continue;
                    }
                    name = SqlMetricName.DeserializeSqlMetricName(property.Value);
                    continue;
                }
                if (property.NameEquals("primaryAggregationType"u8))
                {
                    if (property.Value.ValueKind == JsonValueKind.Null)
                    {
                        continue;
                    }
                    primaryAggregationType = new SqlMetricPrimaryAggregationType(property.Value.GetString());
                    continue;
                }
                if (property.NameEquals("resourceUri"u8))
                {
                    resourceUri = property.Value.GetString();
                    continue;
                }
                if (property.NameEquals("unit"u8))
                {
                    if (property.Value.ValueKind == JsonValueKind.Null)
                    {
                        continue;
                    }
                    unit = new SqlMetricDefinitionUnitType(property.Value.GetString());
                    continue;
                }
                if (property.NameEquals("metricAvailabilities"u8))
                {
                    if (property.Value.ValueKind == JsonValueKind.Null)
                    {
                        continue;
                    }
                    List<SqlMetricAvailability> array = new List<SqlMetricAvailability>();
                    foreach (var item in property.Value.EnumerateArray())
                    {
                        array.Add(SqlMetricAvailability.DeserializeSqlMetricAvailability(item));
                    }
                    metricAvailabilities = array;
                    continue;
                }
                if (options.Format != "W")
                {
                    additionalPropertiesDictionary.Add(property.Name, BinaryData.FromString(property.Value.GetRawText()));
                }
            }
            serializedAdditionalRawData = additionalPropertiesDictionary;
            return new SqlMetricDefinition(
                name,
                primaryAggregationType,
                resourceUri,
                unit,
                metricAvailabilities ?? new ChangeTrackingList<SqlMetricAvailability>(),
                serializedAdditionalRawData);
        }

        private BinaryData SerializeBicep(ModelReaderWriterOptions options)
        {
            StringBuilder builder = new StringBuilder();
            BicepModelReaderWriterOptions bicepOptions = options as BicepModelReaderWriterOptions;
            IDictionary<string, string> propertyOverrides = null;
            bool hasObjectOverride = bicepOptions != null && bicepOptions.ParameterOverrides.TryGetValue(this, out propertyOverrides);
            bool hasPropertyOverride = false;
            string propertyOverride = null;

            builder.AppendLine("{");

            hasPropertyOverride = hasObjectOverride && propertyOverrides.TryGetValue(nameof(Name), out propertyOverride);
            if (Optional.IsDefined(Name) || hasPropertyOverride)
            {
                builder.Append("  name: ");
                if (hasPropertyOverride)
                {
                    builder.AppendLine($"{propertyOverride}");
                }
                else
                {
                    AppendChildObject(builder, Name, options, 2, false, "  name: ");
                }
            }

            hasPropertyOverride = hasObjectOverride && propertyOverrides.TryGetValue(nameof(PrimaryAggregationType), out propertyOverride);
            if (Optional.IsDefined(PrimaryAggregationType) || hasPropertyOverride)
            {
                builder.Append("  primaryAggregationType: ");
                if (hasPropertyOverride)
                {
                    builder.AppendLine($"{propertyOverride}");
                }
                else
                {
                    builder.AppendLine($"'{PrimaryAggregationType.Value.ToString()}'");
                }
            }

            hasPropertyOverride = hasObjectOverride && propertyOverrides.TryGetValue(nameof(ResourceUriString), out propertyOverride);
            if (Optional.IsDefined(ResourceUriString) || hasPropertyOverride)
            {
                builder.Append("  resourceUri: ");
                if (hasPropertyOverride)
                {
                    builder.AppendLine($"{propertyOverride}");
                }
                else
                {
                    if (ResourceUriString.Contains(Environment.NewLine))
                    {
                        builder.AppendLine("'''");
                        builder.AppendLine($"{ResourceUriString}'''");
                    }
                    else
                    {
                        builder.AppendLine($"'{ResourceUriString}'");
                    }
                }
            }

            hasPropertyOverride = hasObjectOverride && propertyOverrides.TryGetValue(nameof(Unit), out propertyOverride);
            if (Optional.IsDefined(Unit) || hasPropertyOverride)
            {
                builder.Append("  unit: ");
                if (hasPropertyOverride)
                {
                    builder.AppendLine($"{propertyOverride}");
                }
                else
                {
                    builder.AppendLine($"'{Unit.Value.ToString()}'");
                }
            }

            hasPropertyOverride = hasObjectOverride && propertyOverrides.TryGetValue(nameof(MetricAvailabilities), out propertyOverride);
            if (Optional.IsCollectionDefined(MetricAvailabilities) || hasPropertyOverride)
            {
                if (MetricAvailabilities.Any() || hasPropertyOverride)
                {
                    builder.Append("  metricAvailabilities: ");
                    if (hasPropertyOverride)
                    {
                        builder.AppendLine($"{propertyOverride}");
                    }
                    else
                    {
                        builder.AppendLine("[");
                        foreach (var item in MetricAvailabilities)
                        {
                            AppendChildObject(builder, item, options, 4, true, "  metricAvailabilities: ");
                        }
                        builder.AppendLine("  ]");
                    }
                }
            }

            builder.AppendLine("}");
            return BinaryData.FromString(builder.ToString());
        }

        private void AppendChildObject(StringBuilder stringBuilder, object childObject, ModelReaderWriterOptions options, int spaces, bool indentFirstLine, string formattedPropertyName)
        {
            string indent = new string(' ', spaces);
            int emptyObjectLength = 2 + spaces + Environment.NewLine.Length + Environment.NewLine.Length;
            int length = stringBuilder.Length;
            bool inMultilineString = false;

            BinaryData data = ModelReaderWriter.Write(childObject, options);
            string[] lines = data.ToString().Split(Environment.NewLine.ToCharArray(), StringSplitOptions.RemoveEmptyEntries);
            for (int i = 0; i < lines.Length; i++)
            {
                string line = lines[i];
                if (inMultilineString)
                {
                    if (line.Contains("'''"))
                    {
                        inMultilineString = false;
                    }
                    stringBuilder.AppendLine(line);
                    continue;
                }
                if (line.Contains("'''"))
                {
                    inMultilineString = true;
                    stringBuilder.AppendLine($"{indent}{line}");
                    continue;
                }
                if (i == 0 && !indentFirstLine)
                {
                    stringBuilder.AppendLine($"{line}");
                }
                else
                {
                    stringBuilder.AppendLine($"{indent}{line}");
                }
            }
            if (stringBuilder.Length == length + emptyObjectLength)
            {
                stringBuilder.Length = stringBuilder.Length - emptyObjectLength - formattedPropertyName.Length;
            }
        }

        BinaryData IPersistableModel<SqlMetricDefinition>.Write(ModelReaderWriterOptions options)
        {
            var format = options.Format == "W" ? ((IPersistableModel<SqlMetricDefinition>)this).GetFormatFromOptions(options) : options.Format;

            switch (format)
            {
                case "J":
                    return ModelReaderWriter.Write(this, options);
                case "bicep":
                    return SerializeBicep(options);
                default:
                    throw new FormatException($"The model {nameof(SqlMetricDefinition)} does not support '{options.Format}' format.");
            }
        }

        SqlMetricDefinition IPersistableModel<SqlMetricDefinition>.Create(BinaryData data, ModelReaderWriterOptions options)
        {
            var format = options.Format == "W" ? ((IPersistableModel<SqlMetricDefinition>)this).GetFormatFromOptions(options) : options.Format;

            switch (format)
            {
                case "J":
                    {
                        using JsonDocument document = JsonDocument.Parse(data);
                        return DeserializeSqlMetricDefinition(document.RootElement, options);
                    }
                case "bicep":
                    throw new InvalidOperationException("Bicep deserialization is not supported for this type.");
                default:
                    throw new FormatException($"The model {nameof(SqlMetricDefinition)} does not support '{options.Format}' format.");
            }
        }

        string IPersistableModel<SqlMetricDefinition>.GetFormatFromOptions(ModelReaderWriterOptions options) => "J";
    }
}<|MERGE_RESOLUTION|>--- conflicted
+++ resolved
@@ -8,15 +8,9 @@
 using System;
 using System.ClientModel.Primitives;
 using System.Collections.Generic;
-using System.Linq;
-using System.Text;
 using System.Text.Json;
 using Azure.Core;
-<<<<<<< HEAD
-using Azure.ResourceManager;
-=======
 using Azure.ResourceManager.Sql;
->>>>>>> a7fd44e1
 
 namespace Azure.ResourceManager.Sql.Models
 {
@@ -116,7 +110,7 @@
                     {
                         continue;
                     }
-                    name = SqlMetricName.DeserializeSqlMetricName(property.Value);
+                    name = SqlMetricName.DeserializeSqlMetricName(property.Value, options);
                     continue;
                 }
                 if (property.NameEquals("primaryAggregationType"u8))
@@ -151,7 +145,7 @@
                     List<SqlMetricAvailability> array = new List<SqlMetricAvailability>();
                     foreach (var item in property.Value.EnumerateArray())
                     {
-                        array.Add(SqlMetricAvailability.DeserializeSqlMetricAvailability(item));
+                        array.Add(SqlMetricAvailability.DeserializeSqlMetricAvailability(item, options));
                     }
                     metricAvailabilities = array;
                     continue;
@@ -171,149 +165,6 @@
                 serializedAdditionalRawData);
         }
 
-        private BinaryData SerializeBicep(ModelReaderWriterOptions options)
-        {
-            StringBuilder builder = new StringBuilder();
-            BicepModelReaderWriterOptions bicepOptions = options as BicepModelReaderWriterOptions;
-            IDictionary<string, string> propertyOverrides = null;
-            bool hasObjectOverride = bicepOptions != null && bicepOptions.ParameterOverrides.TryGetValue(this, out propertyOverrides);
-            bool hasPropertyOverride = false;
-            string propertyOverride = null;
-
-            builder.AppendLine("{");
-
-            hasPropertyOverride = hasObjectOverride && propertyOverrides.TryGetValue(nameof(Name), out propertyOverride);
-            if (Optional.IsDefined(Name) || hasPropertyOverride)
-            {
-                builder.Append("  name: ");
-                if (hasPropertyOverride)
-                {
-                    builder.AppendLine($"{propertyOverride}");
-                }
-                else
-                {
-                    AppendChildObject(builder, Name, options, 2, false, "  name: ");
-                }
-            }
-
-            hasPropertyOverride = hasObjectOverride && propertyOverrides.TryGetValue(nameof(PrimaryAggregationType), out propertyOverride);
-            if (Optional.IsDefined(PrimaryAggregationType) || hasPropertyOverride)
-            {
-                builder.Append("  primaryAggregationType: ");
-                if (hasPropertyOverride)
-                {
-                    builder.AppendLine($"{propertyOverride}");
-                }
-                else
-                {
-                    builder.AppendLine($"'{PrimaryAggregationType.Value.ToString()}'");
-                }
-            }
-
-            hasPropertyOverride = hasObjectOverride && propertyOverrides.TryGetValue(nameof(ResourceUriString), out propertyOverride);
-            if (Optional.IsDefined(ResourceUriString) || hasPropertyOverride)
-            {
-                builder.Append("  resourceUri: ");
-                if (hasPropertyOverride)
-                {
-                    builder.AppendLine($"{propertyOverride}");
-                }
-                else
-                {
-                    if (ResourceUriString.Contains(Environment.NewLine))
-                    {
-                        builder.AppendLine("'''");
-                        builder.AppendLine($"{ResourceUriString}'''");
-                    }
-                    else
-                    {
-                        builder.AppendLine($"'{ResourceUriString}'");
-                    }
-                }
-            }
-
-            hasPropertyOverride = hasObjectOverride && propertyOverrides.TryGetValue(nameof(Unit), out propertyOverride);
-            if (Optional.IsDefined(Unit) || hasPropertyOverride)
-            {
-                builder.Append("  unit: ");
-                if (hasPropertyOverride)
-                {
-                    builder.AppendLine($"{propertyOverride}");
-                }
-                else
-                {
-                    builder.AppendLine($"'{Unit.Value.ToString()}'");
-                }
-            }
-
-            hasPropertyOverride = hasObjectOverride && propertyOverrides.TryGetValue(nameof(MetricAvailabilities), out propertyOverride);
-            if (Optional.IsCollectionDefined(MetricAvailabilities) || hasPropertyOverride)
-            {
-                if (MetricAvailabilities.Any() || hasPropertyOverride)
-                {
-                    builder.Append("  metricAvailabilities: ");
-                    if (hasPropertyOverride)
-                    {
-                        builder.AppendLine($"{propertyOverride}");
-                    }
-                    else
-                    {
-                        builder.AppendLine("[");
-                        foreach (var item in MetricAvailabilities)
-                        {
-                            AppendChildObject(builder, item, options, 4, true, "  metricAvailabilities: ");
-                        }
-                        builder.AppendLine("  ]");
-                    }
-                }
-            }
-
-            builder.AppendLine("}");
-            return BinaryData.FromString(builder.ToString());
-        }
-
-        private void AppendChildObject(StringBuilder stringBuilder, object childObject, ModelReaderWriterOptions options, int spaces, bool indentFirstLine, string formattedPropertyName)
-        {
-            string indent = new string(' ', spaces);
-            int emptyObjectLength = 2 + spaces + Environment.NewLine.Length + Environment.NewLine.Length;
-            int length = stringBuilder.Length;
-            bool inMultilineString = false;
-
-            BinaryData data = ModelReaderWriter.Write(childObject, options);
-            string[] lines = data.ToString().Split(Environment.NewLine.ToCharArray(), StringSplitOptions.RemoveEmptyEntries);
-            for (int i = 0; i < lines.Length; i++)
-            {
-                string line = lines[i];
-                if (inMultilineString)
-                {
-                    if (line.Contains("'''"))
-                    {
-                        inMultilineString = false;
-                    }
-                    stringBuilder.AppendLine(line);
-                    continue;
-                }
-                if (line.Contains("'''"))
-                {
-                    inMultilineString = true;
-                    stringBuilder.AppendLine($"{indent}{line}");
-                    continue;
-                }
-                if (i == 0 && !indentFirstLine)
-                {
-                    stringBuilder.AppendLine($"{line}");
-                }
-                else
-                {
-                    stringBuilder.AppendLine($"{indent}{line}");
-                }
-            }
-            if (stringBuilder.Length == length + emptyObjectLength)
-            {
-                stringBuilder.Length = stringBuilder.Length - emptyObjectLength - formattedPropertyName.Length;
-            }
-        }
-
         BinaryData IPersistableModel<SqlMetricDefinition>.Write(ModelReaderWriterOptions options)
         {
             var format = options.Format == "W" ? ((IPersistableModel<SqlMetricDefinition>)this).GetFormatFromOptions(options) : options.Format;
@@ -322,8 +173,6 @@
             {
                 case "J":
                     return ModelReaderWriter.Write(this, options);
-                case "bicep":
-                    return SerializeBicep(options);
                 default:
                     throw new FormatException($"The model {nameof(SqlMetricDefinition)} does not support '{options.Format}' format.");
             }
@@ -340,8 +189,6 @@
                         using JsonDocument document = JsonDocument.Parse(data);
                         return DeserializeSqlMetricDefinition(document.RootElement, options);
                     }
-                case "bicep":
-                    throw new InvalidOperationException("Bicep deserialization is not supported for this type.");
                 default:
                     throw new FormatException($"The model {nameof(SqlMetricDefinition)} does not support '{options.Format}' format.");
             }

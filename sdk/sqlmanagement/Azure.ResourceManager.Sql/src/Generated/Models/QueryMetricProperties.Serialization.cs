// Copyright (c) Microsoft Corporation. All rights reserved.
// Licensed under the MIT License.

// <auto-generated/>

#nullable disable

using System;
using System.ClientModel.Primitives;
using System.Collections.Generic;
using System.Text;
using System.Text.Json;
using Azure.Core;
<<<<<<< HEAD
using Azure.ResourceManager;
=======
using Azure.ResourceManager.Sql;
>>>>>>> a7fd44e1

namespace Azure.ResourceManager.Sql.Models
{
    public partial class QueryMetricProperties : IUtf8JsonSerializable, IJsonModel<QueryMetricProperties>
    {
        void IUtf8JsonSerializable.Write(Utf8JsonWriter writer) => ((IJsonModel<QueryMetricProperties>)this).Write(writer, new ModelReaderWriterOptions("W"));

        void IJsonModel<QueryMetricProperties>.Write(Utf8JsonWriter writer, ModelReaderWriterOptions options)
        {
            var format = options.Format == "W" ? ((IPersistableModel<QueryMetricProperties>)this).GetFormatFromOptions(options) : options.Format;
            if (format != "J")
            {
                throw new FormatException($"The model {nameof(QueryMetricProperties)} does not support '{format}' format.");
            }

            writer.WriteStartObject();
            if (options.Format != "W" && Optional.IsDefined(Name))
            {
                writer.WritePropertyName("name"u8);
                writer.WriteStringValue(Name);
            }
            if (options.Format != "W" && Optional.IsDefined(DisplayName))
            {
                writer.WritePropertyName("displayName"u8);
                writer.WriteStringValue(DisplayName);
            }
            if (options.Format != "W" && Optional.IsDefined(Unit))
            {
                writer.WritePropertyName("unit"u8);
                writer.WriteStringValue(Unit.Value.ToString());
            }
            if (options.Format != "W" && Optional.IsDefined(Value))
            {
                writer.WritePropertyName("value"u8);
                writer.WriteNumberValue(Value.Value);
            }
            if (options.Format != "W" && Optional.IsDefined(Min))
            {
                writer.WritePropertyName("min"u8);
                writer.WriteNumberValue(Min.Value);
            }
            if (options.Format != "W" && Optional.IsDefined(Max))
            {
                writer.WritePropertyName("max"u8);
                writer.WriteNumberValue(Max.Value);
            }
            if (options.Format != "W" && Optional.IsDefined(Avg))
            {
                writer.WritePropertyName("avg"u8);
                writer.WriteNumberValue(Avg.Value);
            }
            if (options.Format != "W" && Optional.IsDefined(Sum))
            {
                writer.WritePropertyName("sum"u8);
                writer.WriteNumberValue(Sum.Value);
            }
            if (options.Format != "W" && Optional.IsDefined(Stdev))
            {
                writer.WritePropertyName("stdev"u8);
                writer.WriteNumberValue(Stdev.Value);
            }
            if (options.Format != "W" && _serializedAdditionalRawData != null)
            {
                foreach (var item in _serializedAdditionalRawData)
                {
                    writer.WritePropertyName(item.Key);
#if NET6_0_OR_GREATER
				writer.WriteRawValue(item.Value);
#else
                    using (JsonDocument document = JsonDocument.Parse(item.Value))
                    {
                        JsonSerializer.Serialize(writer, document.RootElement);
                    }
#endif
                }
            }
            writer.WriteEndObject();
        }

        QueryMetricProperties IJsonModel<QueryMetricProperties>.Create(ref Utf8JsonReader reader, ModelReaderWriterOptions options)
        {
            var format = options.Format == "W" ? ((IPersistableModel<QueryMetricProperties>)this).GetFormatFromOptions(options) : options.Format;
            if (format != "J")
            {
                throw new FormatException($"The model {nameof(QueryMetricProperties)} does not support '{format}' format.");
            }

            using JsonDocument document = JsonDocument.ParseValue(ref reader);
            return DeserializeQueryMetricProperties(document.RootElement, options);
        }

        internal static QueryMetricProperties DeserializeQueryMetricProperties(JsonElement element, ModelReaderWriterOptions options = null)
        {
            options ??= new ModelReaderWriterOptions("W");

            if (element.ValueKind == JsonValueKind.Null)
            {
                return null;
            }
            string name = default;
            string displayName = default;
            QueryMetricUnitType? unit = default;
            double? value = default;
            double? min = default;
            double? max = default;
            double? avg = default;
            double? sum = default;
            double? stdev = default;
            IDictionary<string, BinaryData> serializedAdditionalRawData = default;
            Dictionary<string, BinaryData> additionalPropertiesDictionary = new Dictionary<string, BinaryData>();
            foreach (var property in element.EnumerateObject())
            {
                if (property.NameEquals("name"u8))
                {
                    name = property.Value.GetString();
                    continue;
                }
                if (property.NameEquals("displayName"u8))
                {
                    displayName = property.Value.GetString();
                    continue;
                }
                if (property.NameEquals("unit"u8))
                {
                    if (property.Value.ValueKind == JsonValueKind.Null)
                    {
                        continue;
                    }
                    unit = new QueryMetricUnitType(property.Value.GetString());
                    continue;
                }
                if (property.NameEquals("value"u8))
                {
                    if (property.Value.ValueKind == JsonValueKind.Null)
                    {
                        continue;
                    }
                    value = property.Value.GetDouble();
                    continue;
                }
                if (property.NameEquals("min"u8))
                {
                    if (property.Value.ValueKind == JsonValueKind.Null)
                    {
                        continue;
                    }
                    min = property.Value.GetDouble();
                    continue;
                }
                if (property.NameEquals("max"u8))
                {
                    if (property.Value.ValueKind == JsonValueKind.Null)
                    {
                        continue;
                    }
                    max = property.Value.GetDouble();
                    continue;
                }
                if (property.NameEquals("avg"u8))
                {
                    if (property.Value.ValueKind == JsonValueKind.Null)
                    {
                        continue;
                    }
                    avg = property.Value.GetDouble();
                    continue;
                }
                if (property.NameEquals("sum"u8))
                {
                    if (property.Value.ValueKind == JsonValueKind.Null)
                    {
                        continue;
                    }
                    sum = property.Value.GetDouble();
                    continue;
                }
                if (property.NameEquals("stdev"u8))
                {
                    if (property.Value.ValueKind == JsonValueKind.Null)
                    {
                        continue;
                    }
                    stdev = property.Value.GetDouble();
                    continue;
                }
                if (options.Format != "W")
                {
                    additionalPropertiesDictionary.Add(property.Name, BinaryData.FromString(property.Value.GetRawText()));
                }
            }
            serializedAdditionalRawData = additionalPropertiesDictionary;
            return new QueryMetricProperties(
                name,
                displayName,
                unit,
                value,
                min,
                max,
                avg,
                sum,
                stdev,
                serializedAdditionalRawData);
        }

        private BinaryData SerializeBicep(ModelReaderWriterOptions options)
        {
            StringBuilder builder = new StringBuilder();
            BicepModelReaderWriterOptions bicepOptions = options as BicepModelReaderWriterOptions;
            IDictionary<string, string> propertyOverrides = null;
            bool hasObjectOverride = bicepOptions != null && bicepOptions.ParameterOverrides.TryGetValue(this, out propertyOverrides);
            bool hasPropertyOverride = false;
            string propertyOverride = null;

            builder.AppendLine("{");

            hasPropertyOverride = hasObjectOverride && propertyOverrides.TryGetValue(nameof(Name), out propertyOverride);
            if (Optional.IsDefined(Name) || hasPropertyOverride)
            {
                builder.Append("  name: ");
                if (hasPropertyOverride)
                {
                    builder.AppendLine($"{propertyOverride}");
                }
                else
                {
                    if (Name.Contains(Environment.NewLine))
                    {
                        builder.AppendLine("'''");
                        builder.AppendLine($"{Name}'''");
                    }
                    else
                    {
                        builder.AppendLine($"'{Name}'");
                    }
                }
            }

            hasPropertyOverride = hasObjectOverride && propertyOverrides.TryGetValue(nameof(DisplayName), out propertyOverride);
            if (Optional.IsDefined(DisplayName) || hasPropertyOverride)
            {
                builder.Append("  displayName: ");
                if (hasPropertyOverride)
                {
                    builder.AppendLine($"{propertyOverride}");
                }
                else
                {
                    if (DisplayName.Contains(Environment.NewLine))
                    {
                        builder.AppendLine("'''");
                        builder.AppendLine($"{DisplayName}'''");
                    }
                    else
                    {
                        builder.AppendLine($"'{DisplayName}'");
                    }
                }
            }

            hasPropertyOverride = hasObjectOverride && propertyOverrides.TryGetValue(nameof(Unit), out propertyOverride);
            if (Optional.IsDefined(Unit) || hasPropertyOverride)
            {
                builder.Append("  unit: ");
                if (hasPropertyOverride)
                {
                    builder.AppendLine($"{propertyOverride}");
                }
                else
                {
                    builder.AppendLine($"'{Unit.Value.ToString()}'");
                }
            }

            hasPropertyOverride = hasObjectOverride && propertyOverrides.TryGetValue(nameof(Value), out propertyOverride);
            if (Optional.IsDefined(Value) || hasPropertyOverride)
            {
                builder.Append("  value: ");
                if (hasPropertyOverride)
                {
                    builder.AppendLine($"{propertyOverride}");
                }
                else
                {
                    builder.AppendLine($"'{Value.Value.ToString()}'");
                }
            }

            hasPropertyOverride = hasObjectOverride && propertyOverrides.TryGetValue(nameof(Min), out propertyOverride);
            if (Optional.IsDefined(Min) || hasPropertyOverride)
            {
                builder.Append("  min: ");
                if (hasPropertyOverride)
                {
                    builder.AppendLine($"{propertyOverride}");
                }
                else
                {
                    builder.AppendLine($"'{Min.Value.ToString()}'");
                }
            }

            hasPropertyOverride = hasObjectOverride && propertyOverrides.TryGetValue(nameof(Max), out propertyOverride);
            if (Optional.IsDefined(Max) || hasPropertyOverride)
            {
                builder.Append("  max: ");
                if (hasPropertyOverride)
                {
                    builder.AppendLine($"{propertyOverride}");
                }
                else
                {
                    builder.AppendLine($"'{Max.Value.ToString()}'");
                }
            }

            hasPropertyOverride = hasObjectOverride && propertyOverrides.TryGetValue(nameof(Avg), out propertyOverride);
            if (Optional.IsDefined(Avg) || hasPropertyOverride)
            {
                builder.Append("  avg: ");
                if (hasPropertyOverride)
                {
                    builder.AppendLine($"{propertyOverride}");
                }
                else
                {
                    builder.AppendLine($"'{Avg.Value.ToString()}'");
                }
            }

            hasPropertyOverride = hasObjectOverride && propertyOverrides.TryGetValue(nameof(Sum), out propertyOverride);
            if (Optional.IsDefined(Sum) || hasPropertyOverride)
            {
                builder.Append("  sum: ");
                if (hasPropertyOverride)
                {
                    builder.AppendLine($"{propertyOverride}");
                }
                else
                {
                    builder.AppendLine($"'{Sum.Value.ToString()}'");
                }
            }

            hasPropertyOverride = hasObjectOverride && propertyOverrides.TryGetValue(nameof(Stdev), out propertyOverride);
            if (Optional.IsDefined(Stdev) || hasPropertyOverride)
            {
                builder.Append("  stdev: ");
                if (hasPropertyOverride)
                {
                    builder.AppendLine($"{propertyOverride}");
                }
                else
                {
                    builder.AppendLine($"'{Stdev.Value.ToString()}'");
                }
            }

            builder.AppendLine("}");
            return BinaryData.FromString(builder.ToString());
        }

        private void AppendChildObject(StringBuilder stringBuilder, object childObject, ModelReaderWriterOptions options, int spaces, bool indentFirstLine, string formattedPropertyName)
        {
            string indent = new string(' ', spaces);
            int emptyObjectLength = 2 + spaces + Environment.NewLine.Length + Environment.NewLine.Length;
            int length = stringBuilder.Length;
            bool inMultilineString = false;

            BinaryData data = ModelReaderWriter.Write(childObject, options);
            string[] lines = data.ToString().Split(Environment.NewLine.ToCharArray(), StringSplitOptions.RemoveEmptyEntries);
            for (int i = 0; i < lines.Length; i++)
            {
                string line = lines[i];
                if (inMultilineString)
                {
                    if (line.Contains("'''"))
                    {
                        inMultilineString = false;
                    }
                    stringBuilder.AppendLine(line);
                    continue;
                }
                if (line.Contains("'''"))
                {
                    inMultilineString = true;
                    stringBuilder.AppendLine($"{indent}{line}");
                    continue;
                }
                if (i == 0 && !indentFirstLine)
                {
                    stringBuilder.AppendLine($"{line}");
                }
                else
                {
                    stringBuilder.AppendLine($"{indent}{line}");
                }
            }
            if (stringBuilder.Length == length + emptyObjectLength)
            {
                stringBuilder.Length = stringBuilder.Length - emptyObjectLength - formattedPropertyName.Length;
            }
        }

        BinaryData IPersistableModel<QueryMetricProperties>.Write(ModelReaderWriterOptions options)
        {
            var format = options.Format == "W" ? ((IPersistableModel<QueryMetricProperties>)this).GetFormatFromOptions(options) : options.Format;

            switch (format)
            {
                case "J":
                    return ModelReaderWriter.Write(this, options);
                case "bicep":
                    return SerializeBicep(options);
                default:
                    throw new FormatException($"The model {nameof(QueryMetricProperties)} does not support '{options.Format}' format.");
            }
        }

        QueryMetricProperties IPersistableModel<QueryMetricProperties>.Create(BinaryData data, ModelReaderWriterOptions options)
        {
            var format = options.Format == "W" ? ((IPersistableModel<QueryMetricProperties>)this).GetFormatFromOptions(options) : options.Format;

            switch (format)
            {
                case "J":
                    {
                        using JsonDocument document = JsonDocument.Parse(data);
                        return DeserializeQueryMetricProperties(document.RootElement, options);
                    }
                case "bicep":
                    throw new InvalidOperationException("Bicep deserialization is not supported for this type.");
                default:
                    throw new FormatException($"The model {nameof(QueryMetricProperties)} does not support '{options.Format}' format.");
            }
        }

        string IPersistableModel<QueryMetricProperties>.GetFormatFromOptions(ModelReaderWriterOptions options) => "J";
    }
}<|MERGE_RESOLUTION|>--- conflicted
+++ resolved
@@ -8,14 +8,9 @@
 using System;
 using System.ClientModel.Primitives;
 using System.Collections.Generic;
-using System.Text;
 using System.Text.Json;
 using Azure.Core;
-<<<<<<< HEAD
-using Azure.ResourceManager;
-=======
 using Azure.ResourceManager.Sql;
->>>>>>> a7fd44e1
 
 namespace Azure.ResourceManager.Sql.Models
 {
@@ -220,205 +215,6 @@
                 serializedAdditionalRawData);
         }
 
-        private BinaryData SerializeBicep(ModelReaderWriterOptions options)
-        {
-            StringBuilder builder = new StringBuilder();
-            BicepModelReaderWriterOptions bicepOptions = options as BicepModelReaderWriterOptions;
-            IDictionary<string, string> propertyOverrides = null;
-            bool hasObjectOverride = bicepOptions != null && bicepOptions.ParameterOverrides.TryGetValue(this, out propertyOverrides);
-            bool hasPropertyOverride = false;
-            string propertyOverride = null;
-
-            builder.AppendLine("{");
-
-            hasPropertyOverride = hasObjectOverride && propertyOverrides.TryGetValue(nameof(Name), out propertyOverride);
-            if (Optional.IsDefined(Name) || hasPropertyOverride)
-            {
-                builder.Append("  name: ");
-                if (hasPropertyOverride)
-                {
-                    builder.AppendLine($"{propertyOverride}");
-                }
-                else
-                {
-                    if (Name.Contains(Environment.NewLine))
-                    {
-                        builder.AppendLine("'''");
-                        builder.AppendLine($"{Name}'''");
-                    }
-                    else
-                    {
-                        builder.AppendLine($"'{Name}'");
-                    }
-                }
-            }
-
-            hasPropertyOverride = hasObjectOverride && propertyOverrides.TryGetValue(nameof(DisplayName), out propertyOverride);
-            if (Optional.IsDefined(DisplayName) || hasPropertyOverride)
-            {
-                builder.Append("  displayName: ");
-                if (hasPropertyOverride)
-                {
-                    builder.AppendLine($"{propertyOverride}");
-                }
-                else
-                {
-                    if (DisplayName.Contains(Environment.NewLine))
-                    {
-                        builder.AppendLine("'''");
-                        builder.AppendLine($"{DisplayName}'''");
-                    }
-                    else
-                    {
-                        builder.AppendLine($"'{DisplayName}'");
-                    }
-                }
-            }
-
-            hasPropertyOverride = hasObjectOverride && propertyOverrides.TryGetValue(nameof(Unit), out propertyOverride);
-            if (Optional.IsDefined(Unit) || hasPropertyOverride)
-            {
-                builder.Append("  unit: ");
-                if (hasPropertyOverride)
-                {
-                    builder.AppendLine($"{propertyOverride}");
-                }
-                else
-                {
-                    builder.AppendLine($"'{Unit.Value.ToString()}'");
-                }
-            }
-
-            hasPropertyOverride = hasObjectOverride && propertyOverrides.TryGetValue(nameof(Value), out propertyOverride);
-            if (Optional.IsDefined(Value) || hasPropertyOverride)
-            {
-                builder.Append("  value: ");
-                if (hasPropertyOverride)
-                {
-                    builder.AppendLine($"{propertyOverride}");
-                }
-                else
-                {
-                    builder.AppendLine($"'{Value.Value.ToString()}'");
-                }
-            }
-
-            hasPropertyOverride = hasObjectOverride && propertyOverrides.TryGetValue(nameof(Min), out propertyOverride);
-            if (Optional.IsDefined(Min) || hasPropertyOverride)
-            {
-                builder.Append("  min: ");
-                if (hasPropertyOverride)
-                {
-                    builder.AppendLine($"{propertyOverride}");
-                }
-                else
-                {
-                    builder.AppendLine($"'{Min.Value.ToString()}'");
-                }
-            }
-
-            hasPropertyOverride = hasObjectOverride && propertyOverrides.TryGetValue(nameof(Max), out propertyOverride);
-            if (Optional.IsDefined(Max) || hasPropertyOverride)
-            {
-                builder.Append("  max: ");
-                if (hasPropertyOverride)
-                {
-                    builder.AppendLine($"{propertyOverride}");
-                }
-                else
-                {
-                    builder.AppendLine($"'{Max.Value.ToString()}'");
-                }
-            }
-
-            hasPropertyOverride = hasObjectOverride && propertyOverrides.TryGetValue(nameof(Avg), out propertyOverride);
-            if (Optional.IsDefined(Avg) || hasPropertyOverride)
-            {
-                builder.Append("  avg: ");
-                if (hasPropertyOverride)
-                {
-                    builder.AppendLine($"{propertyOverride}");
-                }
-                else
-                {
-                    builder.AppendLine($"'{Avg.Value.ToString()}'");
-                }
-            }
-
-            hasPropertyOverride = hasObjectOverride && propertyOverrides.TryGetValue(nameof(Sum), out propertyOverride);
-            if (Optional.IsDefined(Sum) || hasPropertyOverride)
-            {
-                builder.Append("  sum: ");
-                if (hasPropertyOverride)
-                {
-                    builder.AppendLine($"{propertyOverride}");
-                }
-                else
-                {
-                    builder.AppendLine($"'{Sum.Value.ToString()}'");
-                }
-            }
-
-            hasPropertyOverride = hasObjectOverride && propertyOverrides.TryGetValue(nameof(Stdev), out propertyOverride);
-            if (Optional.IsDefined(Stdev) || hasPropertyOverride)
-            {
-                builder.Append("  stdev: ");
-                if (hasPropertyOverride)
-                {
-                    builder.AppendLine($"{propertyOverride}");
-                }
-                else
-                {
-                    builder.AppendLine($"'{Stdev.Value.ToString()}'");
-                }
-            }
-
-            builder.AppendLine("}");
-            return BinaryData.FromString(builder.ToString());
-        }
-
-        private void AppendChildObject(StringBuilder stringBuilder, object childObject, ModelReaderWriterOptions options, int spaces, bool indentFirstLine, string formattedPropertyName)
-        {
-            string indent = new string(' ', spaces);
-            int emptyObjectLength = 2 + spaces + Environment.NewLine.Length + Environment.NewLine.Length;
-            int length = stringBuilder.Length;
-            bool inMultilineString = false;
-
-            BinaryData data = ModelReaderWriter.Write(childObject, options);
-            string[] lines = data.ToString().Split(Environment.NewLine.ToCharArray(), StringSplitOptions.RemoveEmptyEntries);
-            for (int i = 0; i < lines.Length; i++)
-            {
-                string line = lines[i];
-                if (inMultilineString)
-                {
-                    if (line.Contains("'''"))
-                    {
-                        inMultilineString = false;
-                    }
-                    stringBuilder.AppendLine(line);
-                    continue;
-                }
-                if (line.Contains("'''"))
-                {
-                    inMultilineString = true;
-                    stringBuilder.AppendLine($"{indent}{line}");
-                    continue;
-                }
-                if (i == 0 && !indentFirstLine)
-                {
-                    stringBuilder.AppendLine($"{line}");
-                }
-                else
-                {
-                    stringBuilder.AppendLine($"{indent}{line}");
-                }
-            }
-            if (stringBuilder.Length == length + emptyObjectLength)
-            {
-                stringBuilder.Length = stringBuilder.Length - emptyObjectLength - formattedPropertyName.Length;
-            }
-        }
-
         BinaryData IPersistableModel<QueryMetricProperties>.Write(ModelReaderWriterOptions options)
         {
             var format = options.Format == "W" ? ((IPersistableModel<QueryMetricProperties>)this).GetFormatFromOptions(options) : options.Format;
@@ -427,8 +223,6 @@
             {
                 case "J":
                     return ModelReaderWriter.Write(this, options);
-                case "bicep":
-                    return SerializeBicep(options);
                 default:
                     throw new FormatException($"The model {nameof(QueryMetricProperties)} does not support '{options.Format}' format.");
             }
@@ -445,8 +239,6 @@
                         using JsonDocument document = JsonDocument.Parse(data);
                         return DeserializeQueryMetricProperties(document.RootElement, options);
                     }
-                case "bicep":
-                    throw new InvalidOperationException("Bicep deserialization is not supported for this type.");
                 default:
                     throw new FormatException($"The model {nameof(QueryMetricProperties)} does not support '{options.Format}' format.");
             }

// Copyright (c) Microsoft Corporation. All rights reserved.
// Licensed under the MIT License.

// <auto-generated/>

#nullable disable

using System;
using System.ClientModel.Primitives;
using System.Collections.Generic;
using System.Linq;
using System.Text;
using System.Text.Json;
using Azure.Core;
<<<<<<< HEAD
using Azure.ResourceManager;
=======
using Azure.ResourceManager.CosmosDB;
>>>>>>> a7fd44e1

namespace Azure.ResourceManager.CosmosDB.Models
{
    public partial class CassandraClusterDataCenterNodeItem : IUtf8JsonSerializable, IJsonModel<CassandraClusterDataCenterNodeItem>
    {
        void IUtf8JsonSerializable.Write(Utf8JsonWriter writer) => ((IJsonModel<CassandraClusterDataCenterNodeItem>)this).Write(writer, new ModelReaderWriterOptions("W"));

        void IJsonModel<CassandraClusterDataCenterNodeItem>.Write(Utf8JsonWriter writer, ModelReaderWriterOptions options)
        {
            var format = options.Format == "W" ? ((IPersistableModel<CassandraClusterDataCenterNodeItem>)this).GetFormatFromOptions(options) : options.Format;
            if (format != "J")
            {
                throw new FormatException($"The model {nameof(CassandraClusterDataCenterNodeItem)} does not support '{format}' format.");
            }

            writer.WriteStartObject();
            if (Optional.IsDefined(Address))
            {
                writer.WritePropertyName("address"u8);
                writer.WriteStringValue(Address);
            }
            if (Optional.IsDefined(State))
            {
                writer.WritePropertyName("state"u8);
                writer.WriteStringValue(State.Value.ToString());
            }
            if (Optional.IsDefined(Status))
            {
                writer.WritePropertyName("status"u8);
                writer.WriteStringValue(Status);
            }
            if (Optional.IsDefined(CassandraProcessStatus))
            {
                writer.WritePropertyName("cassandraProcessStatus"u8);
                writer.WriteStringValue(CassandraProcessStatus);
            }
            if (Optional.IsDefined(Load))
            {
                writer.WritePropertyName("load"u8);
                writer.WriteStringValue(Load);
            }
            if (Optional.IsCollectionDefined(Tokens))
            {
                writer.WritePropertyName("tokens"u8);
                writer.WriteStartArray();
                foreach (var item in Tokens)
                {
                    writer.WriteStringValue(item);
                }
                writer.WriteEndArray();
            }
            if (Optional.IsDefined(Size))
            {
                writer.WritePropertyName("size"u8);
                writer.WriteNumberValue(Size.Value);
            }
            if (Optional.IsDefined(HostId))
            {
                writer.WritePropertyName("hostID"u8);
                writer.WriteStringValue(HostId.Value);
            }
            if (Optional.IsDefined(Rack))
            {
                writer.WritePropertyName("rack"u8);
                writer.WriteStringValue(Rack);
            }
            if (Optional.IsDefined(Timestamp))
            {
                writer.WritePropertyName("timestamp"u8);
                writer.WriteStringValue(Timestamp);
            }
            if (Optional.IsDefined(DiskUsedKB))
            {
                writer.WritePropertyName("diskUsedKB"u8);
                writer.WriteNumberValue(DiskUsedKB.Value);
            }
            if (Optional.IsDefined(DiskFreeKB))
            {
                writer.WritePropertyName("diskFreeKB"u8);
                writer.WriteNumberValue(DiskFreeKB.Value);
            }
            if (Optional.IsDefined(MemoryUsedKB))
            {
                writer.WritePropertyName("memoryUsedKB"u8);
                writer.WriteNumberValue(MemoryUsedKB.Value);
            }
            if (Optional.IsDefined(MemoryBuffersAndCachedKB))
            {
                writer.WritePropertyName("memoryBuffersAndCachedKB"u8);
                writer.WriteNumberValue(MemoryBuffersAndCachedKB.Value);
            }
            if (Optional.IsDefined(MemoryFreeKB))
            {
                writer.WritePropertyName("memoryFreeKB"u8);
                writer.WriteNumberValue(MemoryFreeKB.Value);
            }
            if (Optional.IsDefined(MemoryTotalKB))
            {
                writer.WritePropertyName("memoryTotalKB"u8);
                writer.WriteNumberValue(MemoryTotalKB.Value);
            }
            if (Optional.IsDefined(CpuUsage))
            {
                writer.WritePropertyName("cpuUsage"u8);
                writer.WriteNumberValue(CpuUsage.Value);
            }
            if (Optional.IsDefined(IsLatestModel))
            {
                writer.WritePropertyName("isLatestModel"u8);
                writer.WriteBooleanValue(IsLatestModel.Value);
            }
            if (options.Format != "W" && _serializedAdditionalRawData != null)
            {
                foreach (var item in _serializedAdditionalRawData)
                {
                    writer.WritePropertyName(item.Key);
#if NET6_0_OR_GREATER
				writer.WriteRawValue(item.Value);
#else
                    using (JsonDocument document = JsonDocument.Parse(item.Value))
                    {
                        JsonSerializer.Serialize(writer, document.RootElement);
                    }
#endif
                }
            }
            writer.WriteEndObject();
        }

        CassandraClusterDataCenterNodeItem IJsonModel<CassandraClusterDataCenterNodeItem>.Create(ref Utf8JsonReader reader, ModelReaderWriterOptions options)
        {
            var format = options.Format == "W" ? ((IPersistableModel<CassandraClusterDataCenterNodeItem>)this).GetFormatFromOptions(options) : options.Format;
            if (format != "J")
            {
                throw new FormatException($"The model {nameof(CassandraClusterDataCenterNodeItem)} does not support '{format}' format.");
            }

            using JsonDocument document = JsonDocument.ParseValue(ref reader);
            return DeserializeCassandraClusterDataCenterNodeItem(document.RootElement, options);
        }

        internal static CassandraClusterDataCenterNodeItem DeserializeCassandraClusterDataCenterNodeItem(JsonElement element, ModelReaderWriterOptions options = null)
        {
            options ??= new ModelReaderWriterOptions("W");

            if (element.ValueKind == JsonValueKind.Null)
            {
                return null;
            }
            string address = default;
            CassandraNodeState? state = default;
            string status = default;
            string cassandraProcessStatus = default;
            string load = default;
            IReadOnlyList<string> tokens = default;
            int? size = default;
            Guid? hostId = default;
            string rack = default;
            string timestamp = default;
            long? diskUsedKB = default;
            long? diskFreeKB = default;
            long? memoryUsedKB = default;
            long? memoryBuffersAndCachedKB = default;
            long? memoryFreeKB = default;
            long? memoryTotalKB = default;
            double? cpuUsage = default;
            bool? isLatestModel = default;
            IDictionary<string, BinaryData> serializedAdditionalRawData = default;
            Dictionary<string, BinaryData> additionalPropertiesDictionary = new Dictionary<string, BinaryData>();
            foreach (var property in element.EnumerateObject())
            {
                if (property.NameEquals("address"u8))
                {
                    address = property.Value.GetString();
                    continue;
                }
                if (property.NameEquals("state"u8))
                {
                    if (property.Value.ValueKind == JsonValueKind.Null)
                    {
                        continue;
                    }
                    state = new CassandraNodeState(property.Value.GetString());
                    continue;
                }
                if (property.NameEquals("status"u8))
                {
                    status = property.Value.GetString();
                    continue;
                }
                if (property.NameEquals("cassandraProcessStatus"u8))
                {
                    cassandraProcessStatus = property.Value.GetString();
                    continue;
                }
                if (property.NameEquals("load"u8))
                {
                    load = property.Value.GetString();
                    continue;
                }
                if (property.NameEquals("tokens"u8))
                {
                    if (property.Value.ValueKind == JsonValueKind.Null)
                    {
                        continue;
                    }
                    List<string> array = new List<string>();
                    foreach (var item in property.Value.EnumerateArray())
                    {
                        array.Add(item.GetString());
                    }
                    tokens = array;
                    continue;
                }
                if (property.NameEquals("size"u8))
                {
                    if (property.Value.ValueKind == JsonValueKind.Null)
                    {
                        continue;
                    }
                    size = property.Value.GetInt32();
                    continue;
                }
                if (property.NameEquals("hostID"u8))
                {
                    if (property.Value.ValueKind == JsonValueKind.Null)
                    {
                        continue;
                    }
                    hostId = property.Value.GetGuid();
                    continue;
                }
                if (property.NameEquals("rack"u8))
                {
                    rack = property.Value.GetString();
                    continue;
                }
                if (property.NameEquals("timestamp"u8))
                {
                    timestamp = property.Value.GetString();
                    continue;
                }
                if (property.NameEquals("diskUsedKB"u8))
                {
                    if (property.Value.ValueKind == JsonValueKind.Null)
                    {
                        continue;
                    }
                    diskUsedKB = property.Value.GetInt64();
                    continue;
                }
                if (property.NameEquals("diskFreeKB"u8))
                {
                    if (property.Value.ValueKind == JsonValueKind.Null)
                    {
                        continue;
                    }
                    diskFreeKB = property.Value.GetInt64();
                    continue;
                }
                if (property.NameEquals("memoryUsedKB"u8))
                {
                    if (property.Value.ValueKind == JsonValueKind.Null)
                    {
                        continue;
                    }
                    memoryUsedKB = property.Value.GetInt64();
                    continue;
                }
                if (property.NameEquals("memoryBuffersAndCachedKB"u8))
                {
                    if (property.Value.ValueKind == JsonValueKind.Null)
                    {
                        continue;
                    }
                    memoryBuffersAndCachedKB = property.Value.GetInt64();
                    continue;
                }
                if (property.NameEquals("memoryFreeKB"u8))
                {
                    if (property.Value.ValueKind == JsonValueKind.Null)
                    {
                        continue;
                    }
                    memoryFreeKB = property.Value.GetInt64();
                    continue;
                }
                if (property.NameEquals("memoryTotalKB"u8))
                {
                    if (property.Value.ValueKind == JsonValueKind.Null)
                    {
                        continue;
                    }
                    memoryTotalKB = property.Value.GetInt64();
                    continue;
                }
                if (property.NameEquals("cpuUsage"u8))
                {
                    if (property.Value.ValueKind == JsonValueKind.Null)
                    {
                        continue;
                    }
                    cpuUsage = property.Value.GetDouble();
                    continue;
                }
                if (property.NameEquals("isLatestModel"u8))
                {
                    if (property.Value.ValueKind == JsonValueKind.Null)
                    {
                        continue;
                    }
                    isLatestModel = property.Value.GetBoolean();
                    continue;
                }
                if (options.Format != "W")
                {
                    additionalPropertiesDictionary.Add(property.Name, BinaryData.FromString(property.Value.GetRawText()));
                }
            }
            serializedAdditionalRawData = additionalPropertiesDictionary;
            return new CassandraClusterDataCenterNodeItem(
                address,
                state,
                status,
                cassandraProcessStatus,
                load,
                tokens ?? new ChangeTrackingList<string>(),
                size,
                hostId,
                rack,
                timestamp,
                diskUsedKB,
                diskFreeKB,
                memoryUsedKB,
                memoryBuffersAndCachedKB,
                memoryFreeKB,
                memoryTotalKB,
                cpuUsage,
                isLatestModel,
                serializedAdditionalRawData);
        }

        private BinaryData SerializeBicep(ModelReaderWriterOptions options)
        {
            StringBuilder builder = new StringBuilder();
            BicepModelReaderWriterOptions bicepOptions = options as BicepModelReaderWriterOptions;
            IDictionary<string, string> propertyOverrides = null;
            bool hasObjectOverride = bicepOptions != null && bicepOptions.ParameterOverrides.TryGetValue(this, out propertyOverrides);
            bool hasPropertyOverride = false;
            string propertyOverride = null;

            builder.AppendLine("{");

            hasPropertyOverride = hasObjectOverride && propertyOverrides.TryGetValue(nameof(Address), out propertyOverride);
            if (Optional.IsDefined(Address) || hasPropertyOverride)
            {
                builder.Append("  address: ");
                if (hasPropertyOverride)
                {
                    builder.AppendLine($"{propertyOverride}");
                }
                else
                {
                    if (Address.Contains(Environment.NewLine))
                    {
                        builder.AppendLine("'''");
                        builder.AppendLine($"{Address}'''");
                    }
                    else
                    {
                        builder.AppendLine($"'{Address}'");
                    }
                }
            }

            hasPropertyOverride = hasObjectOverride && propertyOverrides.TryGetValue(nameof(State), out propertyOverride);
            if (Optional.IsDefined(State) || hasPropertyOverride)
            {
                builder.Append("  state: ");
                if (hasPropertyOverride)
                {
                    builder.AppendLine($"{propertyOverride}");
                }
                else
                {
                    builder.AppendLine($"'{State.Value.ToString()}'");
                }
            }

            hasPropertyOverride = hasObjectOverride && propertyOverrides.TryGetValue(nameof(Status), out propertyOverride);
            if (Optional.IsDefined(Status) || hasPropertyOverride)
            {
                builder.Append("  status: ");
                if (hasPropertyOverride)
                {
                    builder.AppendLine($"{propertyOverride}");
                }
                else
                {
                    if (Status.Contains(Environment.NewLine))
                    {
                        builder.AppendLine("'''");
                        builder.AppendLine($"{Status}'''");
                    }
                    else
                    {
                        builder.AppendLine($"'{Status}'");
                    }
                }
            }

            hasPropertyOverride = hasObjectOverride && propertyOverrides.TryGetValue(nameof(CassandraProcessStatus), out propertyOverride);
            if (Optional.IsDefined(CassandraProcessStatus) || hasPropertyOverride)
            {
                builder.Append("  cassandraProcessStatus: ");
                if (hasPropertyOverride)
                {
                    builder.AppendLine($"{propertyOverride}");
                }
                else
                {
                    if (CassandraProcessStatus.Contains(Environment.NewLine))
                    {
                        builder.AppendLine("'''");
                        builder.AppendLine($"{CassandraProcessStatus}'''");
                    }
                    else
                    {
                        builder.AppendLine($"'{CassandraProcessStatus}'");
                    }
                }
            }

            hasPropertyOverride = hasObjectOverride && propertyOverrides.TryGetValue(nameof(Load), out propertyOverride);
            if (Optional.IsDefined(Load) || hasPropertyOverride)
            {
                builder.Append("  load: ");
                if (hasPropertyOverride)
                {
                    builder.AppendLine($"{propertyOverride}");
                }
                else
                {
                    if (Load.Contains(Environment.NewLine))
                    {
                        builder.AppendLine("'''");
                        builder.AppendLine($"{Load}'''");
                    }
                    else
                    {
                        builder.AppendLine($"'{Load}'");
                    }
                }
            }

            hasPropertyOverride = hasObjectOverride && propertyOverrides.TryGetValue(nameof(Tokens), out propertyOverride);
            if (Optional.IsCollectionDefined(Tokens) || hasPropertyOverride)
            {
                if (Tokens.Any() || hasPropertyOverride)
                {
                    builder.Append("  tokens: ");
                    if (hasPropertyOverride)
                    {
                        builder.AppendLine($"{propertyOverride}");
                    }
                    else
                    {
                        builder.AppendLine("[");
                        foreach (var item in Tokens)
                        {
                            if (item == null)
                            {
                                builder.Append("null");
                                continue;
                            }
                            if (item.Contains(Environment.NewLine))
                            {
                                builder.AppendLine("    '''");
                                builder.AppendLine($"{item}'''");
                            }
                            else
                            {
                                builder.AppendLine($"    '{item}'");
                            }
                        }
                        builder.AppendLine("  ]");
                    }
                }
            }

            hasPropertyOverride = hasObjectOverride && propertyOverrides.TryGetValue(nameof(Size), out propertyOverride);
            if (Optional.IsDefined(Size) || hasPropertyOverride)
            {
                builder.Append("  size: ");
                if (hasPropertyOverride)
                {
                    builder.AppendLine($"{propertyOverride}");
                }
                else
                {
                    builder.AppendLine($"{Size.Value}");
                }
            }

            hasPropertyOverride = hasObjectOverride && propertyOverrides.TryGetValue(nameof(HostId), out propertyOverride);
            if (Optional.IsDefined(HostId) || hasPropertyOverride)
            {
                builder.Append("  hostID: ");
                if (hasPropertyOverride)
                {
                    builder.AppendLine($"{propertyOverride}");
                }
                else
                {
                    builder.AppendLine($"'{HostId.Value.ToString()}'");
                }
            }

            hasPropertyOverride = hasObjectOverride && propertyOverrides.TryGetValue(nameof(Rack), out propertyOverride);
            if (Optional.IsDefined(Rack) || hasPropertyOverride)
            {
                builder.Append("  rack: ");
                if (hasPropertyOverride)
                {
                    builder.AppendLine($"{propertyOverride}");
                }
                else
                {
                    if (Rack.Contains(Environment.NewLine))
                    {
                        builder.AppendLine("'''");
                        builder.AppendLine($"{Rack}'''");
                    }
                    else
                    {
                        builder.AppendLine($"'{Rack}'");
                    }
                }
            }

            hasPropertyOverride = hasObjectOverride && propertyOverrides.TryGetValue(nameof(Timestamp), out propertyOverride);
            if (Optional.IsDefined(Timestamp) || hasPropertyOverride)
            {
                builder.Append("  timestamp: ");
                if (hasPropertyOverride)
                {
                    builder.AppendLine($"{propertyOverride}");
                }
                else
                {
                    if (Timestamp.Contains(Environment.NewLine))
                    {
                        builder.AppendLine("'''");
                        builder.AppendLine($"{Timestamp}'''");
                    }
                    else
                    {
                        builder.AppendLine($"'{Timestamp}'");
                    }
                }
            }

            hasPropertyOverride = hasObjectOverride && propertyOverrides.TryGetValue(nameof(DiskUsedKB), out propertyOverride);
            if (Optional.IsDefined(DiskUsedKB) || hasPropertyOverride)
            {
                builder.Append("  diskUsedKB: ");
                if (hasPropertyOverride)
                {
                    builder.AppendLine($"{propertyOverride}");
                }
                else
                {
                    builder.AppendLine($"'{DiskUsedKB.Value.ToString()}'");
                }
            }

            hasPropertyOverride = hasObjectOverride && propertyOverrides.TryGetValue(nameof(DiskFreeKB), out propertyOverride);
            if (Optional.IsDefined(DiskFreeKB) || hasPropertyOverride)
            {
                builder.Append("  diskFreeKB: ");
                if (hasPropertyOverride)
                {
                    builder.AppendLine($"{propertyOverride}");
                }
                else
                {
                    builder.AppendLine($"'{DiskFreeKB.Value.ToString()}'");
                }
            }

            hasPropertyOverride = hasObjectOverride && propertyOverrides.TryGetValue(nameof(MemoryUsedKB), out propertyOverride);
            if (Optional.IsDefined(MemoryUsedKB) || hasPropertyOverride)
            {
                builder.Append("  memoryUsedKB: ");
                if (hasPropertyOverride)
                {
                    builder.AppendLine($"{propertyOverride}");
                }
                else
                {
                    builder.AppendLine($"'{MemoryUsedKB.Value.ToString()}'");
                }
            }

            hasPropertyOverride = hasObjectOverride && propertyOverrides.TryGetValue(nameof(MemoryBuffersAndCachedKB), out propertyOverride);
            if (Optional.IsDefined(MemoryBuffersAndCachedKB) || hasPropertyOverride)
            {
                builder.Append("  memoryBuffersAndCachedKB: ");
                if (hasPropertyOverride)
                {
                    builder.AppendLine($"{propertyOverride}");
                }
                else
                {
                    builder.AppendLine($"'{MemoryBuffersAndCachedKB.Value.ToString()}'");
                }
            }

            hasPropertyOverride = hasObjectOverride && propertyOverrides.TryGetValue(nameof(MemoryFreeKB), out propertyOverride);
            if (Optional.IsDefined(MemoryFreeKB) || hasPropertyOverride)
            {
                builder.Append("  memoryFreeKB: ");
                if (hasPropertyOverride)
                {
                    builder.AppendLine($"{propertyOverride}");
                }
                else
                {
                    builder.AppendLine($"'{MemoryFreeKB.Value.ToString()}'");
                }
            }

            hasPropertyOverride = hasObjectOverride && propertyOverrides.TryGetValue(nameof(MemoryTotalKB), out propertyOverride);
            if (Optional.IsDefined(MemoryTotalKB) || hasPropertyOverride)
            {
                builder.Append("  memoryTotalKB: ");
                if (hasPropertyOverride)
                {
                    builder.AppendLine($"{propertyOverride}");
                }
                else
                {
                    builder.AppendLine($"'{MemoryTotalKB.Value.ToString()}'");
                }
            }

            hasPropertyOverride = hasObjectOverride && propertyOverrides.TryGetValue(nameof(CpuUsage), out propertyOverride);
            if (Optional.IsDefined(CpuUsage) || hasPropertyOverride)
            {
                builder.Append("  cpuUsage: ");
                if (hasPropertyOverride)
                {
                    builder.AppendLine($"{propertyOverride}");
                }
                else
                {
                    builder.AppendLine($"'{CpuUsage.Value.ToString()}'");
                }
            }

            hasPropertyOverride = hasObjectOverride && propertyOverrides.TryGetValue(nameof(IsLatestModel), out propertyOverride);
            if (Optional.IsDefined(IsLatestModel) || hasPropertyOverride)
            {
                builder.Append("  isLatestModel: ");
                if (hasPropertyOverride)
                {
                    builder.AppendLine($"{propertyOverride}");
                }
                else
                {
                    var boolValue = IsLatestModel.Value == true ? "true" : "false";
                    builder.AppendLine($"{boolValue}");
                }
            }

            builder.AppendLine("}");
            return BinaryData.FromString(builder.ToString());
        }

        private void AppendChildObject(StringBuilder stringBuilder, object childObject, ModelReaderWriterOptions options, int spaces, bool indentFirstLine, string formattedPropertyName)
        {
            string indent = new string(' ', spaces);
            int emptyObjectLength = 2 + spaces + Environment.NewLine.Length + Environment.NewLine.Length;
            int length = stringBuilder.Length;
            bool inMultilineString = false;

            BinaryData data = ModelReaderWriter.Write(childObject, options);
            string[] lines = data.ToString().Split(Environment.NewLine.ToCharArray(), StringSplitOptions.RemoveEmptyEntries);
            for (int i = 0; i < lines.Length; i++)
            {
                string line = lines[i];
                if (inMultilineString)
                {
                    if (line.Contains("'''"))
                    {
                        inMultilineString = false;
                    }
                    stringBuilder.AppendLine(line);
                    continue;
                }
                if (line.Contains("'''"))
                {
                    inMultilineString = true;
                    stringBuilder.AppendLine($"{indent}{line}");
                    continue;
                }
                if (i == 0 && !indentFirstLine)
                {
                    stringBuilder.AppendLine($"{line}");
                }
                else
                {
                    stringBuilder.AppendLine($"{indent}{line}");
                }
            }
            if (stringBuilder.Length == length + emptyObjectLength)
            {
                stringBuilder.Length = stringBuilder.Length - emptyObjectLength - formattedPropertyName.Length;
            }
        }

        BinaryData IPersistableModel<CassandraClusterDataCenterNodeItem>.Write(ModelReaderWriterOptions options)
        {
            var format = options.Format == "W" ? ((IPersistableModel<CassandraClusterDataCenterNodeItem>)this).GetFormatFromOptions(options) : options.Format;

            switch (format)
            {
                case "J":
                    return ModelReaderWriter.Write(this, options);
                case "bicep":
                    return SerializeBicep(options);
                default:
                    throw new FormatException($"The model {nameof(CassandraClusterDataCenterNodeItem)} does not support '{options.Format}' format.");
            }
        }

        CassandraClusterDataCenterNodeItem IPersistableModel<CassandraClusterDataCenterNodeItem>.Create(BinaryData data, ModelReaderWriterOptions options)
        {
            var format = options.Format == "W" ? ((IPersistableModel<CassandraClusterDataCenterNodeItem>)this).GetFormatFromOptions(options) : options.Format;

            switch (format)
            {
                case "J":
                    {
                        using JsonDocument document = JsonDocument.Parse(data);
                        return DeserializeCassandraClusterDataCenterNodeItem(document.RootElement, options);
                    }
                case "bicep":
                    throw new InvalidOperationException("Bicep deserialization is not supported for this type.");
                default:
                    throw new FormatException($"The model {nameof(CassandraClusterDataCenterNodeItem)} does not support '{options.Format}' format.");
            }
        }

        string IPersistableModel<CassandraClusterDataCenterNodeItem>.GetFormatFromOptions(ModelReaderWriterOptions options) => "J";
    }
}<|MERGE_RESOLUTION|>--- conflicted
+++ resolved
@@ -8,15 +8,9 @@
 using System;
 using System.ClientModel.Primitives;
 using System.Collections.Generic;
-using System.Linq;
-using System.Text;
 using System.Text.Json;
 using Azure.Core;
-<<<<<<< HEAD
-using Azure.ResourceManager;
-=======
 using Azure.ResourceManager.CosmosDB;
->>>>>>> a7fd44e1
 
 namespace Azure.ResourceManager.CosmosDB.Models
 {
@@ -359,385 +353,6 @@
                 serializedAdditionalRawData);
         }
 
-        private BinaryData SerializeBicep(ModelReaderWriterOptions options)
-        {
-            StringBuilder builder = new StringBuilder();
-            BicepModelReaderWriterOptions bicepOptions = options as BicepModelReaderWriterOptions;
-            IDictionary<string, string> propertyOverrides = null;
-            bool hasObjectOverride = bicepOptions != null && bicepOptions.ParameterOverrides.TryGetValue(this, out propertyOverrides);
-            bool hasPropertyOverride = false;
-            string propertyOverride = null;
-
-            builder.AppendLine("{");
-
-            hasPropertyOverride = hasObjectOverride && propertyOverrides.TryGetValue(nameof(Address), out propertyOverride);
-            if (Optional.IsDefined(Address) || hasPropertyOverride)
-            {
-                builder.Append("  address: ");
-                if (hasPropertyOverride)
-                {
-                    builder.AppendLine($"{propertyOverride}");
-                }
-                else
-                {
-                    if (Address.Contains(Environment.NewLine))
-                    {
-                        builder.AppendLine("'''");
-                        builder.AppendLine($"{Address}'''");
-                    }
-                    else
-                    {
-                        builder.AppendLine($"'{Address}'");
-                    }
-                }
-            }
-
-            hasPropertyOverride = hasObjectOverride && propertyOverrides.TryGetValue(nameof(State), out propertyOverride);
-            if (Optional.IsDefined(State) || hasPropertyOverride)
-            {
-                builder.Append("  state: ");
-                if (hasPropertyOverride)
-                {
-                    builder.AppendLine($"{propertyOverride}");
-                }
-                else
-                {
-                    builder.AppendLine($"'{State.Value.ToString()}'");
-                }
-            }
-
-            hasPropertyOverride = hasObjectOverride && propertyOverrides.TryGetValue(nameof(Status), out propertyOverride);
-            if (Optional.IsDefined(Status) || hasPropertyOverride)
-            {
-                builder.Append("  status: ");
-                if (hasPropertyOverride)
-                {
-                    builder.AppendLine($"{propertyOverride}");
-                }
-                else
-                {
-                    if (Status.Contains(Environment.NewLine))
-                    {
-                        builder.AppendLine("'''");
-                        builder.AppendLine($"{Status}'''");
-                    }
-                    else
-                    {
-                        builder.AppendLine($"'{Status}'");
-                    }
-                }
-            }
-
-            hasPropertyOverride = hasObjectOverride && propertyOverrides.TryGetValue(nameof(CassandraProcessStatus), out propertyOverride);
-            if (Optional.IsDefined(CassandraProcessStatus) || hasPropertyOverride)
-            {
-                builder.Append("  cassandraProcessStatus: ");
-                if (hasPropertyOverride)
-                {
-                    builder.AppendLine($"{propertyOverride}");
-                }
-                else
-                {
-                    if (CassandraProcessStatus.Contains(Environment.NewLine))
-                    {
-                        builder.AppendLine("'''");
-                        builder.AppendLine($"{CassandraProcessStatus}'''");
-                    }
-                    else
-                    {
-                        builder.AppendLine($"'{CassandraProcessStatus}'");
-                    }
-                }
-            }
-
-            hasPropertyOverride = hasObjectOverride && propertyOverrides.TryGetValue(nameof(Load), out propertyOverride);
-            if (Optional.IsDefined(Load) || hasPropertyOverride)
-            {
-                builder.Append("  load: ");
-                if (hasPropertyOverride)
-                {
-                    builder.AppendLine($"{propertyOverride}");
-                }
-                else
-                {
-                    if (Load.Contains(Environment.NewLine))
-                    {
-                        builder.AppendLine("'''");
-                        builder.AppendLine($"{Load}'''");
-                    }
-                    else
-                    {
-                        builder.AppendLine($"'{Load}'");
-                    }
-                }
-            }
-
-            hasPropertyOverride = hasObjectOverride && propertyOverrides.TryGetValue(nameof(Tokens), out propertyOverride);
-            if (Optional.IsCollectionDefined(Tokens) || hasPropertyOverride)
-            {
-                if (Tokens.Any() || hasPropertyOverride)
-                {
-                    builder.Append("  tokens: ");
-                    if (hasPropertyOverride)
-                    {
-                        builder.AppendLine($"{propertyOverride}");
-                    }
-                    else
-                    {
-                        builder.AppendLine("[");
-                        foreach (var item in Tokens)
-                        {
-                            if (item == null)
-                            {
-                                builder.Append("null");
-                                continue;
-                            }
-                            if (item.Contains(Environment.NewLine))
-                            {
-                                builder.AppendLine("    '''");
-                                builder.AppendLine($"{item}'''");
-                            }
-                            else
-                            {
-                                builder.AppendLine($"    '{item}'");
-                            }
-                        }
-                        builder.AppendLine("  ]");
-                    }
-                }
-            }
-
-            hasPropertyOverride = hasObjectOverride && propertyOverrides.TryGetValue(nameof(Size), out propertyOverride);
-            if (Optional.IsDefined(Size) || hasPropertyOverride)
-            {
-                builder.Append("  size: ");
-                if (hasPropertyOverride)
-                {
-                    builder.AppendLine($"{propertyOverride}");
-                }
-                else
-                {
-                    builder.AppendLine($"{Size.Value}");
-                }
-            }
-
-            hasPropertyOverride = hasObjectOverride && propertyOverrides.TryGetValue(nameof(HostId), out propertyOverride);
-            if (Optional.IsDefined(HostId) || hasPropertyOverride)
-            {
-                builder.Append("  hostID: ");
-                if (hasPropertyOverride)
-                {
-                    builder.AppendLine($"{propertyOverride}");
-                }
-                else
-                {
-                    builder.AppendLine($"'{HostId.Value.ToString()}'");
-                }
-            }
-
-            hasPropertyOverride = hasObjectOverride && propertyOverrides.TryGetValue(nameof(Rack), out propertyOverride);
-            if (Optional.IsDefined(Rack) || hasPropertyOverride)
-            {
-                builder.Append("  rack: ");
-                if (hasPropertyOverride)
-                {
-                    builder.AppendLine($"{propertyOverride}");
-                }
-                else
-                {
-                    if (Rack.Contains(Environment.NewLine))
-                    {
-                        builder.AppendLine("'''");
-                        builder.AppendLine($"{Rack}'''");
-                    }
-                    else
-                    {
-                        builder.AppendLine($"'{Rack}'");
-                    }
-                }
-            }
-
-            hasPropertyOverride = hasObjectOverride && propertyOverrides.TryGetValue(nameof(Timestamp), out propertyOverride);
-            if (Optional.IsDefined(Timestamp) || hasPropertyOverride)
-            {
-                builder.Append("  timestamp: ");
-                if (hasPropertyOverride)
-                {
-                    builder.AppendLine($"{propertyOverride}");
-                }
-                else
-                {
-                    if (Timestamp.Contains(Environment.NewLine))
-                    {
-                        builder.AppendLine("'''");
-                        builder.AppendLine($"{Timestamp}'''");
-                    }
-                    else
-                    {
-                        builder.AppendLine($"'{Timestamp}'");
-                    }
-                }
-            }
-
-            hasPropertyOverride = hasObjectOverride && propertyOverrides.TryGetValue(nameof(DiskUsedKB), out propertyOverride);
-            if (Optional.IsDefined(DiskUsedKB) || hasPropertyOverride)
-            {
-                builder.Append("  diskUsedKB: ");
-                if (hasPropertyOverride)
-                {
-                    builder.AppendLine($"{propertyOverride}");
-                }
-                else
-                {
-                    builder.AppendLine($"'{DiskUsedKB.Value.ToString()}'");
-                }
-            }
-
-            hasPropertyOverride = hasObjectOverride && propertyOverrides.TryGetValue(nameof(DiskFreeKB), out propertyOverride);
-            if (Optional.IsDefined(DiskFreeKB) || hasPropertyOverride)
-            {
-                builder.Append("  diskFreeKB: ");
-                if (hasPropertyOverride)
-                {
-                    builder.AppendLine($"{propertyOverride}");
-                }
-                else
-                {
-                    builder.AppendLine($"'{DiskFreeKB.Value.ToString()}'");
-                }
-            }
-
-            hasPropertyOverride = hasObjectOverride && propertyOverrides.TryGetValue(nameof(MemoryUsedKB), out propertyOverride);
-            if (Optional.IsDefined(MemoryUsedKB) || hasPropertyOverride)
-            {
-                builder.Append("  memoryUsedKB: ");
-                if (hasPropertyOverride)
-                {
-                    builder.AppendLine($"{propertyOverride}");
-                }
-                else
-                {
-                    builder.AppendLine($"'{MemoryUsedKB.Value.ToString()}'");
-                }
-            }
-
-            hasPropertyOverride = hasObjectOverride && propertyOverrides.TryGetValue(nameof(MemoryBuffersAndCachedKB), out propertyOverride);
-            if (Optional.IsDefined(MemoryBuffersAndCachedKB) || hasPropertyOverride)
-            {
-                builder.Append("  memoryBuffersAndCachedKB: ");
-                if (hasPropertyOverride)
-                {
-                    builder.AppendLine($"{propertyOverride}");
-                }
-                else
-                {
-                    builder.AppendLine($"'{MemoryBuffersAndCachedKB.Value.ToString()}'");
-                }
-            }
-
-            hasPropertyOverride = hasObjectOverride && propertyOverrides.TryGetValue(nameof(MemoryFreeKB), out propertyOverride);
-            if (Optional.IsDefined(MemoryFreeKB) || hasPropertyOverride)
-            {
-                builder.Append("  memoryFreeKB: ");
-                if (hasPropertyOverride)
-                {
-                    builder.AppendLine($"{propertyOverride}");
-                }
-                else
-                {
-                    builder.AppendLine($"'{MemoryFreeKB.Value.ToString()}'");
-                }
-            }
-
-            hasPropertyOverride = hasObjectOverride && propertyOverrides.TryGetValue(nameof(MemoryTotalKB), out propertyOverride);
-            if (Optional.IsDefined(MemoryTotalKB) || hasPropertyOverride)
-            {
-                builder.Append("  memoryTotalKB: ");
-                if (hasPropertyOverride)
-                {
-                    builder.AppendLine($"{propertyOverride}");
-                }
-                else
-                {
-                    builder.AppendLine($"'{MemoryTotalKB.Value.ToString()}'");
-                }
-            }
-
-            hasPropertyOverride = hasObjectOverride && propertyOverrides.TryGetValue(nameof(CpuUsage), out propertyOverride);
-            if (Optional.IsDefined(CpuUsage) || hasPropertyOverride)
-            {
-                builder.Append("  cpuUsage: ");
-                if (hasPropertyOverride)
-                {
-                    builder.AppendLine($"{propertyOverride}");
-                }
-                else
-                {
-                    builder.AppendLine($"'{CpuUsage.Value.ToString()}'");
-                }
-            }
-
-            hasPropertyOverride = hasObjectOverride && propertyOverrides.TryGetValue(nameof(IsLatestModel), out propertyOverride);
-            if (Optional.IsDefined(IsLatestModel) || hasPropertyOverride)
-            {
-                builder.Append("  isLatestModel: ");
-                if (hasPropertyOverride)
-                {
-                    builder.AppendLine($"{propertyOverride}");
-                }
-                else
-                {
-                    var boolValue = IsLatestModel.Value == true ? "true" : "false";
-                    builder.AppendLine($"{boolValue}");
-                }
-            }
-
-            builder.AppendLine("}");
-            return BinaryData.FromString(builder.ToString());
-        }
-
-        private void AppendChildObject(StringBuilder stringBuilder, object childObject, ModelReaderWriterOptions options, int spaces, bool indentFirstLine, string formattedPropertyName)
-        {
-            string indent = new string(' ', spaces);
-            int emptyObjectLength = 2 + spaces + Environment.NewLine.Length + Environment.NewLine.Length;
-            int length = stringBuilder.Length;
-            bool inMultilineString = false;
-
-            BinaryData data = ModelReaderWriter.Write(childObject, options);
-            string[] lines = data.ToString().Split(Environment.NewLine.ToCharArray(), StringSplitOptions.RemoveEmptyEntries);
-            for (int i = 0; i < lines.Length; i++)
-            {
-                string line = lines[i];
-                if (inMultilineString)
-                {
-                    if (line.Contains("'''"))
-                    {
-                        inMultilineString = false;
-                    }
-                    stringBuilder.AppendLine(line);
-                    continue;
-                }
-                if (line.Contains("'''"))
-                {
-                    inMultilineString = true;
-                    stringBuilder.AppendLine($"{indent}{line}");
-                    continue;
-                }
-                if (i == 0 && !indentFirstLine)
-                {
-                    stringBuilder.AppendLine($"{line}");
-                }
-                else
-                {
-                    stringBuilder.AppendLine($"{indent}{line}");
-                }
-            }
-            if (stringBuilder.Length == length + emptyObjectLength)
-            {
-                stringBuilder.Length = stringBuilder.Length - emptyObjectLength - formattedPropertyName.Length;
-            }
-        }
-
         BinaryData IPersistableModel<CassandraClusterDataCenterNodeItem>.Write(ModelReaderWriterOptions options)
         {
             var format = options.Format == "W" ? ((IPersistableModel<CassandraClusterDataCenterNodeItem>)this).GetFormatFromOptions(options) : options.Format;
@@ -746,8 +361,6 @@
             {
                 case "J":
                     return ModelReaderWriter.Write(this, options);
-                case "bicep":
-                    return SerializeBicep(options);
                 default:
                     throw new FormatException($"The model {nameof(CassandraClusterDataCenterNodeItem)} does not support '{options.Format}' format.");
             }
@@ -764,8 +377,6 @@
                         using JsonDocument document = JsonDocument.Parse(data);
                         return DeserializeCassandraClusterDataCenterNodeItem(document.RootElement, options);
                     }
-                case "bicep":
-                    throw new InvalidOperationException("Bicep deserialization is not supported for this type.");
                 default:
                     throw new FormatException($"The model {nameof(CassandraClusterDataCenterNodeItem)} does not support '{options.Format}' format.");
             }

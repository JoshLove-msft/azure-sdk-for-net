--- conflicted
+++ resolved
@@ -8,14 +8,9 @@
 using System;
 using System.ClientModel.Primitives;
 using System.Collections.Generic;
-using System.Text;
 using System.Text.Json;
 using Azure.Core;
-<<<<<<< HEAD
-using Azure.ResourceManager;
-=======
 using Azure.ResourceManager.CosmosDB;
->>>>>>> a7fd44e1
 
 namespace Azure.ResourceManager.CosmosDB.Models
 {
@@ -148,7 +143,7 @@
                     {
                         continue;
                     }
-                    indexingPolicy = CosmosDBIndexingPolicy.DeserializeCosmosDBIndexingPolicy(property.Value);
+                    indexingPolicy = CosmosDBIndexingPolicy.DeserializeCosmosDBIndexingPolicy(property.Value, options);
                     continue;
                 }
                 if (property.NameEquals("partitionKey"u8))
@@ -157,7 +152,7 @@
                     {
                         continue;
                     }
-                    partitionKey = CosmosDBContainerPartitionKey.DeserializeCosmosDBContainerPartitionKey(property.Value);
+                    partitionKey = CosmosDBContainerPartitionKey.DeserializeCosmosDBContainerPartitionKey(property.Value, options);
                     continue;
                 }
                 if (property.NameEquals("defaultTtl"u8))
@@ -175,7 +170,7 @@
                     {
                         continue;
                     }
-                    uniqueKeyPolicy = CosmosDBUniqueKeyPolicy.DeserializeCosmosDBUniqueKeyPolicy(property.Value);
+                    uniqueKeyPolicy = CosmosDBUniqueKeyPolicy.DeserializeCosmosDBUniqueKeyPolicy(property.Value, options);
                     continue;
                 }
                 if (property.NameEquals("conflictResolutionPolicy"u8))
@@ -184,7 +179,7 @@
                     {
                         continue;
                     }
-                    conflictResolutionPolicy = ConflictResolutionPolicy.DeserializeConflictResolutionPolicy(property.Value);
+                    conflictResolutionPolicy = ConflictResolutionPolicy.DeserializeConflictResolutionPolicy(property.Value, options);
                     continue;
                 }
                 if (property.NameEquals("clientEncryptionPolicy"u8))
@@ -193,7 +188,7 @@
                     {
                         continue;
                     }
-                    clientEncryptionPolicy = CosmosDBClientEncryptionPolicy.DeserializeCosmosDBClientEncryptionPolicy(property.Value);
+                    clientEncryptionPolicy = CosmosDBClientEncryptionPolicy.DeserializeCosmosDBClientEncryptionPolicy(property.Value, options);
                     continue;
                 }
                 if (property.NameEquals("analyticalStorageTtl"u8))
@@ -211,7 +206,7 @@
                     {
                         continue;
                     }
-                    restoreParameters = ResourceRestoreParameters.DeserializeResourceRestoreParameters(property.Value);
+                    restoreParameters = ResourceRestoreParameters.DeserializeResourceRestoreParameters(property.Value, options);
                     continue;
                 }
                 if (property.NameEquals("createMode"u8))
@@ -229,7 +224,7 @@
                     {
                         continue;
                     }
-                    materializedViewDefinition = MaterializedViewDefinition.DeserializeMaterializedViewDefinition(property.Value);
+                    materializedViewDefinition = MaterializedViewDefinition.DeserializeMaterializedViewDefinition(property.Value, options);
                     continue;
                 }
                 if (options.Format != "W")
@@ -253,225 +248,6 @@
                 serializedAdditionalRawData);
         }
 
-        private BinaryData SerializeBicep(ModelReaderWriterOptions options)
-        {
-            StringBuilder builder = new StringBuilder();
-            BicepModelReaderWriterOptions bicepOptions = options as BicepModelReaderWriterOptions;
-            IDictionary<string, string> propertyOverrides = null;
-            bool hasObjectOverride = bicepOptions != null && bicepOptions.ParameterOverrides.TryGetValue(this, out propertyOverrides);
-            bool hasPropertyOverride = false;
-            string propertyOverride = null;
-
-            builder.AppendLine("{");
-
-            hasPropertyOverride = hasObjectOverride && propertyOverrides.TryGetValue(nameof(ContainerName), out propertyOverride);
-            if (Optional.IsDefined(ContainerName) || hasPropertyOverride)
-            {
-                builder.Append("  id: ");
-                if (hasPropertyOverride)
-                {
-                    builder.AppendLine($"{propertyOverride}");
-                }
-                else
-                {
-                    if (ContainerName.Contains(Environment.NewLine))
-                    {
-                        builder.AppendLine("'''");
-                        builder.AppendLine($"{ContainerName}'''");
-                    }
-                    else
-                    {
-                        builder.AppendLine($"'{ContainerName}'");
-                    }
-                }
-            }
-
-            hasPropertyOverride = hasObjectOverride && propertyOverrides.TryGetValue(nameof(IndexingPolicy), out propertyOverride);
-            if (Optional.IsDefined(IndexingPolicy) || hasPropertyOverride)
-            {
-                builder.Append("  indexingPolicy: ");
-                if (hasPropertyOverride)
-                {
-                    builder.AppendLine($"{propertyOverride}");
-                }
-                else
-                {
-                    AppendChildObject(builder, IndexingPolicy, options, 2, false, "  indexingPolicy: ");
-                }
-            }
-
-            hasPropertyOverride = hasObjectOverride && propertyOverrides.TryGetValue(nameof(PartitionKey), out propertyOverride);
-            if (Optional.IsDefined(PartitionKey) || hasPropertyOverride)
-            {
-                builder.Append("  partitionKey: ");
-                if (hasPropertyOverride)
-                {
-                    builder.AppendLine($"{propertyOverride}");
-                }
-                else
-                {
-                    AppendChildObject(builder, PartitionKey, options, 2, false, "  partitionKey: ");
-                }
-            }
-
-            hasPropertyOverride = hasObjectOverride && propertyOverrides.TryGetValue(nameof(DefaultTtl), out propertyOverride);
-            if (Optional.IsDefined(DefaultTtl) || hasPropertyOverride)
-            {
-                builder.Append("  defaultTtl: ");
-                if (hasPropertyOverride)
-                {
-                    builder.AppendLine($"{propertyOverride}");
-                }
-                else
-                {
-                    builder.AppendLine($"{DefaultTtl.Value}");
-                }
-            }
-
-            hasPropertyOverride = hasObjectOverride && propertyOverrides.TryGetValue(nameof(UniqueKeyPolicy), out propertyOverride);
-            if (Optional.IsDefined(UniqueKeyPolicy) || hasPropertyOverride)
-            {
-                builder.Append("  uniqueKeyPolicy: ");
-                if (hasPropertyOverride)
-                {
-                    builder.AppendLine($"{propertyOverride}");
-                }
-                else
-                {
-                    AppendChildObject(builder, UniqueKeyPolicy, options, 2, false, "  uniqueKeyPolicy: ");
-                }
-            }
-
-            hasPropertyOverride = hasObjectOverride && propertyOverrides.TryGetValue(nameof(ConflictResolutionPolicy), out propertyOverride);
-            if (Optional.IsDefined(ConflictResolutionPolicy) || hasPropertyOverride)
-            {
-                builder.Append("  conflictResolutionPolicy: ");
-                if (hasPropertyOverride)
-                {
-                    builder.AppendLine($"{propertyOverride}");
-                }
-                else
-                {
-                    AppendChildObject(builder, ConflictResolutionPolicy, options, 2, false, "  conflictResolutionPolicy: ");
-                }
-            }
-
-            hasPropertyOverride = hasObjectOverride && propertyOverrides.TryGetValue(nameof(ClientEncryptionPolicy), out propertyOverride);
-            if (Optional.IsDefined(ClientEncryptionPolicy) || hasPropertyOverride)
-            {
-                builder.Append("  clientEncryptionPolicy: ");
-                if (hasPropertyOverride)
-                {
-                    builder.AppendLine($"{propertyOverride}");
-                }
-                else
-                {
-                    AppendChildObject(builder, ClientEncryptionPolicy, options, 2, false, "  clientEncryptionPolicy: ");
-                }
-            }
-
-            hasPropertyOverride = hasObjectOverride && propertyOverrides.TryGetValue(nameof(AnalyticalStorageTtl), out propertyOverride);
-            if (Optional.IsDefined(AnalyticalStorageTtl) || hasPropertyOverride)
-            {
-                builder.Append("  analyticalStorageTtl: ");
-                if (hasPropertyOverride)
-                {
-                    builder.AppendLine($"{propertyOverride}");
-                }
-                else
-                {
-                    builder.AppendLine($"'{AnalyticalStorageTtl.Value.ToString()}'");
-                }
-            }
-
-            hasPropertyOverride = hasObjectOverride && propertyOverrides.TryGetValue(nameof(RestoreParameters), out propertyOverride);
-            if (Optional.IsDefined(RestoreParameters) || hasPropertyOverride)
-            {
-                builder.Append("  restoreParameters: ");
-                if (hasPropertyOverride)
-                {
-                    builder.AppendLine($"{propertyOverride}");
-                }
-                else
-                {
-                    AppendChildObject(builder, RestoreParameters, options, 2, false, "  restoreParameters: ");
-                }
-            }
-
-            hasPropertyOverride = hasObjectOverride && propertyOverrides.TryGetValue(nameof(CreateMode), out propertyOverride);
-            if (Optional.IsDefined(CreateMode) || hasPropertyOverride)
-            {
-                builder.Append("  createMode: ");
-                if (hasPropertyOverride)
-                {
-                    builder.AppendLine($"{propertyOverride}");
-                }
-                else
-                {
-                    builder.AppendLine($"'{CreateMode.Value.ToString()}'");
-                }
-            }
-
-            hasPropertyOverride = hasObjectOverride && propertyOverrides.TryGetValue(nameof(MaterializedViewDefinition), out propertyOverride);
-            if (Optional.IsDefined(MaterializedViewDefinition) || hasPropertyOverride)
-            {
-                builder.Append("  materializedViewDefinition: ");
-                if (hasPropertyOverride)
-                {
-                    builder.AppendLine($"{propertyOverride}");
-                }
-                else
-                {
-                    AppendChildObject(builder, MaterializedViewDefinition, options, 2, false, "  materializedViewDefinition: ");
-                }
-            }
-
-            builder.AppendLine("}");
-            return BinaryData.FromString(builder.ToString());
-        }
-
-        private void AppendChildObject(StringBuilder stringBuilder, object childObject, ModelReaderWriterOptions options, int spaces, bool indentFirstLine, string formattedPropertyName)
-        {
-            string indent = new string(' ', spaces);
-            int emptyObjectLength = 2 + spaces + Environment.NewLine.Length + Environment.NewLine.Length;
-            int length = stringBuilder.Length;
-            bool inMultilineString = false;
-
-            BinaryData data = ModelReaderWriter.Write(childObject, options);
-            string[] lines = data.ToString().Split(Environment.NewLine.ToCharArray(), StringSplitOptions.RemoveEmptyEntries);
-            for (int i = 0; i < lines.Length; i++)
-            {
-                string line = lines[i];
-                if (inMultilineString)
-                {
-                    if (line.Contains("'''"))
-                    {
-                        inMultilineString = false;
-                    }
-                    stringBuilder.AppendLine(line);
-                    continue;
-                }
-                if (line.Contains("'''"))
-                {
-                    inMultilineString = true;
-                    stringBuilder.AppendLine($"{indent}{line}");
-                    continue;
-                }
-                if (i == 0 && !indentFirstLine)
-                {
-                    stringBuilder.AppendLine($"{line}");
-                }
-                else
-                {
-                    stringBuilder.AppendLine($"{indent}{line}");
-                }
-            }
-            if (stringBuilder.Length == length + emptyObjectLength)
-            {
-                stringBuilder.Length = stringBuilder.Length - emptyObjectLength - formattedPropertyName.Length;
-            }
-        }
-
         BinaryData IPersistableModel<CosmosDBSqlContainerResourceInfo>.Write(ModelReaderWriterOptions options)
         {
             var format = options.Format == "W" ? ((IPersistableModel<CosmosDBSqlContainerResourceInfo>)this).GetFormatFromOptions(options) : options.Format;
@@ -480,8 +256,6 @@
             {
                 case "J":
                     return ModelReaderWriter.Write(this, options);
-                case "bicep":
-                    return SerializeBicep(options);
                 default:
                     throw new FormatException($"The model {nameof(CosmosDBSqlContainerResourceInfo)} does not support '{options.Format}' format.");
             }
@@ -498,8 +272,6 @@
                         using JsonDocument document = JsonDocument.Parse(data);
                         return DeserializeCosmosDBSqlContainerResourceInfo(document.RootElement, options);
                     }
-                case "bicep":
-                    throw new InvalidOperationException("Bicep deserialization is not supported for this type.");
                 default:
                     throw new FormatException($"The model {nameof(CosmosDBSqlContainerResourceInfo)} does not support '{options.Format}' format.");
             }

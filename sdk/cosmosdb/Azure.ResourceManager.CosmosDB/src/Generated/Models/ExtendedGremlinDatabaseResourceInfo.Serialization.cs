--- conflicted
+++ resolved
@@ -8,15 +8,10 @@
 using System;
 using System.ClientModel.Primitives;
 using System.Collections.Generic;
-using System.Text;
 using System.Text.Json;
 using Azure;
 using Azure.Core;
-<<<<<<< HEAD
-using Azure.ResourceManager;
-=======
 using Azure.ResourceManager.CosmosDB;
->>>>>>> a7fd44e1
 
 namespace Azure.ResourceManager.CosmosDB.Models
 {
@@ -142,7 +137,7 @@
                     {
                         continue;
                     }
-                    restoreParameters = ResourceRestoreParameters.DeserializeResourceRestoreParameters(property.Value);
+                    restoreParameters = ResourceRestoreParameters.DeserializeResourceRestoreParameters(property.Value, options);
                     continue;
                 }
                 if (property.NameEquals("createMode"u8))
@@ -170,163 +165,6 @@
                 etag);
         }
 
-        private BinaryData SerializeBicep(ModelReaderWriterOptions options)
-        {
-            StringBuilder builder = new StringBuilder();
-            BicepModelReaderWriterOptions bicepOptions = options as BicepModelReaderWriterOptions;
-            IDictionary<string, string> propertyOverrides = null;
-            bool hasObjectOverride = bicepOptions != null && bicepOptions.ParameterOverrides.TryGetValue(this, out propertyOverrides);
-            bool hasPropertyOverride = false;
-            string propertyOverride = null;
-
-            builder.AppendLine("{");
-
-            hasPropertyOverride = hasObjectOverride && propertyOverrides.TryGetValue(nameof(Rid), out propertyOverride);
-            if (Optional.IsDefined(Rid) || hasPropertyOverride)
-            {
-                builder.Append("  _rid: ");
-                if (hasPropertyOverride)
-                {
-                    builder.AppendLine($"{propertyOverride}");
-                }
-                else
-                {
-                    if (Rid.Contains(Environment.NewLine))
-                    {
-                        builder.AppendLine("'''");
-                        builder.AppendLine($"{Rid}'''");
-                    }
-                    else
-                    {
-                        builder.AppendLine($"'{Rid}'");
-                    }
-                }
-            }
-
-            hasPropertyOverride = hasObjectOverride && propertyOverrides.TryGetValue(nameof(Timestamp), out propertyOverride);
-            if (Optional.IsDefined(Timestamp) || hasPropertyOverride)
-            {
-                builder.Append("  _ts: ");
-                if (hasPropertyOverride)
-                {
-                    builder.AppendLine($"{propertyOverride}");
-                }
-                else
-                {
-                    builder.AppendLine($"'{Timestamp.Value.ToString()}'");
-                }
-            }
-
-            hasPropertyOverride = hasObjectOverride && propertyOverrides.TryGetValue(nameof(ETag), out propertyOverride);
-            if (Optional.IsDefined(ETag) || hasPropertyOverride)
-            {
-                builder.Append("  _etag: ");
-                if (hasPropertyOverride)
-                {
-                    builder.AppendLine($"{propertyOverride}");
-                }
-                else
-                {
-                    builder.AppendLine($"'{ETag.Value.ToString()}'");
-                }
-            }
-
-            hasPropertyOverride = hasObjectOverride && propertyOverrides.TryGetValue(nameof(DatabaseName), out propertyOverride);
-            if (Optional.IsDefined(DatabaseName) || hasPropertyOverride)
-            {
-                builder.Append("  id: ");
-                if (hasPropertyOverride)
-                {
-                    builder.AppendLine($"{propertyOverride}");
-                }
-                else
-                {
-                    if (DatabaseName.Contains(Environment.NewLine))
-                    {
-                        builder.AppendLine("'''");
-                        builder.AppendLine($"{DatabaseName}'''");
-                    }
-                    else
-                    {
-                        builder.AppendLine($"'{DatabaseName}'");
-                    }
-                }
-            }
-
-            hasPropertyOverride = hasObjectOverride && propertyOverrides.TryGetValue(nameof(RestoreParameters), out propertyOverride);
-            if (Optional.IsDefined(RestoreParameters) || hasPropertyOverride)
-            {
-                builder.Append("  restoreParameters: ");
-                if (hasPropertyOverride)
-                {
-                    builder.AppendLine($"{propertyOverride}");
-                }
-                else
-                {
-                    AppendChildObject(builder, RestoreParameters, options, 2, false, "  restoreParameters: ");
-                }
-            }
-
-            hasPropertyOverride = hasObjectOverride && propertyOverrides.TryGetValue(nameof(CreateMode), out propertyOverride);
-            if (Optional.IsDefined(CreateMode) || hasPropertyOverride)
-            {
-                builder.Append("  createMode: ");
-                if (hasPropertyOverride)
-                {
-                    builder.AppendLine($"{propertyOverride}");
-                }
-                else
-                {
-                    builder.AppendLine($"'{CreateMode.Value.ToString()}'");
-                }
-            }
-
-            builder.AppendLine("}");
-            return BinaryData.FromString(builder.ToString());
-        }
-
-        private void AppendChildObject(StringBuilder stringBuilder, object childObject, ModelReaderWriterOptions options, int spaces, bool indentFirstLine, string formattedPropertyName)
-        {
-            string indent = new string(' ', spaces);
-            int emptyObjectLength = 2 + spaces + Environment.NewLine.Length + Environment.NewLine.Length;
-            int length = stringBuilder.Length;
-            bool inMultilineString = false;
-
-            BinaryData data = ModelReaderWriter.Write(childObject, options);
-            string[] lines = data.ToString().Split(Environment.NewLine.ToCharArray(), StringSplitOptions.RemoveEmptyEntries);
-            for (int i = 0; i < lines.Length; i++)
-            {
-                string line = lines[i];
-                if (inMultilineString)
-                {
-                    if (line.Contains("'''"))
-                    {
-                        inMultilineString = false;
-                    }
-                    stringBuilder.AppendLine(line);
-                    continue;
-                }
-                if (line.Contains("'''"))
-                {
-                    inMultilineString = true;
-                    stringBuilder.AppendLine($"{indent}{line}");
-                    continue;
-                }
-                if (i == 0 && !indentFirstLine)
-                {
-                    stringBuilder.AppendLine($"{line}");
-                }
-                else
-                {
-                    stringBuilder.AppendLine($"{indent}{line}");
-                }
-            }
-            if (stringBuilder.Length == length + emptyObjectLength)
-            {
-                stringBuilder.Length = stringBuilder.Length - emptyObjectLength - formattedPropertyName.Length;
-            }
-        }
-
         BinaryData IPersistableModel<ExtendedGremlinDatabaseResourceInfo>.Write(ModelReaderWriterOptions options)
         {
             var format = options.Format == "W" ? ((IPersistableModel<ExtendedGremlinDatabaseResourceInfo>)this).GetFormatFromOptions(options) : options.Format;
@@ -335,8 +173,6 @@
             {
                 case "J":
                     return ModelReaderWriter.Write(this, options);
-                case "bicep":
-                    return SerializeBicep(options);
                 default:
                     throw new FormatException($"The model {nameof(ExtendedGremlinDatabaseResourceInfo)} does not support '{options.Format}' format.");
             }
@@ -353,8 +189,6 @@
                         using JsonDocument document = JsonDocument.Parse(data);
                         return DeserializeExtendedGremlinDatabaseResourceInfo(document.RootElement, options);
                     }
-                case "bicep":
-                    throw new InvalidOperationException("Bicep deserialization is not supported for this type.");
                 default:
                     throw new FormatException($"The model {nameof(ExtendedGremlinDatabaseResourceInfo)} does not support '{options.Format}' format.");
             }

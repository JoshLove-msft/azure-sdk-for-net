// Copyright (c) Microsoft Corporation. All rights reserved.
// Licensed under the MIT License.

// <auto-generated/>

#nullable disable

using System;
using System.ClientModel.Primitives;
using System.Collections.Generic;
using System.Text;
using System.Text.Json;
using Azure.Core;
<<<<<<< HEAD
using Azure.ResourceManager;
using Azure.ResourceManager.CosmosDB;
=======
>>>>>>> b890d3cd

namespace Azure.ResourceManager.CosmosDB.Models
{
    public partial class ExtendedRestorableSqlDatabaseResourceInfo : IUtf8JsonSerializable, IJsonModel<ExtendedRestorableSqlDatabaseResourceInfo>
    {
        void IUtf8JsonSerializable.Write(Utf8JsonWriter writer) => ((IJsonModel<ExtendedRestorableSqlDatabaseResourceInfo>)this).Write(writer, new ModelReaderWriterOptions("W"));

        void IJsonModel<ExtendedRestorableSqlDatabaseResourceInfo>.Write(Utf8JsonWriter writer, ModelReaderWriterOptions options)
        {
            var format = options.Format == "W" ? ((IPersistableModel<ExtendedRestorableSqlDatabaseResourceInfo>)this).GetFormatFromOptions(options) : options.Format;
            if (format != "J")
            {
                throw new FormatException($"The model {nameof(ExtendedRestorableSqlDatabaseResourceInfo)} does not support '{format}' format.");
            }

            writer.WriteStartObject();
            if (options.Format != "W" && Optional.IsDefined(Rid))
            {
                writer.WritePropertyName("_rid"u8);
                writer.WriteStringValue(Rid);
            }
            if (options.Format != "W" && Optional.IsDefined(OperationType))
            {
                writer.WritePropertyName("operationType"u8);
                writer.WriteStringValue(OperationType.Value.ToString());
            }
            if (options.Format != "W" && Optional.IsDefined(EventTimestamp))
            {
                writer.WritePropertyName("eventTimestamp"u8);
                writer.WriteStringValue(EventTimestamp);
            }
            if (options.Format != "W" && Optional.IsDefined(DatabaseName))
            {
                writer.WritePropertyName("ownerId"u8);
                writer.WriteStringValue(DatabaseName);
            }
            if (options.Format != "W" && Optional.IsDefined(DatabaseId))
            {
                writer.WritePropertyName("ownerResourceId"u8);
                writer.WriteStringValue(DatabaseId);
            }
            if (Optional.IsDefined(Database))
            {
                writer.WritePropertyName("database"u8);
                writer.WriteObjectValue(Database);
            }
            if (options.Format != "W" && _serializedAdditionalRawData != null)
            {
                foreach (var item in _serializedAdditionalRawData)
                {
                    writer.WritePropertyName(item.Key);
#if NET6_0_OR_GREATER
				writer.WriteRawValue(item.Value);
#else
                    using (JsonDocument document = JsonDocument.Parse(item.Value))
                    {
                        JsonSerializer.Serialize(writer, document.RootElement);
                    }
#endif
                }
            }
            writer.WriteEndObject();
        }

        ExtendedRestorableSqlDatabaseResourceInfo IJsonModel<ExtendedRestorableSqlDatabaseResourceInfo>.Create(ref Utf8JsonReader reader, ModelReaderWriterOptions options)
        {
            var format = options.Format == "W" ? ((IPersistableModel<ExtendedRestorableSqlDatabaseResourceInfo>)this).GetFormatFromOptions(options) : options.Format;
            if (format != "J")
            {
                throw new FormatException($"The model {nameof(ExtendedRestorableSqlDatabaseResourceInfo)} does not support '{format}' format.");
            }

            using JsonDocument document = JsonDocument.ParseValue(ref reader);
            return DeserializeExtendedRestorableSqlDatabaseResourceInfo(document.RootElement, options);
        }

        internal static ExtendedRestorableSqlDatabaseResourceInfo DeserializeExtendedRestorableSqlDatabaseResourceInfo(JsonElement element, ModelReaderWriterOptions options = null)
        {
            options ??= new ModelReaderWriterOptions("W");

            if (element.ValueKind == JsonValueKind.Null)
            {
                return null;
            }
            string rid = default;
            CosmosDBOperationType? operationType = default;
            string eventTimestamp = default;
            string ownerId = default;
            string ownerResourceId = default;
            RestorableSqlDatabasePropertiesResourceDatabase database = default;
            IDictionary<string, BinaryData> serializedAdditionalRawData = default;
            Dictionary<string, BinaryData> additionalPropertiesDictionary = new Dictionary<string, BinaryData>();
            foreach (var property in element.EnumerateObject())
            {
                if (property.NameEquals("_rid"u8))
                {
                    rid = property.Value.GetString();
                    continue;
                }
                if (property.NameEquals("operationType"u8))
                {
                    if (property.Value.ValueKind == JsonValueKind.Null)
                    {
                        continue;
                    }
                    operationType = new CosmosDBOperationType(property.Value.GetString());
                    continue;
                }
                if (property.NameEquals("eventTimestamp"u8))
                {
                    eventTimestamp = property.Value.GetString();
                    continue;
                }
                if (property.NameEquals("ownerId"u8))
                {
                    ownerId = property.Value.GetString();
                    continue;
                }
                if (property.NameEquals("ownerResourceId"u8))
                {
                    ownerResourceId = property.Value.GetString();
                    continue;
                }
                if (property.NameEquals("database"u8))
                {
                    if (property.Value.ValueKind == JsonValueKind.Null)
                    {
                        continue;
                    }
                    database = RestorableSqlDatabasePropertiesResourceDatabase.DeserializeRestorableSqlDatabasePropertiesResourceDatabase(property.Value, options);
                    continue;
                }
                if (options.Format != "W")
                {
                    additionalPropertiesDictionary.Add(property.Name, BinaryData.FromString(property.Value.GetRawText()));
                }
            }
            serializedAdditionalRawData = additionalPropertiesDictionary;
            return new ExtendedRestorableSqlDatabaseResourceInfo(
                rid,
                operationType,
                eventTimestamp,
                ownerId,
                ownerResourceId,
                database,
                serializedAdditionalRawData);
        }

        private BinaryData SerializeBicep(ModelReaderWriterOptions options)
        {
            StringBuilder builder = new StringBuilder();
            BicepModelReaderWriterOptions bicepOptions = options as BicepModelReaderWriterOptions;
            IDictionary<string, string> propertyOverrides = null;
            bool hasObjectOverride = bicepOptions != null && bicepOptions.ParameterOverrides.TryGetValue(this, out propertyOverrides);
            bool hasPropertyOverride = false;
            string propertyOverride = null;

            builder.AppendLine("{");

            hasPropertyOverride = hasObjectOverride && propertyOverrides.TryGetValue(nameof(Rid), out propertyOverride);
            if (Optional.IsDefined(Rid) || hasPropertyOverride)
            {
                builder.Append("  _rid: ");
                if (hasPropertyOverride)
                {
                    builder.AppendLine($"{propertyOverride}");
                }
                else
                {
                    if (Rid.Contains(Environment.NewLine))
                    {
                        builder.AppendLine("'''");
                        builder.AppendLine($"{Rid}'''");
                    }
                    else
                    {
                        builder.AppendLine($"'{Rid}'");
                    }
                }
            }

            hasPropertyOverride = hasObjectOverride && propertyOverrides.TryGetValue(nameof(OperationType), out propertyOverride);
            if (Optional.IsDefined(OperationType) || hasPropertyOverride)
            {
                builder.Append("  operationType: ");
                if (hasPropertyOverride)
                {
                    builder.AppendLine($"{propertyOverride}");
                }
                else
                {
                    builder.AppendLine($"'{OperationType.Value.ToString()}'");
                }
            }

            hasPropertyOverride = hasObjectOverride && propertyOverrides.TryGetValue(nameof(EventTimestamp), out propertyOverride);
            if (Optional.IsDefined(EventTimestamp) || hasPropertyOverride)
            {
                builder.Append("  eventTimestamp: ");
                if (hasPropertyOverride)
                {
                    builder.AppendLine($"{propertyOverride}");
                }
                else
                {
                    if (EventTimestamp.Contains(Environment.NewLine))
                    {
                        builder.AppendLine("'''");
                        builder.AppendLine($"{EventTimestamp}'''");
                    }
                    else
                    {
                        builder.AppendLine($"'{EventTimestamp}'");
                    }
                }
            }

            hasPropertyOverride = hasObjectOverride && propertyOverrides.TryGetValue(nameof(DatabaseName), out propertyOverride);
            if (Optional.IsDefined(DatabaseName) || hasPropertyOverride)
            {
                builder.Append("  ownerId: ");
                if (hasPropertyOverride)
                {
                    builder.AppendLine($"{propertyOverride}");
                }
                else
                {
                    if (DatabaseName.Contains(Environment.NewLine))
                    {
                        builder.AppendLine("'''");
                        builder.AppendLine($"{DatabaseName}'''");
                    }
                    else
                    {
                        builder.AppendLine($"'{DatabaseName}'");
                    }
                }
            }

            hasPropertyOverride = hasObjectOverride && propertyOverrides.TryGetValue(nameof(DatabaseId), out propertyOverride);
            if (Optional.IsDefined(DatabaseId) || hasPropertyOverride)
            {
                builder.Append("  ownerResourceId: ");
                if (hasPropertyOverride)
                {
                    builder.AppendLine($"{propertyOverride}");
                }
                else
                {
                    if (DatabaseId.Contains(Environment.NewLine))
                    {
                        builder.AppendLine("'''");
                        builder.AppendLine($"{DatabaseId}'''");
                    }
                    else
                    {
                        builder.AppendLine($"'{DatabaseId}'");
                    }
                }
            }

            hasPropertyOverride = hasObjectOverride && propertyOverrides.TryGetValue(nameof(Database), out propertyOverride);
            if (Optional.IsDefined(Database) || hasPropertyOverride)
            {
                builder.Append("  database: ");
                if (hasPropertyOverride)
                {
                    builder.AppendLine($"{propertyOverride}");
                }
                else
                {
                    AppendChildObject(builder, Database, options, 2, false, "  database: ");
                }
            }

            builder.AppendLine("}");
            return BinaryData.FromString(builder.ToString());
        }

        private void AppendChildObject(StringBuilder stringBuilder, object childObject, ModelReaderWriterOptions options, int spaces, bool indentFirstLine, string formattedPropertyName)
        {
            string indent = new string(' ', spaces);
            int emptyObjectLength = 2 + spaces + Environment.NewLine.Length + Environment.NewLine.Length;
            int length = stringBuilder.Length;
            bool inMultilineString = false;

            BinaryData data = ModelReaderWriter.Write(childObject, options);
            string[] lines = data.ToString().Split(Environment.NewLine.ToCharArray(), StringSplitOptions.RemoveEmptyEntries);
            for (int i = 0; i < lines.Length; i++)
            {
                string line = lines[i];
                if (inMultilineString)
                {
                    if (line.Contains("'''"))
                    {
                        inMultilineString = false;
                    }
                    stringBuilder.AppendLine(line);
                    continue;
                }
                if (line.Contains("'''"))
                {
                    inMultilineString = true;
                    stringBuilder.AppendLine($"{indent}{line}");
                    continue;
                }
                if (i == 0 && !indentFirstLine)
                {
                    stringBuilder.AppendLine($"{line}");
                }
                else
                {
                    stringBuilder.AppendLine($"{indent}{line}");
                }
            }
            if (stringBuilder.Length == length + emptyObjectLength)
            {
                stringBuilder.Length = stringBuilder.Length - emptyObjectLength - formattedPropertyName.Length;
            }
        }

        BinaryData IPersistableModel<ExtendedRestorableSqlDatabaseResourceInfo>.Write(ModelReaderWriterOptions options)
        {
            var format = options.Format == "W" ? ((IPersistableModel<ExtendedRestorableSqlDatabaseResourceInfo>)this).GetFormatFromOptions(options) : options.Format;

            switch (format)
            {
                case "J":
                    return ModelReaderWriter.Write(this, options);
                case "bicep":
                    return SerializeBicep(options);
                default:
                    throw new FormatException($"The model {nameof(ExtendedRestorableSqlDatabaseResourceInfo)} does not support '{options.Format}' format.");
            }
        }

        ExtendedRestorableSqlDatabaseResourceInfo IPersistableModel<ExtendedRestorableSqlDatabaseResourceInfo>.Create(BinaryData data, ModelReaderWriterOptions options)
        {
            var format = options.Format == "W" ? ((IPersistableModel<ExtendedRestorableSqlDatabaseResourceInfo>)this).GetFormatFromOptions(options) : options.Format;

            switch (format)
            {
                case "J":
                    {
                        using JsonDocument document = JsonDocument.Parse(data);
                        return DeserializeExtendedRestorableSqlDatabaseResourceInfo(document.RootElement, options);
                    }
                case "bicep":
                    throw new InvalidOperationException("Bicep deserialization is not supported for this type.");
                default:
                    throw new FormatException($"The model {nameof(ExtendedRestorableSqlDatabaseResourceInfo)} does not support '{options.Format}' format.");
            }
        }

        string IPersistableModel<ExtendedRestorableSqlDatabaseResourceInfo>.GetFormatFromOptions(ModelReaderWriterOptions options) => "J";
    }
}<|MERGE_RESOLUTION|>--- conflicted
+++ resolved
@@ -8,14 +8,8 @@
 using System;
 using System.ClientModel.Primitives;
 using System.Collections.Generic;
-using System.Text;
 using System.Text.Json;
 using Azure.Core;
-<<<<<<< HEAD
-using Azure.ResourceManager;
-using Azure.ResourceManager.CosmosDB;
-=======
->>>>>>> b890d3cd
 
 namespace Azure.ResourceManager.CosmosDB.Models
 {
@@ -164,179 +158,6 @@
                 serializedAdditionalRawData);
         }
 
-        private BinaryData SerializeBicep(ModelReaderWriterOptions options)
-        {
-            StringBuilder builder = new StringBuilder();
-            BicepModelReaderWriterOptions bicepOptions = options as BicepModelReaderWriterOptions;
-            IDictionary<string, string> propertyOverrides = null;
-            bool hasObjectOverride = bicepOptions != null && bicepOptions.ParameterOverrides.TryGetValue(this, out propertyOverrides);
-            bool hasPropertyOverride = false;
-            string propertyOverride = null;
-
-            builder.AppendLine("{");
-
-            hasPropertyOverride = hasObjectOverride && propertyOverrides.TryGetValue(nameof(Rid), out propertyOverride);
-            if (Optional.IsDefined(Rid) || hasPropertyOverride)
-            {
-                builder.Append("  _rid: ");
-                if (hasPropertyOverride)
-                {
-                    builder.AppendLine($"{propertyOverride}");
-                }
-                else
-                {
-                    if (Rid.Contains(Environment.NewLine))
-                    {
-                        builder.AppendLine("'''");
-                        builder.AppendLine($"{Rid}'''");
-                    }
-                    else
-                    {
-                        builder.AppendLine($"'{Rid}'");
-                    }
-                }
-            }
-
-            hasPropertyOverride = hasObjectOverride && propertyOverrides.TryGetValue(nameof(OperationType), out propertyOverride);
-            if (Optional.IsDefined(OperationType) || hasPropertyOverride)
-            {
-                builder.Append("  operationType: ");
-                if (hasPropertyOverride)
-                {
-                    builder.AppendLine($"{propertyOverride}");
-                }
-                else
-                {
-                    builder.AppendLine($"'{OperationType.Value.ToString()}'");
-                }
-            }
-
-            hasPropertyOverride = hasObjectOverride && propertyOverrides.TryGetValue(nameof(EventTimestamp), out propertyOverride);
-            if (Optional.IsDefined(EventTimestamp) || hasPropertyOverride)
-            {
-                builder.Append("  eventTimestamp: ");
-                if (hasPropertyOverride)
-                {
-                    builder.AppendLine($"{propertyOverride}");
-                }
-                else
-                {
-                    if (EventTimestamp.Contains(Environment.NewLine))
-                    {
-                        builder.AppendLine("'''");
-                        builder.AppendLine($"{EventTimestamp}'''");
-                    }
-                    else
-                    {
-                        builder.AppendLine($"'{EventTimestamp}'");
-                    }
-                }
-            }
-
-            hasPropertyOverride = hasObjectOverride && propertyOverrides.TryGetValue(nameof(DatabaseName), out propertyOverride);
-            if (Optional.IsDefined(DatabaseName) || hasPropertyOverride)
-            {
-                builder.Append("  ownerId: ");
-                if (hasPropertyOverride)
-                {
-                    builder.AppendLine($"{propertyOverride}");
-                }
-                else
-                {
-                    if (DatabaseName.Contains(Environment.NewLine))
-                    {
-                        builder.AppendLine("'''");
-                        builder.AppendLine($"{DatabaseName}'''");
-                    }
-                    else
-                    {
-                        builder.AppendLine($"'{DatabaseName}'");
-                    }
-                }
-            }
-
-            hasPropertyOverride = hasObjectOverride && propertyOverrides.TryGetValue(nameof(DatabaseId), out propertyOverride);
-            if (Optional.IsDefined(DatabaseId) || hasPropertyOverride)
-            {
-                builder.Append("  ownerResourceId: ");
-                if (hasPropertyOverride)
-                {
-                    builder.AppendLine($"{propertyOverride}");
-                }
-                else
-                {
-                    if (DatabaseId.Contains(Environment.NewLine))
-                    {
-                        builder.AppendLine("'''");
-                        builder.AppendLine($"{DatabaseId}'''");
-                    }
-                    else
-                    {
-                        builder.AppendLine($"'{DatabaseId}'");
-                    }
-                }
-            }
-
-            hasPropertyOverride = hasObjectOverride && propertyOverrides.TryGetValue(nameof(Database), out propertyOverride);
-            if (Optional.IsDefined(Database) || hasPropertyOverride)
-            {
-                builder.Append("  database: ");
-                if (hasPropertyOverride)
-                {
-                    builder.AppendLine($"{propertyOverride}");
-                }
-                else
-                {
-                    AppendChildObject(builder, Database, options, 2, false, "  database: ");
-                }
-            }
-
-            builder.AppendLine("}");
-            return BinaryData.FromString(builder.ToString());
-        }
-
-        private void AppendChildObject(StringBuilder stringBuilder, object childObject, ModelReaderWriterOptions options, int spaces, bool indentFirstLine, string formattedPropertyName)
-        {
-            string indent = new string(' ', spaces);
-            int emptyObjectLength = 2 + spaces + Environment.NewLine.Length + Environment.NewLine.Length;
-            int length = stringBuilder.Length;
-            bool inMultilineString = false;
-
-            BinaryData data = ModelReaderWriter.Write(childObject, options);
-            string[] lines = data.ToString().Split(Environment.NewLine.ToCharArray(), StringSplitOptions.RemoveEmptyEntries);
-            for (int i = 0; i < lines.Length; i++)
-            {
-                string line = lines[i];
-                if (inMultilineString)
-                {
-                    if (line.Contains("'''"))
-                    {
-                        inMultilineString = false;
-                    }
-                    stringBuilder.AppendLine(line);
-                    continue;
-                }
-                if (line.Contains("'''"))
-                {
-                    inMultilineString = true;
-                    stringBuilder.AppendLine($"{indent}{line}");
-                    continue;
-                }
-                if (i == 0 && !indentFirstLine)
-                {
-                    stringBuilder.AppendLine($"{line}");
-                }
-                else
-                {
-                    stringBuilder.AppendLine($"{indent}{line}");
-                }
-            }
-            if (stringBuilder.Length == length + emptyObjectLength)
-            {
-                stringBuilder.Length = stringBuilder.Length - emptyObjectLength - formattedPropertyName.Length;
-            }
-        }
-
         BinaryData IPersistableModel<ExtendedRestorableSqlDatabaseResourceInfo>.Write(ModelReaderWriterOptions options)
         {
             var format = options.Format == "W" ? ((IPersistableModel<ExtendedRestorableSqlDatabaseResourceInfo>)this).GetFormatFromOptions(options) : options.Format;
@@ -345,8 +166,6 @@
             {
                 case "J":
                     return ModelReaderWriter.Write(this, options);
-                case "bicep":
-                    return SerializeBicep(options);
                 default:
                     throw new FormatException($"The model {nameof(ExtendedRestorableSqlDatabaseResourceInfo)} does not support '{options.Format}' format.");
             }
@@ -363,8 +182,6 @@
                         using JsonDocument document = JsonDocument.Parse(data);
                         return DeserializeExtendedRestorableSqlDatabaseResourceInfo(document.RootElement, options);
                     }
-                case "bicep":
-                    throw new InvalidOperationException("Bicep deserialization is not supported for this type.");
                 default:
                     throw new FormatException($"The model {nameof(ExtendedRestorableSqlDatabaseResourceInfo)} does not support '{options.Format}' format.");
             }

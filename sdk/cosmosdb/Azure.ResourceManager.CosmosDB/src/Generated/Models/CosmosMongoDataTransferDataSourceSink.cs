--- conflicted
+++ resolved
@@ -46,16 +46,8 @@
         }
 
         /// <summary> Gets or sets the database name. </summary>
-        [WirePath("databaseName")]
         public string DatabaseName { get; set; }
         /// <summary> Gets or sets the collection name. </summary>
-        [WirePath("collectionName")]
         public string CollectionName { get; set; }
-<<<<<<< HEAD
-        /// <summary> Gets or sets the remote account name. </summary>
-        [WirePath("remoteAccountName")]
-        public string RemoteAccountName { get; set; }
-=======
->>>>>>> cc0f605a
     }
 }
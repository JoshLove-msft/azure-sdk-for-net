--- conflicted
+++ resolved
@@ -8,14 +8,8 @@
 using System;
 using System.ClientModel.Primitives;
 using System.Collections.Generic;
-using System.Text;
 using System.Text.Json;
 using Azure.Core;
-<<<<<<< HEAD
-using Azure.ResourceManager;
-using Azure.ResourceManager.CosmosDB;
-=======
->>>>>>> b890d3cd
 
 namespace Azure.ResourceManager.CosmosDB.Models
 {
@@ -292,246 +286,6 @@
                 p99);
         }
 
-        private BinaryData SerializeBicep(ModelReaderWriterOptions options)
-        {
-            StringBuilder builder = new StringBuilder();
-            BicepModelReaderWriterOptions bicepOptions = options as BicepModelReaderWriterOptions;
-            IDictionary<string, string> propertyOverrides = null;
-            bool hasObjectOverride = bicepOptions != null && bicepOptions.ParameterOverrides.TryGetValue(this, out propertyOverrides);
-            bool hasPropertyOverride = false;
-            string propertyOverride = null;
-
-            builder.AppendLine("{");
-
-            hasPropertyOverride = hasObjectOverride && propertyOverrides.TryGetValue(nameof(P10), out propertyOverride);
-            if (Optional.IsDefined(P10) || hasPropertyOverride)
-            {
-                builder.Append("  P10: ");
-                if (hasPropertyOverride)
-                {
-                    builder.AppendLine($"{propertyOverride}");
-                }
-                else
-                {
-                    builder.AppendLine($"'{P10.Value.ToString()}'");
-                }
-            }
-
-            hasPropertyOverride = hasObjectOverride && propertyOverrides.TryGetValue(nameof(P25), out propertyOverride);
-            if (Optional.IsDefined(P25) || hasPropertyOverride)
-            {
-                builder.Append("  P25: ");
-                if (hasPropertyOverride)
-                {
-                    builder.AppendLine($"{propertyOverride}");
-                }
-                else
-                {
-                    builder.AppendLine($"'{P25.Value.ToString()}'");
-                }
-            }
-
-            hasPropertyOverride = hasObjectOverride && propertyOverrides.TryGetValue(nameof(P50), out propertyOverride);
-            if (Optional.IsDefined(P50) || hasPropertyOverride)
-            {
-                builder.Append("  P50: ");
-                if (hasPropertyOverride)
-                {
-                    builder.AppendLine($"{propertyOverride}");
-                }
-                else
-                {
-                    builder.AppendLine($"'{P50.Value.ToString()}'");
-                }
-            }
-
-            hasPropertyOverride = hasObjectOverride && propertyOverrides.TryGetValue(nameof(P75), out propertyOverride);
-            if (Optional.IsDefined(P75) || hasPropertyOverride)
-            {
-                builder.Append("  P75: ");
-                if (hasPropertyOverride)
-                {
-                    builder.AppendLine($"{propertyOverride}");
-                }
-                else
-                {
-                    builder.AppendLine($"'{P75.Value.ToString()}'");
-                }
-            }
-
-            hasPropertyOverride = hasObjectOverride && propertyOverrides.TryGetValue(nameof(P90), out propertyOverride);
-            if (Optional.IsDefined(P90) || hasPropertyOverride)
-            {
-                builder.Append("  P90: ");
-                if (hasPropertyOverride)
-                {
-                    builder.AppendLine($"{propertyOverride}");
-                }
-                else
-                {
-                    builder.AppendLine($"'{P90.Value.ToString()}'");
-                }
-            }
-
-            hasPropertyOverride = hasObjectOverride && propertyOverrides.TryGetValue(nameof(P95), out propertyOverride);
-            if (Optional.IsDefined(P95) || hasPropertyOverride)
-            {
-                builder.Append("  P95: ");
-                if (hasPropertyOverride)
-                {
-                    builder.AppendLine($"{propertyOverride}");
-                }
-                else
-                {
-                    builder.AppendLine($"'{P95.Value.ToString()}'");
-                }
-            }
-
-            hasPropertyOverride = hasObjectOverride && propertyOverrides.TryGetValue(nameof(P99), out propertyOverride);
-            if (Optional.IsDefined(P99) || hasPropertyOverride)
-            {
-                builder.Append("  P99: ");
-                if (hasPropertyOverride)
-                {
-                    builder.AppendLine($"{propertyOverride}");
-                }
-                else
-                {
-                    builder.AppendLine($"'{P99.Value.ToString()}'");
-                }
-            }
-
-            hasPropertyOverride = hasObjectOverride && propertyOverrides.TryGetValue(nameof(Count), out propertyOverride);
-            if (Optional.IsDefined(Count) || hasPropertyOverride)
-            {
-                builder.Append("  _count: ");
-                if (hasPropertyOverride)
-                {
-                    builder.AppendLine($"{propertyOverride}");
-                }
-                else
-                {
-                    builder.AppendLine($"{Count.Value}");
-                }
-            }
-
-            hasPropertyOverride = hasObjectOverride && propertyOverrides.TryGetValue(nameof(Average), out propertyOverride);
-            if (Optional.IsDefined(Average) || hasPropertyOverride)
-            {
-                builder.Append("  average: ");
-                if (hasPropertyOverride)
-                {
-                    builder.AppendLine($"{propertyOverride}");
-                }
-                else
-                {
-                    builder.AppendLine($"'{Average.Value.ToString()}'");
-                }
-            }
-
-            hasPropertyOverride = hasObjectOverride && propertyOverrides.TryGetValue(nameof(Maximum), out propertyOverride);
-            if (Optional.IsDefined(Maximum) || hasPropertyOverride)
-            {
-                builder.Append("  maximum: ");
-                if (hasPropertyOverride)
-                {
-                    builder.AppendLine($"{propertyOverride}");
-                }
-                else
-                {
-                    builder.AppendLine($"'{Maximum.Value.ToString()}'");
-                }
-            }
-
-            hasPropertyOverride = hasObjectOverride && propertyOverrides.TryGetValue(nameof(Minimum), out propertyOverride);
-            if (Optional.IsDefined(Minimum) || hasPropertyOverride)
-            {
-                builder.Append("  minimum: ");
-                if (hasPropertyOverride)
-                {
-                    builder.AppendLine($"{propertyOverride}");
-                }
-                else
-                {
-                    builder.AppendLine($"'{Minimum.Value.ToString()}'");
-                }
-            }
-
-            hasPropertyOverride = hasObjectOverride && propertyOverrides.TryGetValue(nameof(Timestamp), out propertyOverride);
-            if (Optional.IsDefined(Timestamp) || hasPropertyOverride)
-            {
-                builder.Append("  timestamp: ");
-                if (hasPropertyOverride)
-                {
-                    builder.AppendLine($"{propertyOverride}");
-                }
-                else
-                {
-                    var formattedDateTimeString = TypeFormatters.ToString(Timestamp.Value, "o");
-                    builder.AppendLine($"'{formattedDateTimeString}'");
-                }
-            }
-
-            hasPropertyOverride = hasObjectOverride && propertyOverrides.TryGetValue(nameof(Total), out propertyOverride);
-            if (Optional.IsDefined(Total) || hasPropertyOverride)
-            {
-                builder.Append("  total: ");
-                if (hasPropertyOverride)
-                {
-                    builder.AppendLine($"{propertyOverride}");
-                }
-                else
-                {
-                    builder.AppendLine($"'{Total.Value.ToString()}'");
-                }
-            }
-
-            builder.AppendLine("}");
-            return BinaryData.FromString(builder.ToString());
-        }
-
-        private void AppendChildObject(StringBuilder stringBuilder, object childObject, ModelReaderWriterOptions options, int spaces, bool indentFirstLine, string formattedPropertyName)
-        {
-            string indent = new string(' ', spaces);
-            int emptyObjectLength = 2 + spaces + Environment.NewLine.Length + Environment.NewLine.Length;
-            int length = stringBuilder.Length;
-            bool inMultilineString = false;
-
-            BinaryData data = ModelReaderWriter.Write(childObject, options);
-            string[] lines = data.ToString().Split(Environment.NewLine.ToCharArray(), StringSplitOptions.RemoveEmptyEntries);
-            for (int i = 0; i < lines.Length; i++)
-            {
-                string line = lines[i];
-                if (inMultilineString)
-                {
-                    if (line.Contains("'''"))
-                    {
-                        inMultilineString = false;
-                    }
-                    stringBuilder.AppendLine(line);
-                    continue;
-                }
-                if (line.Contains("'''"))
-                {
-                    inMultilineString = true;
-                    stringBuilder.AppendLine($"{indent}{line}");
-                    continue;
-                }
-                if (i == 0 && !indentFirstLine)
-                {
-                    stringBuilder.AppendLine($"{line}");
-                }
-                else
-                {
-                    stringBuilder.AppendLine($"{indent}{line}");
-                }
-            }
-            if (stringBuilder.Length == length + emptyObjectLength)
-            {
-                stringBuilder.Length = stringBuilder.Length - emptyObjectLength - formattedPropertyName.Length;
-            }
-        }
-
         BinaryData IPersistableModel<PercentileMetricValue>.Write(ModelReaderWriterOptions options)
         {
             var format = options.Format == "W" ? ((IPersistableModel<PercentileMetricValue>)this).GetFormatFromOptions(options) : options.Format;
@@ -540,8 +294,6 @@
             {
                 case "J":
                     return ModelReaderWriter.Write(this, options);
-                case "bicep":
-                    return SerializeBicep(options);
                 default:
                     throw new FormatException($"The model {nameof(PercentileMetricValue)} does not support '{options.Format}' format.");
             }
@@ -558,8 +310,6 @@
                         using JsonDocument document = JsonDocument.Parse(data);
                         return DeserializePercentileMetricValue(document.RootElement, options);
                     }
-                case "bicep":
-                    throw new InvalidOperationException("Bicep deserialization is not supported for this type.");
                 default:
                     throw new FormatException($"The model {nameof(PercentileMetricValue)} does not support '{options.Format}' format.");
             }

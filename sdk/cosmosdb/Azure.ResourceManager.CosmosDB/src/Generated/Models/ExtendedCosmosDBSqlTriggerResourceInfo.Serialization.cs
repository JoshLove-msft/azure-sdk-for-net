--- conflicted
+++ resolved
@@ -8,15 +8,10 @@
 using System;
 using System.ClientModel.Primitives;
 using System.Collections.Generic;
-using System.Text;
 using System.Text.Json;
 using Azure;
 using Azure.Core;
-<<<<<<< HEAD
-using Azure.ResourceManager;
-=======
 using Azure.ResourceManager.CosmosDB;
->>>>>>> a7fd44e1
 
 namespace Azure.ResourceManager.CosmosDB.Models
 {
@@ -182,185 +177,6 @@
                 etag);
         }
 
-        private BinaryData SerializeBicep(ModelReaderWriterOptions options)
-        {
-            StringBuilder builder = new StringBuilder();
-            BicepModelReaderWriterOptions bicepOptions = options as BicepModelReaderWriterOptions;
-            IDictionary<string, string> propertyOverrides = null;
-            bool hasObjectOverride = bicepOptions != null && bicepOptions.ParameterOverrides.TryGetValue(this, out propertyOverrides);
-            bool hasPropertyOverride = false;
-            string propertyOverride = null;
-
-            builder.AppendLine("{");
-
-            hasPropertyOverride = hasObjectOverride && propertyOverrides.TryGetValue(nameof(Rid), out propertyOverride);
-            if (Optional.IsDefined(Rid) || hasPropertyOverride)
-            {
-                builder.Append("  _rid: ");
-                if (hasPropertyOverride)
-                {
-                    builder.AppendLine($"{propertyOverride}");
-                }
-                else
-                {
-                    if (Rid.Contains(Environment.NewLine))
-                    {
-                        builder.AppendLine("'''");
-                        builder.AppendLine($"{Rid}'''");
-                    }
-                    else
-                    {
-                        builder.AppendLine($"'{Rid}'");
-                    }
-                }
-            }
-
-            hasPropertyOverride = hasObjectOverride && propertyOverrides.TryGetValue(nameof(Timestamp), out propertyOverride);
-            if (Optional.IsDefined(Timestamp) || hasPropertyOverride)
-            {
-                builder.Append("  _ts: ");
-                if (hasPropertyOverride)
-                {
-                    builder.AppendLine($"{propertyOverride}");
-                }
-                else
-                {
-                    builder.AppendLine($"'{Timestamp.Value.ToString()}'");
-                }
-            }
-
-            hasPropertyOverride = hasObjectOverride && propertyOverrides.TryGetValue(nameof(ETag), out propertyOverride);
-            if (Optional.IsDefined(ETag) || hasPropertyOverride)
-            {
-                builder.Append("  _etag: ");
-                if (hasPropertyOverride)
-                {
-                    builder.AppendLine($"{propertyOverride}");
-                }
-                else
-                {
-                    builder.AppendLine($"'{ETag.Value.ToString()}'");
-                }
-            }
-
-            hasPropertyOverride = hasObjectOverride && propertyOverrides.TryGetValue(nameof(TriggerName), out propertyOverride);
-            if (Optional.IsDefined(TriggerName) || hasPropertyOverride)
-            {
-                builder.Append("  id: ");
-                if (hasPropertyOverride)
-                {
-                    builder.AppendLine($"{propertyOverride}");
-                }
-                else
-                {
-                    if (TriggerName.Contains(Environment.NewLine))
-                    {
-                        builder.AppendLine("'''");
-                        builder.AppendLine($"{TriggerName}'''");
-                    }
-                    else
-                    {
-                        builder.AppendLine($"'{TriggerName}'");
-                    }
-                }
-            }
-
-            hasPropertyOverride = hasObjectOverride && propertyOverrides.TryGetValue(nameof(Body), out propertyOverride);
-            if (Optional.IsDefined(Body) || hasPropertyOverride)
-            {
-                builder.Append("  body: ");
-                if (hasPropertyOverride)
-                {
-                    builder.AppendLine($"{propertyOverride}");
-                }
-                else
-                {
-                    if (Body.Contains(Environment.NewLine))
-                    {
-                        builder.AppendLine("'''");
-                        builder.AppendLine($"{Body}'''");
-                    }
-                    else
-                    {
-                        builder.AppendLine($"'{Body}'");
-                    }
-                }
-            }
-
-            hasPropertyOverride = hasObjectOverride && propertyOverrides.TryGetValue(nameof(TriggerType), out propertyOverride);
-            if (Optional.IsDefined(TriggerType) || hasPropertyOverride)
-            {
-                builder.Append("  triggerType: ");
-                if (hasPropertyOverride)
-                {
-                    builder.AppendLine($"{propertyOverride}");
-                }
-                else
-                {
-                    builder.AppendLine($"'{TriggerType.Value.ToString()}'");
-                }
-            }
-
-            hasPropertyOverride = hasObjectOverride && propertyOverrides.TryGetValue(nameof(TriggerOperation), out propertyOverride);
-            if (Optional.IsDefined(TriggerOperation) || hasPropertyOverride)
-            {
-                builder.Append("  triggerOperation: ");
-                if (hasPropertyOverride)
-                {
-                    builder.AppendLine($"{propertyOverride}");
-                }
-                else
-                {
-                    builder.AppendLine($"'{TriggerOperation.Value.ToString()}'");
-                }
-            }
-
-            builder.AppendLine("}");
-            return BinaryData.FromString(builder.ToString());
-        }
-
-        private void AppendChildObject(StringBuilder stringBuilder, object childObject, ModelReaderWriterOptions options, int spaces, bool indentFirstLine, string formattedPropertyName)
-        {
-            string indent = new string(' ', spaces);
-            int emptyObjectLength = 2 + spaces + Environment.NewLine.Length + Environment.NewLine.Length;
-            int length = stringBuilder.Length;
-            bool inMultilineString = false;
-
-            BinaryData data = ModelReaderWriter.Write(childObject, options);
-            string[] lines = data.ToString().Split(Environment.NewLine.ToCharArray(), StringSplitOptions.RemoveEmptyEntries);
-            for (int i = 0; i < lines.Length; i++)
-            {
-                string line = lines[i];
-                if (inMultilineString)
-                {
-                    if (line.Contains("'''"))
-                    {
-                        inMultilineString = false;
-                    }
-                    stringBuilder.AppendLine(line);
-                    continue;
-                }
-                if (line.Contains("'''"))
-                {
-                    inMultilineString = true;
-                    stringBuilder.AppendLine($"{indent}{line}");
-                    continue;
-                }
-                if (i == 0 && !indentFirstLine)
-                {
-                    stringBuilder.AppendLine($"{line}");
-                }
-                else
-                {
-                    stringBuilder.AppendLine($"{indent}{line}");
-                }
-            }
-            if (stringBuilder.Length == length + emptyObjectLength)
-            {
-                stringBuilder.Length = stringBuilder.Length - emptyObjectLength - formattedPropertyName.Length;
-            }
-        }
-
         BinaryData IPersistableModel<ExtendedCosmosDBSqlTriggerResourceInfo>.Write(ModelReaderWriterOptions options)
         {
             var format = options.Format == "W" ? ((IPersistableModel<ExtendedCosmosDBSqlTriggerResourceInfo>)this).GetFormatFromOptions(options) : options.Format;
@@ -369,8 +185,6 @@
             {
                 case "J":
                     return ModelReaderWriter.Write(this, options);
-                case "bicep":
-                    return SerializeBicep(options);
                 default:
                     throw new FormatException($"The model {nameof(ExtendedCosmosDBSqlTriggerResourceInfo)} does not support '{options.Format}' format.");
             }
@@ -387,8 +201,6 @@
                         using JsonDocument document = JsonDocument.Parse(data);
                         return DeserializeExtendedCosmosDBSqlTriggerResourceInfo(document.RootElement, options);
                     }
-                case "bicep":
-                    throw new InvalidOperationException("Bicep deserialization is not supported for this type.");
                 default:
                     throw new FormatException($"The model {nameof(ExtendedCosmosDBSqlTriggerResourceInfo)} does not support '{options.Format}' format.");
             }

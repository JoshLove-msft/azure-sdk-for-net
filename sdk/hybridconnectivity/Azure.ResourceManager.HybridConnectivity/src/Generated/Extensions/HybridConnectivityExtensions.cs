// Copyright (c) Microsoft Corporation. All rights reserved.
// Licensed under the MIT License.

// <auto-generated/>

#nullable disable

using System;
using System.Threading;
using System.Threading.Tasks;
using Azure;
using Azure.Core;
using Azure.ResourceManager;
using Azure.ResourceManager.HybridConnectivity.Mocking;

namespace Azure.ResourceManager.HybridConnectivity
{
    /// <summary> A class to add extension methods to Azure.ResourceManager.HybridConnectivity. </summary>
    public static partial class HybridConnectivityExtensions
    {
        private static MockableHybridConnectivityArmClient GetMockableHybridConnectivityArmClient(ArmClient client)
        {
            return client.GetCachedClient(client0 => new MockableHybridConnectivityArmClient(client0));
        }

        /// <summary>
        /// Gets a collection of EndpointResources in the ArmClient.
        /// <item>
        /// <term>Mocking</term>
        /// <description>To mock this method, please mock <see cref="MockableHybridConnectivityArmClient.GetEndpointResources(ResourceIdentifier)"/> instead.</description>
        /// </item>
        /// </summary>
        /// <param name="client"> The <see cref="ArmClient" /> instance the method will execute against. </param>
        /// <param name="scope"> The scope that the resource will apply against. </param>
        /// <exception cref="ArgumentNullException"> <paramref name="client"/> is null. </exception>
        /// <returns> An object representing collection of EndpointResources and their operations over a EndpointResource. </returns>
        public static EndpointResourceCollection GetEndpointResources(this ArmClient client, ResourceIdentifier scope)
        {
<<<<<<< HEAD
=======
            Argument.AssertNotNull(client, nameof(client));

>>>>>>> 5235895a
            return GetMockableHybridConnectivityArmClient(client).GetEndpointResources(scope);
        }

        /// <summary>
        /// Gets the endpoint to the resource.
        /// <list type="bullet">
        /// <item>
        /// <term>Request Path</term>
        /// <description>/{resourceUri}/providers/Microsoft.HybridConnectivity/endpoints/{endpointName}</description>
        /// </item>
        /// <item>
        /// <term>Operation Id</term>
        /// <description>Endpoints_Get</description>
        /// </item>
        /// </list>
        /// <item>
        /// <term>Mocking</term>
        /// <description>To mock this method, please mock <see cref="MockableHybridConnectivityArmClient.GetEndpointResourceAsync(ResourceIdentifier,string,CancellationToken)"/> instead.</description>
        /// </item>
        /// </summary>
        /// <param name="client"> The <see cref="ArmClient" /> instance the method will execute against. </param>
        /// <param name="scope"> The scope that the resource will apply against. </param>
        /// <param name="endpointName"> The endpoint name. </param>
        /// <param name="cancellationToken"> The cancellation token to use. </param>
        /// <exception cref="ArgumentNullException"> <paramref name="client"/> or <paramref name="endpointName"/> is null. </exception>
        [ForwardsClientCalls]
        public static async Task<Response<EndpointResource>> GetEndpointResourceAsync(this ArmClient client, ResourceIdentifier scope, string endpointName, CancellationToken cancellationToken = default)
        {
<<<<<<< HEAD
=======
            Argument.AssertNotNull(client, nameof(client));

>>>>>>> 5235895a
            return await GetMockableHybridConnectivityArmClient(client).GetEndpointResourceAsync(scope, endpointName, cancellationToken).ConfigureAwait(false);
        }

        /// <summary>
        /// Gets the endpoint to the resource.
        /// <list type="bullet">
        /// <item>
        /// <term>Request Path</term>
        /// <description>/{resourceUri}/providers/Microsoft.HybridConnectivity/endpoints/{endpointName}</description>
        /// </item>
        /// <item>
        /// <term>Operation Id</term>
        /// <description>Endpoints_Get</description>
        /// </item>
        /// </list>
        /// <item>
        /// <term>Mocking</term>
        /// <description>To mock this method, please mock <see cref="MockableHybridConnectivityArmClient.GetEndpointResource(ResourceIdentifier,string,CancellationToken)"/> instead.</description>
        /// </item>
        /// </summary>
        /// <param name="client"> The <see cref="ArmClient" /> instance the method will execute against. </param>
        /// <param name="scope"> The scope that the resource will apply against. </param>
        /// <param name="endpointName"> The endpoint name. </param>
        /// <param name="cancellationToken"> The cancellation token to use. </param>
        /// <exception cref="ArgumentNullException"> <paramref name="client"/> or <paramref name="endpointName"/> is null. </exception>
        [ForwardsClientCalls]
        public static Response<EndpointResource> GetEndpointResource(this ArmClient client, ResourceIdentifier scope, string endpointName, CancellationToken cancellationToken = default)
        {
<<<<<<< HEAD
=======
            Argument.AssertNotNull(client, nameof(client));

>>>>>>> 5235895a
            return GetMockableHybridConnectivityArmClient(client).GetEndpointResource(scope, endpointName, cancellationToken);
        }

        /// <summary>
        /// Gets an object representing an <see cref="EndpointResource" /> along with the instance operations that can be performed on it but with no data.
        /// You can use <see cref="EndpointResource.CreateResourceIdentifier" /> to create an <see cref="EndpointResource" /> <see cref="ResourceIdentifier" /> from its components.
        /// <item>
        /// <term>Mocking</term>
        /// <description>To mock this method, please mock <see cref="MockableHybridConnectivityArmClient.GetEndpointResource(ResourceIdentifier)"/> instead.</description>
        /// </item>
        /// </summary>
        /// <param name="client"> The <see cref="ArmClient" /> instance the method will execute against. </param>
        /// <param name="id"> The resource ID of the resource to get. </param>
<<<<<<< HEAD
        /// <returns> Returns a <see cref="EndpointResource" /> object. </returns>
        public static EndpointResource GetEndpointResource(this ArmClient client, ResourceIdentifier id)
        {
=======
        /// <exception cref="ArgumentNullException"> <paramref name="client"/> is null. </exception>
        /// <returns> Returns a <see cref="EndpointResource"/> object. </returns>
        public static EndpointResource GetEndpointResource(this ArmClient client, ResourceIdentifier id)
        {
            Argument.AssertNotNull(client, nameof(client));

>>>>>>> 5235895a
            return GetMockableHybridConnectivityArmClient(client).GetEndpointResource(id);
        }
    }
}<|MERGE_RESOLUTION|>--- conflicted
+++ resolved
@@ -36,11 +36,8 @@
         /// <returns> An object representing collection of EndpointResources and their operations over a EndpointResource. </returns>
         public static EndpointResourceCollection GetEndpointResources(this ArmClient client, ResourceIdentifier scope)
         {
-<<<<<<< HEAD
-=======
             Argument.AssertNotNull(client, nameof(client));
 
->>>>>>> 5235895a
             return GetMockableHybridConnectivityArmClient(client).GetEndpointResources(scope);
         }
 
@@ -69,11 +66,8 @@
         [ForwardsClientCalls]
         public static async Task<Response<EndpointResource>> GetEndpointResourceAsync(this ArmClient client, ResourceIdentifier scope, string endpointName, CancellationToken cancellationToken = default)
         {
-<<<<<<< HEAD
-=======
             Argument.AssertNotNull(client, nameof(client));
 
->>>>>>> 5235895a
             return await GetMockableHybridConnectivityArmClient(client).GetEndpointResourceAsync(scope, endpointName, cancellationToken).ConfigureAwait(false);
         }
 
@@ -102,11 +96,8 @@
         [ForwardsClientCalls]
         public static Response<EndpointResource> GetEndpointResource(this ArmClient client, ResourceIdentifier scope, string endpointName, CancellationToken cancellationToken = default)
         {
-<<<<<<< HEAD
-=======
             Argument.AssertNotNull(client, nameof(client));
 
->>>>>>> 5235895a
             return GetMockableHybridConnectivityArmClient(client).GetEndpointResource(scope, endpointName, cancellationToken);
         }
 
@@ -120,18 +111,12 @@
         /// </summary>
         /// <param name="client"> The <see cref="ArmClient" /> instance the method will execute against. </param>
         /// <param name="id"> The resource ID of the resource to get. </param>
-<<<<<<< HEAD
-        /// <returns> Returns a <see cref="EndpointResource" /> object. </returns>
-        public static EndpointResource GetEndpointResource(this ArmClient client, ResourceIdentifier id)
-        {
-=======
         /// <exception cref="ArgumentNullException"> <paramref name="client"/> is null. </exception>
         /// <returns> Returns a <see cref="EndpointResource"/> object. </returns>
         public static EndpointResource GetEndpointResource(this ArmClient client, ResourceIdentifier id)
         {
             Argument.AssertNotNull(client, nameof(client));
 
->>>>>>> 5235895a
             return GetMockableHybridConnectivityArmClient(client).GetEndpointResource(id);
         }
     }

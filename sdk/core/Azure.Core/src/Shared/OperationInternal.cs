--- conflicted
+++ resolved
@@ -102,19 +102,14 @@
             string? operationTypeName = null,
             IEnumerable<KeyValuePair<string, string>>? scopeAttributes = null,
             DelayStrategyInternal? fallbackStrategy = null)
-<<<<<<< HEAD
             : base(
                 clientDiagnostics,
                 operationTypeName ?? operation.GetType().Name,
                 scopeAttributes,
                 fallbackStrategy is ExponentialDelayStrategy ? new SequentialDelayStrategy() : (fallbackStrategy is ConstantDelayStrategy) ? new FixedDelayWithNoJitterStrategy() : null)
-=======
-            : base(clientDiagnostics, operationTypeName ?? operation.GetType().Name, scopeAttributes, null)
->>>>>>> 3248b0c8
         {
             _internalOperation = new OperationInternal<VoidValue>(clientDiagnostics, new OperationToOperationOfTProxy(operation), rawResponse, operationTypeName ?? operation.GetType().Name, scopeAttributes, fallbackStrategy);
         }
-        // End TEMP backcompat with AutoRest
 
         private OperationInternal(OperationState finalState)
             :base(finalState.RawResponse)

﻿// Copyright (c) Microsoft Corporation. All rights reserved.
// Licensed under the MIT License.

using Azure.Core.Pipeline;

#nullable enable

namespace Azure.Core
{
    internal class AzureKeyCredentialPolicy : HttpPipelineSynchronousPolicy
    {
        private readonly string _name;
        private readonly AzureKeyCredential _credential;
        private readonly string? _prefix;

        /// <summary>
        /// Initializes a new instance of the <see cref="AzureKeyCredentialPolicy"/> class.
        /// </summary>
        /// <param name="credential">The <see cref="AzureKeyCredential"/> used to authenticate requests.</param>
        /// <param name="name">The name of the key header used for the credential.</param>
        /// <param name="prefix">The prefix to apply before the credential key. For example, a prefix of "SharedAccessKey" would result in
        /// a value of "SharedAccessKey {credential.Key}" being stamped on the request header with header key of <paramref name="name"/>.</param>
        public AzureKeyCredentialPolicy(AzureKeyCredential credential, string name, string? prefix = null)
        {
            Argument.AssertNotNull(credential, nameof(credential));
            Argument.AssertNotNullOrEmpty(name, nameof(name));
            _credential = credential;
            _name = name;
            _prefix = prefix;
        }

        /// <inheritdoc/>
        public override void OnSendingRequest(HttpMessage message)
        {
            base.OnSendingRequest(message);
<<<<<<< HEAD
            message.Request.Headers.SetValue("Authorization",$"{_name} {_credential.Key}");
=======
            message.Request.Headers.SetValue(_name, _prefix != null ? $"{_prefix} {_credential.Key}" :  _credential.Key);
>>>>>>> 3d97f28e
        }
    }
}<|MERGE_RESOLUTION|>--- conflicted
+++ resolved
@@ -33,11 +33,7 @@
         public override void OnSendingRequest(HttpMessage message)
         {
             base.OnSendingRequest(message);
-<<<<<<< HEAD
-            message.Request.Headers.SetValue("Authorization",$"{_name} {_credential.Key}");
-=======
             message.Request.Headers.SetValue(_name, _prefix != null ? $"{_prefix} {_credential.Key}" :  _credential.Key);
->>>>>>> 3d97f28e
         }
     }
 }
--- conflicted
+++ resolved
@@ -93,9 +93,6 @@
         /// <param name="scopeAttributes">The attributes to use during diagnostic scope creation.</param>
         /// <param name="fallbackStrategy">The delay strategy when Retry-After header is not present.  When it is present, the longer of the two delays will be used.
         ///     Default is <see cref="FixedDelayWithNoJitterStrategy"/>.</param>
-<<<<<<< HEAD
-        public OperationInternal(ClientDiagnostics clientDiagnostics,
-=======
         public OperationInternal(IOperation<T> operation,
             ClientDiagnostics clientDiagnostics,
             Response rawResponse,
@@ -112,22 +109,16 @@
         //TEMP for backcompat with AutoRest
         public OperationInternal(
             ClientDiagnostics clientDiagnostics,
->>>>>>> 38e47325
             IOperation<T> operation,
             Response rawResponse,
             string? operationTypeName = null,
             IEnumerable<KeyValuePair<string, string>>? scopeAttributes = null,
-<<<<<<< HEAD
-            DelayStrategy? fallbackStrategy = null)
-            : base(clientDiagnostics, operationTypeName ?? operation.GetType().Name, scopeAttributes, fallbackStrategy)
-=======
             DelayStrategyInternal? fallbackStrategy = null)
             : base(
                 clientDiagnostics,
                 operationTypeName ?? operation.GetType().Name,
                 scopeAttributes,
                 fallbackStrategy is ExponentialDelayStrategy ? new SequentialDelayStrategy() : (fallbackStrategy is ConstantDelayStrategy) ? new FixedDelayWithNoJitterStrategy() : null)
->>>>>>> 38e47325
         {
             _operation = operation;
             _rawResponse = rawResponse;

--- conflicted
+++ resolved
@@ -51,32 +51,26 @@
     <Compile Include="Shared\ClientDiagnostics.cs" />
     <Compile Include="Shared\ConstantDelayStrategy.cs" />
     <Compile Include="Shared\ContentTypeUtilities.cs" />
-    <Compile Include="Shared\DelayStrategy.cs" />
     <Compile Include="Shared\DiagnosticScope.cs" />
     <Compile Include="Shared\DiagnosticScopeFactory.cs" />
     <Compile Include="Shared\DictionaryHeaders.cs" />
     <Compile Include="Shared\EventSourceEventFormatting.cs" />
     <Compile Include="Shared\ExponentialDelayStrategy.cs" />
-    <Compile Include="Shared\FixedDelayWithNoJitter.cs" />
     <Compile Include="Shared\HashCodeBuilder.cs" />
     <Compile Include="Shared\HttpMessageSanitizer.cs" />
     <Compile Include="Shared\InitializationConstructorAttribute.cs" />
     <Compile Include="Shared\Multipart\MemoryResponse.cs" />
     <Compile Include="Shared\NullableAttributes.cs" />
     <Compile Include="Shared\OperationInternalBase.cs" />
-    <Compile Include="Shared\RetryAfterDelayStrategy.cs" />
-    <Compile Include="Shared\SequentialDelay.cs" />
     <Compile Include="Shared\VoidValue.cs" />
     <Compile Include="Shared\OperationInternal.cs" />
     <Compile Include="Shared\OperationInternalOfT.cs" />
+    <Compile Include="Shared\RetryAfterDelayStrategy.cs" />
     <Compile Include="Shared\SerializationConstructorAttribute.cs" />
     <Compile Include="Shared\TaskExtensions.cs" />
     <Compile Include="Shared\CancellationHelper.cs" />
     <Compile Include="Shared\OperationPoller.cs" />
-<<<<<<< HEAD
-=======
     <Compile Include="Shared\DelayStrategyInternal.cs" />
->>>>>>> b773efd0
     <Compile Include="Shared\TypeReferenceTypeAttribute.cs" />
     <Compile Include="Shared\GeoRedundantFallbackPolicy.cs" />
   </ItemGroup>

namespace Azure
{
    public abstract partial class AsyncPageable<T> : System.Collections.Generic.IAsyncEnumerable<T> where T : notnull
    {
        protected AsyncPageable() { }
        protected AsyncPageable(System.Threading.CancellationToken cancellationToken) { }
        protected virtual System.Threading.CancellationToken CancellationToken { get { throw null; } }
        public abstract System.Collections.Generic.IAsyncEnumerable<Azure.Page<T>> AsPages(string? continuationToken = null, int? pageSizeHint = default(int?));
        [System.ComponentModel.EditorBrowsableAttribute(System.ComponentModel.EditorBrowsableState.Never)]
        public override bool Equals(object? obj) { throw null; }
        public static Azure.AsyncPageable<T> FromPages(System.Collections.Generic.IEnumerable<Azure.Page<T>> pages) { throw null; }
        public virtual System.Collections.Generic.IAsyncEnumerator<T> GetAsyncEnumerator(System.Threading.CancellationToken cancellationToken = default(System.Threading.CancellationToken)) { throw null; }
        [System.ComponentModel.EditorBrowsableAttribute(System.ComponentModel.EditorBrowsableState.Never)]
        public override int GetHashCode() { throw null; }
        [System.ComponentModel.EditorBrowsableAttribute(System.ComponentModel.EditorBrowsableState.Never)]
        public override string? ToString() { throw null; }
    }
    public static partial class AzureCoreExtensions
    {
        public static System.Threading.Tasks.ValueTask<T?> ToObjectAsync<T>(this System.BinaryData data, Azure.Core.Serialization.ObjectSerializer serializer, System.Threading.CancellationToken cancellationToken = default(System.Threading.CancellationToken)) { throw null; }
        public static object? ToObjectFromJson(this System.BinaryData data) { throw null; }
        public static T? ToObject<T>(this System.BinaryData data, Azure.Core.Serialization.ObjectSerializer serializer, System.Threading.CancellationToken cancellationToken = default(System.Threading.CancellationToken)) { throw null; }
    }
    public partial class AzureKeyCredential
    {
        public AzureKeyCredential(string key) { }
        [System.ComponentModel.EditorBrowsableAttribute(System.ComponentModel.EditorBrowsableState.Never)]
        public string Key { get { throw null; } }
        public void Update(string key) { }
    }
    public partial class AzureNamedKeyCredential
    {
        public AzureNamedKeyCredential(string name, string key) { }
        public string Name { get { throw null; } }
        [System.ComponentModel.EditorBrowsableAttribute(System.ComponentModel.EditorBrowsableState.Never)]
        public void Deconstruct(out string name, out string key) { throw null; }
        public void Update(string name, string key) { }
    }
    public partial class AzureSasCredential
    {
        public AzureSasCredential(string signature) { }
        [System.ComponentModel.EditorBrowsableAttribute(System.ComponentModel.EditorBrowsableState.Never)]
        public string Signature { get { throw null; } }
        public void Update(string signature) { }
    }
    [System.FlagsAttribute]
    public enum ErrorOptions
    {
        Default = 0,
        NoThrow = 1,
    }
    [System.Runtime.InteropServices.StructLayoutAttribute(System.Runtime.InteropServices.LayoutKind.Sequential)]
    public readonly partial struct ETag : System.IEquatable<Azure.ETag>
    {
        private readonly object _dummy;
        private readonly int _dummyPrimitive;
        public static readonly Azure.ETag All;
        public ETag(string etag) { throw null; }
        public bool Equals(Azure.ETag other) { throw null; }
        public override bool Equals(object? obj) { throw null; }
        public bool Equals(string? other) { throw null; }
        public override int GetHashCode() { throw null; }
        public static bool operator ==(Azure.ETag left, Azure.ETag right) { throw null; }
        public static bool operator !=(Azure.ETag left, Azure.ETag right) { throw null; }
        [System.ComponentModel.EditorBrowsableAttribute(System.ComponentModel.EditorBrowsableState.Never)]
        public override string ToString() { throw null; }
        public string ToString(string format) { throw null; }
    }
    public partial class HttpAuthorization
    {
        public HttpAuthorization(string scheme, string parameter) { }
        public string Parameter { get { throw null; } }
        public string Scheme { get { throw null; } }
        public override string ToString() { throw null; }
    }
    [System.Runtime.InteropServices.StructLayoutAttribute(System.Runtime.InteropServices.LayoutKind.Sequential)]
    public readonly partial struct HttpRange : System.IEquatable<Azure.HttpRange>
    {
        private readonly int _dummyPrimitive;
        public HttpRange(long offset = (long)0, long? length = default(long?)) { throw null; }
        public long? Length { get { throw null; } }
        public long Offset { get { throw null; } }
        public bool Equals(Azure.HttpRange other) { throw null; }
        [System.ComponentModel.EditorBrowsableAttribute(System.ComponentModel.EditorBrowsableState.Never)]
        public override bool Equals(object? obj) { throw null; }
        [System.ComponentModel.EditorBrowsableAttribute(System.ComponentModel.EditorBrowsableState.Never)]
        public override int GetHashCode() { throw null; }
        public static bool operator ==(Azure.HttpRange left, Azure.HttpRange right) { throw null; }
        public static bool operator !=(Azure.HttpRange left, Azure.HttpRange right) { throw null; }
        public override string ToString() { throw null; }
    }
    public partial class JsonPatchDocument
    {
        public JsonPatchDocument() { }
        public JsonPatchDocument(Azure.Core.Serialization.ObjectSerializer serializer) { }
        public JsonPatchDocument(System.ReadOnlyMemory<byte> rawDocument) { }
        public JsonPatchDocument(System.ReadOnlyMemory<byte> rawDocument, Azure.Core.Serialization.ObjectSerializer serializer) { }
        public void AppendAddRaw(string path, string rawJsonValue) { }
        public void AppendAdd<T>(string path, T value) { }
        public void AppendCopy(string from, string path) { }
        public void AppendMove(string from, string path) { }
        public void AppendRemove(string path) { }
        public void AppendReplaceRaw(string path, string rawJsonValue) { }
        public void AppendReplace<T>(string path, T value) { }
        public void AppendTestRaw(string path, string rawJsonValue) { }
        public void AppendTest<T>(string path, T value) { }
        public System.ReadOnlyMemory<byte> ToBytes() { throw null; }
        public override string ToString() { throw null; }
    }
    public partial class MatchConditions
    {
        public MatchConditions() { }
        public Azure.ETag? IfMatch { get { throw null; } set { } }
        public Azure.ETag? IfNoneMatch { get { throw null; } set { } }
    }
    public abstract partial class NullableResponse<T>
    {
        protected NullableResponse() { }
        public abstract bool HasValue { get; }
        public abstract T Value { get; }
        [System.ComponentModel.EditorBrowsableAttribute(System.ComponentModel.EditorBrowsableState.Never)]
        public override bool Equals(object? obj) { throw null; }
        [System.ComponentModel.EditorBrowsableAttribute(System.ComponentModel.EditorBrowsableState.Never)]
        public override int GetHashCode() { throw null; }
        public abstract Azure.Response GetRawResponse();
        public override string ToString() { throw null; }
    }
    public abstract partial class Operation
    {
        protected Operation() { }
        public abstract bool HasCompleted { get; }
        public abstract string Id { get; }
        [System.ComponentModel.EditorBrowsableAttribute(System.ComponentModel.EditorBrowsableState.Never)]
        public override bool Equals(object? obj) { throw null; }
        [System.ComponentModel.EditorBrowsableAttribute(System.ComponentModel.EditorBrowsableState.Never)]
        public override int GetHashCode() { throw null; }
        public abstract Azure.Response GetRawResponse();
        [System.ComponentModel.EditorBrowsableAttribute(System.ComponentModel.EditorBrowsableState.Never)]
        public override string? ToString() { throw null; }
        public abstract Azure.Response UpdateStatus(System.Threading.CancellationToken cancellationToken = default(System.Threading.CancellationToken));
        public abstract System.Threading.Tasks.ValueTask<Azure.Response> UpdateStatusAsync(System.Threading.CancellationToken cancellationToken = default(System.Threading.CancellationToken));
        public virtual Azure.Response WaitForCompletionResponse(System.Threading.CancellationToken cancellationToken = default(System.Threading.CancellationToken)) { throw null; }
        public virtual Azure.Response WaitForCompletionResponse(System.TimeSpan pollingInterval, System.Threading.CancellationToken cancellationToken = default(System.Threading.CancellationToken)) { throw null; }
        public virtual System.Threading.Tasks.ValueTask<Azure.Response> WaitForCompletionResponseAsync(System.Threading.CancellationToken cancellationToken = default(System.Threading.CancellationToken)) { throw null; }
        public virtual System.Threading.Tasks.ValueTask<Azure.Response> WaitForCompletionResponseAsync(System.TimeSpan pollingInterval, System.Threading.CancellationToken cancellationToken = default(System.Threading.CancellationToken)) { throw null; }
    }
    public abstract partial class Operation<T> : Azure.Operation where T : notnull
    {
        protected Operation() { }
        public abstract bool HasValue { get; }
        public abstract T Value { get; }
        public virtual Azure.Response<T> WaitForCompletion(Azure.Core.DelayStrategy delayStrategy, System.Threading.CancellationToken cancellationToken) { throw null; }
        public virtual Azure.Response<T> WaitForCompletion(System.Threading.CancellationToken cancellationToken = default(System.Threading.CancellationToken)) { throw null; }
        public virtual Azure.Response<T> WaitForCompletion(System.TimeSpan pollingInterval, System.Threading.CancellationToken cancellationToken) { throw null; }
        public virtual System.Threading.Tasks.ValueTask<Azure.Response<T>> WaitForCompletionAsync(Azure.Core.DelayStrategy delayStrategy, System.Threading.CancellationToken cancellationToken) { throw null; }
        public virtual System.Threading.Tasks.ValueTask<Azure.Response<T>> WaitForCompletionAsync(System.Threading.CancellationToken cancellationToken = default(System.Threading.CancellationToken)) { throw null; }
        public virtual System.Threading.Tasks.ValueTask<Azure.Response<T>> WaitForCompletionAsync(System.TimeSpan pollingInterval, System.Threading.CancellationToken cancellationToken) { throw null; }
        [System.ComponentModel.EditorBrowsableAttribute(System.ComponentModel.EditorBrowsableState.Never)]
        public override System.Threading.Tasks.ValueTask<Azure.Response> WaitForCompletionResponseAsync(System.Threading.CancellationToken cancellationToken = default(System.Threading.CancellationToken)) { throw null; }
        [System.ComponentModel.EditorBrowsableAttribute(System.ComponentModel.EditorBrowsableState.Never)]
        public override System.Threading.Tasks.ValueTask<Azure.Response> WaitForCompletionResponseAsync(System.TimeSpan pollingInterval, System.Threading.CancellationToken cancellationToken = default(System.Threading.CancellationToken)) { throw null; }
    }
    public abstract partial class PageableOperation<T> : Azure.Operation<Azure.AsyncPageable<T>> where T : notnull
    {
        protected PageableOperation() { }
        [System.ComponentModel.EditorBrowsableAttribute(System.ComponentModel.EditorBrowsableState.Never)]
        public override Azure.AsyncPageable<T> Value { get { throw null; } }
        public abstract Azure.Pageable<T> GetValues(System.Threading.CancellationToken cancellationToken = default(System.Threading.CancellationToken));
        public abstract Azure.AsyncPageable<T> GetValuesAsync(System.Threading.CancellationToken cancellationToken = default(System.Threading.CancellationToken));
    }
    public abstract partial class Pageable<T> : System.Collections.Generic.IEnumerable<T>, System.Collections.IEnumerable where T : notnull
    {
        protected Pageable() { }
        protected Pageable(System.Threading.CancellationToken cancellationToken) { }
        protected virtual System.Threading.CancellationToken CancellationToken { get { throw null; } }
        public abstract System.Collections.Generic.IEnumerable<Azure.Page<T>> AsPages(string? continuationToken = null, int? pageSizeHint = default(int?));
        [System.ComponentModel.EditorBrowsableAttribute(System.ComponentModel.EditorBrowsableState.Never)]
        public override bool Equals(object? obj) { throw null; }
        public static Azure.Pageable<T> FromPages(System.Collections.Generic.IEnumerable<Azure.Page<T>> pages) { throw null; }
        public virtual System.Collections.Generic.IEnumerator<T> GetEnumerator() { throw null; }
        [System.ComponentModel.EditorBrowsableAttribute(System.ComponentModel.EditorBrowsableState.Never)]
        public override int GetHashCode() { throw null; }
        System.Collections.IEnumerator System.Collections.IEnumerable.GetEnumerator() { throw null; }
        [System.ComponentModel.EditorBrowsableAttribute(System.ComponentModel.EditorBrowsableState.Never)]
        public override string? ToString() { throw null; }
    }
    public abstract partial class Page<T>
    {
        protected Page() { }
        public abstract string? ContinuationToken { get; }
        public abstract System.Collections.Generic.IReadOnlyList<T> Values { get; }
        [System.ComponentModel.EditorBrowsableAttribute(System.ComponentModel.EditorBrowsableState.Never)]
        public override bool Equals(object? obj) { throw null; }
        public static Azure.Page<T> FromValues(System.Collections.Generic.IReadOnlyList<T> values, string? continuationToken, Azure.Response response) { throw null; }
        [System.ComponentModel.EditorBrowsableAttribute(System.ComponentModel.EditorBrowsableState.Never)]
        public override int GetHashCode() { throw null; }
        public abstract Azure.Response GetRawResponse();
        [System.ComponentModel.EditorBrowsableAttribute(System.ComponentModel.EditorBrowsableState.Never)]
        public override string? ToString() { throw null; }
    }
    public partial class RequestConditions : Azure.MatchConditions
    {
        public RequestConditions() { }
        public System.DateTimeOffset? IfModifiedSince { get { throw null; } set { } }
        public System.DateTimeOffset? IfUnmodifiedSince { get { throw null; } set { } }
    }
    public partial class RequestContext
    {
        public RequestContext() { }
        public System.Threading.CancellationToken CancellationToken { get { throw null; } set { } }
        public Azure.ErrorOptions ErrorOptions { get { throw null; } set { } }
        public void AddClassifier(Azure.Core.ResponseClassificationHandler classifier) { }
        public void AddClassifier(int statusCode, bool isError) { }
        public void AddPolicy(Azure.Core.Pipeline.HttpPipelinePolicy policy, Azure.Core.HttpPipelinePosition position) { }
        public static implicit operator Azure.RequestContext (Azure.ErrorOptions options) { throw null; }
    }
    public partial class RequestFailedException : System.Exception, System.Runtime.Serialization.ISerializable
    {
        public RequestFailedException(Azure.Response response) { }
        public RequestFailedException(Azure.Response response, System.Exception? innerException) { }
        public RequestFailedException(int status, string message) { }
        public RequestFailedException(int status, string message, System.Exception? innerException) { }
        public RequestFailedException(int status, string message, string? errorCode, System.Exception? innerException) { }
        protected RequestFailedException(System.Runtime.Serialization.SerializationInfo info, System.Runtime.Serialization.StreamingContext context) { }
        public RequestFailedException(string message) { }
        public RequestFailedException(string message, System.Exception? innerException) { }
        public string? ErrorCode { get { throw null; } }
        public int Status { get { throw null; } }
        public override void GetObjectData(System.Runtime.Serialization.SerializationInfo info, System.Runtime.Serialization.StreamingContext context) { }
    }
    public abstract partial class Response : System.IDisposable
    {
        protected Response() { }
        public abstract string ClientRequestId { get; set; }
        public virtual System.BinaryData Content { get { throw null; } }
        public abstract System.IO.Stream? ContentStream { get; set; }
        public virtual Azure.Core.ResponseHeaders Headers { get { throw null; } }
        public virtual bool IsError { get { throw null; } }
        public abstract string ReasonPhrase { get; }
        public abstract int Status { get; }
        protected internal abstract bool ContainsHeader(string name);
        public abstract void Dispose();
        protected internal abstract System.Collections.Generic.IEnumerable<Azure.Core.HttpHeader> EnumerateHeaders();
        public static Azure.Response<T> FromValue<T>(T value, Azure.Response response) { throw null; }
        public override string ToString() { throw null; }
        protected internal abstract bool TryGetHeader(string name, out string? value);
        protected internal abstract bool TryGetHeaderValues(string name, out System.Collections.Generic.IEnumerable<string>? values);
    }
    public sealed partial class ResponseError
    {
        public ResponseError(string? code, string? message) { }
        public string? Code { get { throw null; } }
        public string? Message { get { throw null; } }
        public override string ToString() { throw null; }
    }
    public abstract partial class Response<T> : Azure.NullableResponse<T>
    {
        protected Response() { }
        [System.ComponentModel.EditorBrowsableAttribute(System.ComponentModel.EditorBrowsableState.Never)]
        public override bool HasValue { get { throw null; } }
        [System.ComponentModel.EditorBrowsableAttribute(System.ComponentModel.EditorBrowsableState.Never)]
        public override bool Equals(object? obj) { throw null; }
        [System.ComponentModel.EditorBrowsableAttribute(System.ComponentModel.EditorBrowsableState.Never)]
        public override int GetHashCode() { throw null; }
        public static implicit operator T (Azure.Response<T> response) { throw null; }
    }
    public partial class SyncAsyncEventArgs : System.EventArgs
    {
        public SyncAsyncEventArgs(bool isRunningSynchronously, System.Threading.CancellationToken cancellationToken = default(System.Threading.CancellationToken)) { }
        public System.Threading.CancellationToken CancellationToken { get { throw null; } }
        public bool IsRunningSynchronously { get { throw null; } }
    }
    public enum WaitUntil
    {
        Completed = 0,
        Started = 1,
    }
}
namespace Azure.Core
{
    [System.Runtime.InteropServices.StructLayoutAttribute(System.Runtime.InteropServices.LayoutKind.Sequential)]
    public partial struct AccessToken
    {
        private object _dummy;
        private int _dummyPrimitive;
        public AccessToken(string accessToken, System.DateTimeOffset expiresOn) { throw null; }
        public System.DateTimeOffset ExpiresOn { get { throw null; } }
        public string Token { get { throw null; } }
        public override bool Equals(object? obj) { throw null; }
        public override int GetHashCode() { throw null; }
    }
    [System.Runtime.InteropServices.StructLayoutAttribute(System.Runtime.InteropServices.LayoutKind.Sequential)]
    public readonly partial struct AzureLocation : System.IEquatable<Azure.Core.AzureLocation>
    {
        private readonly object _dummy;
        private readonly int _dummyPrimitive;
        public AzureLocation(string location) { throw null; }
        public AzureLocation(string name, string displayName) { throw null; }
        public static Azure.Core.AzureLocation AustraliaCentral { get { throw null; } }
        public static Azure.Core.AzureLocation AustraliaCentral2 { get { throw null; } }
        public static Azure.Core.AzureLocation AustraliaEast { get { throw null; } }
        public static Azure.Core.AzureLocation AustraliaSoutheast { get { throw null; } }
        public static Azure.Core.AzureLocation BrazilSouth { get { throw null; } }
        public static Azure.Core.AzureLocation BrazilSoutheast { get { throw null; } }
        public static Azure.Core.AzureLocation CanadaCentral { get { throw null; } }
        public static Azure.Core.AzureLocation CanadaEast { get { throw null; } }
        public static Azure.Core.AzureLocation CentralIndia { get { throw null; } }
        public static Azure.Core.AzureLocation CentralUS { get { throw null; } }
        public static Azure.Core.AzureLocation ChinaEast { get { throw null; } }
        public static Azure.Core.AzureLocation ChinaEast2 { get { throw null; } }
        public static Azure.Core.AzureLocation ChinaNorth { get { throw null; } }
        public static Azure.Core.AzureLocation ChinaNorth2 { get { throw null; } }
        public string? DisplayName { get { throw null; } }
        public static Azure.Core.AzureLocation EastAsia { get { throw null; } }
        public static Azure.Core.AzureLocation EastUS { get { throw null; } }
        public static Azure.Core.AzureLocation EastUS2 { get { throw null; } }
        public static Azure.Core.AzureLocation FranceCentral { get { throw null; } }
        public static Azure.Core.AzureLocation FranceSouth { get { throw null; } }
        public static Azure.Core.AzureLocation GermanyCentral { get { throw null; } }
        public static Azure.Core.AzureLocation GermanyNorth { get { throw null; } }
        public static Azure.Core.AzureLocation GermanyNorthEast { get { throw null; } }
        public static Azure.Core.AzureLocation GermanyWestCentral { get { throw null; } }
        public static Azure.Core.AzureLocation JapanEast { get { throw null; } }
        public static Azure.Core.AzureLocation JapanWest { get { throw null; } }
        public static Azure.Core.AzureLocation KoreaCentral { get { throw null; } }
        public static Azure.Core.AzureLocation KoreaSouth { get { throw null; } }
        public string Name { get { throw null; } }
        public static Azure.Core.AzureLocation NorthCentralUS { get { throw null; } }
        public static Azure.Core.AzureLocation NorthEurope { get { throw null; } }
        public static Azure.Core.AzureLocation NorwayEast { get { throw null; } }
        public static Azure.Core.AzureLocation NorwayWest { get { throw null; } }
        public static Azure.Core.AzureLocation QatarCentral { get { throw null; } }
        public static Azure.Core.AzureLocation SouthAfricaNorth { get { throw null; } }
        public static Azure.Core.AzureLocation SouthAfricaWest { get { throw null; } }
        public static Azure.Core.AzureLocation SouthCentralUS { get { throw null; } }
        public static Azure.Core.AzureLocation SoutheastAsia { get { throw null; } }
        public static Azure.Core.AzureLocation SouthIndia { get { throw null; } }
        public static Azure.Core.AzureLocation SwedenCentral { get { throw null; } }
        public static Azure.Core.AzureLocation SwitzerlandNorth { get { throw null; } }
        public static Azure.Core.AzureLocation SwitzerlandWest { get { throw null; } }
        public static Azure.Core.AzureLocation UAECentral { get { throw null; } }
        public static Azure.Core.AzureLocation UAENorth { get { throw null; } }
        public static Azure.Core.AzureLocation UKSouth { get { throw null; } }
        public static Azure.Core.AzureLocation UKWest { get { throw null; } }
        public static Azure.Core.AzureLocation USDoDCentral { get { throw null; } }
        public static Azure.Core.AzureLocation USDoDEast { get { throw null; } }
        public static Azure.Core.AzureLocation USGovArizona { get { throw null; } }
        public static Azure.Core.AzureLocation USGovIowa { get { throw null; } }
        public static Azure.Core.AzureLocation USGovTexas { get { throw null; } }
        public static Azure.Core.AzureLocation USGovVirginia { get { throw null; } }
        public static Azure.Core.AzureLocation WestCentralUS { get { throw null; } }
        public static Azure.Core.AzureLocation WestEurope { get { throw null; } }
        public static Azure.Core.AzureLocation WestIndia { get { throw null; } }
        public static Azure.Core.AzureLocation WestUS { get { throw null; } }
        public static Azure.Core.AzureLocation WestUS2 { get { throw null; } }
        public static Azure.Core.AzureLocation WestUS3 { get { throw null; } }
        public bool Equals(Azure.Core.AzureLocation other) { throw null; }
        [System.ComponentModel.EditorBrowsableAttribute(System.ComponentModel.EditorBrowsableState.Never)]
        public override bool Equals(object? obj) { throw null; }
        [System.ComponentModel.EditorBrowsableAttribute(System.ComponentModel.EditorBrowsableState.Never)]
        public override int GetHashCode() { throw null; }
        public static bool operator ==(Azure.Core.AzureLocation left, Azure.Core.AzureLocation right) { throw null; }
        public static implicit operator string (Azure.Core.AzureLocation location) { throw null; }
        public static implicit operator Azure.Core.AzureLocation (string location) { throw null; }
        public static bool operator !=(Azure.Core.AzureLocation left, Azure.Core.AzureLocation right) { throw null; }
        public override string ToString() { throw null; }
    }
    public abstract partial class ClientOptions
    {
        protected ClientOptions() { }
        protected ClientOptions(Azure.Core.DiagnosticsOptions? diagnostics) { }
        public static Azure.Core.ClientOptions Default { get { throw null; } }
        public Azure.Core.DiagnosticsOptions Diagnostics { get { throw null; } }
        public Azure.Core.RetryOptions Retry { get { throw null; } }
        public Azure.Core.Pipeline.HttpPipelinePolicy? RetryPolicy { get { throw null; } set { } }
        public Azure.Core.Pipeline.HttpPipelineTransport Transport { get { throw null; } set { } }
        public void AddPolicy(Azure.Core.Pipeline.HttpPipelinePolicy policy, Azure.Core.HttpPipelinePosition position) { }
        [System.ComponentModel.EditorBrowsableAttribute(System.ComponentModel.EditorBrowsableState.Never)]
        public override bool Equals(object? obj) { throw null; }
        [System.ComponentModel.EditorBrowsableAttribute(System.ComponentModel.EditorBrowsableState.Never)]
        public override int GetHashCode() { throw null; }
        [System.ComponentModel.EditorBrowsableAttribute(System.ComponentModel.EditorBrowsableState.Never)]
        public override string? ToString() { throw null; }
    }
    [System.Runtime.InteropServices.StructLayoutAttribute(System.Runtime.InteropServices.LayoutKind.Sequential)]
    public readonly partial struct ContentType : System.IEquatable<Azure.Core.ContentType>, System.IEquatable<string>
    {
        private readonly object _dummy;
        private readonly int _dummyPrimitive;
        public ContentType(string contentType) { throw null; }
        public static Azure.Core.ContentType ApplicationJson { get { throw null; } }
        public static Azure.Core.ContentType ApplicationOctetStream { get { throw null; } }
        public static Azure.Core.ContentType TextPlain { get { throw null; } }
        public bool Equals(Azure.Core.ContentType other) { throw null; }
        public override bool Equals(object? obj) { throw null; }
        public bool Equals(string? other) { throw null; }
        public override int GetHashCode() { throw null; }
        public static bool operator ==(Azure.Core.ContentType left, Azure.Core.ContentType right) { throw null; }
        public static implicit operator Azure.Core.ContentType (string contentType) { throw null; }
        public static bool operator !=(Azure.Core.ContentType left, Azure.Core.ContentType right) { throw null; }
        public override string ToString() { throw null; }
    }
    public abstract partial class DelayStrategy
    {
        protected DelayStrategy() { }
        public abstract System.TimeSpan GetNextDelay(Azure.Response? response, int attempt, System.TimeSpan? delayHint);
        protected static System.TimeSpan GetServerDelay(Azure.Response? response) { throw null; }
        protected static System.TimeSpan Max(System.TimeSpan t1, System.TimeSpan t2) { throw null; }
    }
    public static partial class DelegatedTokenCredential
    {
        public static Azure.Core.TokenCredential Create(System.Func<Azure.Core.TokenRequestContext, System.Threading.CancellationToken, Azure.Core.AccessToken> getToken) { throw null; }
        public static Azure.Core.TokenCredential Create(System.Func<Azure.Core.TokenRequestContext, System.Threading.CancellationToken, Azure.Core.AccessToken> getToken, System.Func<Azure.Core.TokenRequestContext, System.Threading.CancellationToken, System.Threading.Tasks.ValueTask<Azure.Core.AccessToken>> getTokenAsync) { throw null; }
    }
    public partial class DiagnosticsOptions
    {
        protected internal DiagnosticsOptions() { }
        public string? ApplicationId { get { throw null; } set { } }
        public static string? DefaultApplicationId { get { throw null; } set { } }
        public bool IsDistributedTracingEnabled { get { throw null; } set { } }
        public bool IsLoggingContentEnabled { get { throw null; } set { } }
        public bool IsLoggingEnabled { get { throw null; } set { } }
        public bool IsTelemetryEnabled { get { throw null; } set { } }
        public int LoggedContentSizeLimit { get { throw null; } set { } }
        public System.Collections.Generic.IList<string> LoggedHeaderNames { get { throw null; } }
        public System.Collections.Generic.IList<string> LoggedQueryParameters { get { throw null; } }
    }
    public partial class ExponentialDelayStrategy : Azure.Core.DelayStrategy
    {
        public ExponentialDelayStrategy(System.TimeSpan? delay = default(System.TimeSpan?), System.TimeSpan? maxDelay = default(System.TimeSpan?)) { }
        public override System.TimeSpan GetNextDelay(Azure.Response? response, int attempt, System.TimeSpan? delayHint) { throw null; }
    }
    public partial class FixedDelayStrategy : Azure.Core.DelayStrategy
    {
        public FixedDelayStrategy(System.TimeSpan? delay = default(System.TimeSpan?)) { }
        public override System.TimeSpan GetNextDelay(Azure.Response? response, int attempt, System.TimeSpan? delayHint) { throw null; }
    }
    [System.Runtime.InteropServices.StructLayoutAttribute(System.Runtime.InteropServices.LayoutKind.Sequential)]
    public readonly partial struct HttpHeader : System.IEquatable<Azure.Core.HttpHeader>
    {
        private readonly object _dummy;
        private readonly int _dummyPrimitive;
        public HttpHeader(string name, string value) { throw null; }
        public string Name { get { throw null; } }
        public string Value { get { throw null; } }
        public bool Equals(Azure.Core.HttpHeader other) { throw null; }
        public override bool Equals(object? obj) { throw null; }
        public override int GetHashCode() { throw null; }
        public override string ToString() { throw null; }
        public static partial class Common
        {
            public static readonly Azure.Core.HttpHeader FormUrlEncodedContentType;
            public static readonly Azure.Core.HttpHeader JsonAccept;
            public static readonly Azure.Core.HttpHeader JsonContentType;
            public static readonly Azure.Core.HttpHeader OctetStreamContentType;
        }
        public static partial class Names
        {
            public static string Accept { get { throw null; } }
            public static string Authorization { get { throw null; } }
            public static string ContentDisposition { get { throw null; } }
            public static string ContentLength { get { throw null; } }
            public static string ContentType { get { throw null; } }
            public static string Date { get { throw null; } }
            public static string ETag { get { throw null; } }
            public static string Host { get { throw null; } }
            public static string IfMatch { get { throw null; } }
            public static string IfModifiedSince { get { throw null; } }
            public static string IfNoneMatch { get { throw null; } }
            public static string IfUnmodifiedSince { get { throw null; } }
            public static string Prefer { get { throw null; } }
            public static string Range { get { throw null; } }
            public static string Referer { get { throw null; } }
            public static string UserAgent { get { throw null; } }
            public static string WwwAuthenticate { get { throw null; } }
            public static string XMsDate { get { throw null; } }
            public static string XMsRange { get { throw null; } }
            public static string XMsRequestId { get { throw null; } }
        }
    }
    public sealed partial class HttpMessage : System.IDisposable
    {
        public HttpMessage(Azure.Core.Request request, Azure.Core.ResponseClassifier responseClassifier) { }
        public bool BufferResponse { get { throw null; } set { } }
        public System.Threading.CancellationToken CancellationToken { get { throw null; } }
        public bool HasResponse { get { throw null; } }
        public System.TimeSpan? NetworkTimeout { get { throw null; } set { } }
        public Azure.Core.MessageProcessingContext ProcessingContext { get { throw null; } }
        public Azure.Core.Request Request { get { throw null; } }
        public Azure.Response Response { get { throw null; } set { } }
        public Azure.Core.ResponseClassifier ResponseClassifier { get { throw null; } set { } }
        public void Dispose() { }
        public System.IO.Stream? ExtractResponseContent() { throw null; }
        public void SetProperty(string name, object value) { }
        public void SetProperty(System.Type type, object value) { }
        public bool TryGetProperty(string name, out object? value) { throw null; }
        public bool TryGetProperty(System.Type type, out object? value) { throw null; }
    }
    public enum HttpPipelinePosition
    {
        PerCall = 0,
        PerRetry = 1,
        BeforeTransport = 2,
    }
    [System.Runtime.InteropServices.StructLayoutAttribute(System.Runtime.InteropServices.LayoutKind.Sequential)]
    public readonly partial struct MessageProcessingContext
    {
        private readonly object _dummy;
        private readonly int _dummyPrimitive;
        public int RetryNumber { get { throw null; } set { } }
        public System.DateTimeOffset StartTime { get { throw null; } }
    }
    public static partial class MultipartResponse
    {
        public static Azure.Response[] Parse(Azure.Response response, bool expectCrLf, System.Threading.CancellationToken cancellationToken) { throw null; }
        public static System.Threading.Tasks.Task<Azure.Response[]> ParseAsync(Azure.Response response, bool expectCrLf, System.Threading.CancellationToken cancellationToken) { throw null; }
    }
    public abstract partial class Request : System.IDisposable
    {
        protected Request() { }
        public abstract string ClientRequestId { get; set; }
        public virtual Azure.Core.RequestContent? Content { get { throw null; } set { } }
        public Azure.Core.RequestHeaders Headers { get { throw null; } }
        public virtual Azure.Core.RequestMethod Method { get { throw null; } set { } }
        public virtual Azure.Core.RequestUriBuilder Uri { get { throw null; } set { } }
        protected internal abstract void AddHeader(string name, string value);
        protected internal abstract bool ContainsHeader(string name);
        public abstract void Dispose();
        protected internal abstract System.Collections.Generic.IEnumerable<Azure.Core.HttpHeader> EnumerateHeaders();
        protected internal abstract bool RemoveHeader(string name);
        protected internal virtual void SetHeader(string name, string value) { }
        protected internal abstract bool TryGetHeader(string name, out string? value);
        protected internal abstract bool TryGetHeaderValues(string name, out System.Collections.Generic.IEnumerable<string>? values);
    }
    public abstract partial class RequestContent : System.IDisposable
    {
        protected RequestContent() { }
        public static Azure.Core.RequestContent Create(System.BinaryData content) { throw null; }
        public static Azure.Core.RequestContent Create(System.Buffers.ReadOnlySequence<byte> bytes) { throw null; }
        public static Azure.Core.RequestContent Create(byte[] bytes) { throw null; }
        public static Azure.Core.RequestContent Create(byte[] bytes, int index, int length) { throw null; }
        public static Azure.Core.RequestContent Create(System.IO.Stream stream) { throw null; }
        public static Azure.Core.RequestContent Create(object serializable, Azure.Core.Serialization.ObjectSerializer? serializer = null) { throw null; }
        public static Azure.Core.RequestContent Create(System.ReadOnlyMemory<byte> bytes) { throw null; }
        public static Azure.Core.RequestContent Create(string content) { throw null; }
        public abstract void Dispose();
        public static implicit operator Azure.Core.RequestContent (System.BinaryData content) { throw null; }
        public static implicit operator Azure.Core.RequestContent (string content) { throw null; }
        public abstract bool TryComputeLength(out long length);
        public abstract void WriteTo(System.IO.Stream stream, System.Threading.CancellationToken cancellation);
        public abstract System.Threading.Tasks.Task WriteToAsync(System.IO.Stream stream, System.Threading.CancellationToken cancellation);
    }
    public abstract partial class RequestFailedDetailsParser
    {
        protected RequestFailedDetailsParser() { }
        public abstract bool TryParse(Azure.Response response, out Azure.ResponseError? error, out System.Collections.Generic.IDictionary<string, string>? data);
    }
    [System.Runtime.InteropServices.StructLayoutAttribute(System.Runtime.InteropServices.LayoutKind.Sequential)]
    public readonly partial struct RequestHeaders : System.Collections.Generic.IEnumerable<Azure.Core.HttpHeader>, System.Collections.IEnumerable
    {
        private readonly object _dummy;
        private readonly int _dummyPrimitive;
        public void Add(Azure.Core.HttpHeader header) { }
        public void Add(string name, string value) { }
        public bool Contains(string name) { throw null; }
        public System.Collections.Generic.IEnumerator<Azure.Core.HttpHeader> GetEnumerator() { throw null; }
        public bool Remove(string name) { throw null; }
        public void SetValue(string name, string value) { }
        System.Collections.IEnumerator System.Collections.IEnumerable.GetEnumerator() { throw null; }
        public bool TryGetValue(string name, out string? value) { throw null; }
        public bool TryGetValues(string name, out System.Collections.Generic.IEnumerable<string>? values) { throw null; }
    }
    [System.Runtime.InteropServices.StructLayoutAttribute(System.Runtime.InteropServices.LayoutKind.Sequential)]
    public readonly partial struct RequestMethod : System.IEquatable<Azure.Core.RequestMethod>
    {
        private readonly object _dummy;
        private readonly int _dummyPrimitive;
        public RequestMethod(string method) { throw null; }
        public static Azure.Core.RequestMethod Delete { get { throw null; } }
        public static Azure.Core.RequestMethod Get { get { throw null; } }
        public static Azure.Core.RequestMethod Head { get { throw null; } }
        public string Method { get { throw null; } }
        public static Azure.Core.RequestMethod Options { get { throw null; } }
        public static Azure.Core.RequestMethod Patch { get { throw null; } }
        public static Azure.Core.RequestMethod Post { get { throw null; } }
        public static Azure.Core.RequestMethod Put { get { throw null; } }
        public static Azure.Core.RequestMethod Trace { get { throw null; } }
        public bool Equals(Azure.Core.RequestMethod other) { throw null; }
        public override bool Equals(object? obj) { throw null; }
        public override int GetHashCode() { throw null; }
        public static bool operator ==(Azure.Core.RequestMethod left, Azure.Core.RequestMethod right) { throw null; }
        public static bool operator !=(Azure.Core.RequestMethod left, Azure.Core.RequestMethod right) { throw null; }
        public static Azure.Core.RequestMethod Parse(string method) { throw null; }
        public override string ToString() { throw null; }
    }
    public partial class RequestUriBuilder
    {
        public RequestUriBuilder() { }
        protected bool HasPath { get { throw null; } }
        protected bool HasQuery { get { throw null; } }
        public string? Host { get { throw null; } set { } }
        public string Path { get { throw null; } set { } }
        public string PathAndQuery { get { throw null; } }
        public int Port { get { throw null; } set { } }
        public string Query { get { throw null; } set { } }
        public string? Scheme { get { throw null; } set { } }
        public void AppendPath(System.ReadOnlySpan<char> value, bool escape) { }
        public void AppendPath(string value) { }
        public void AppendPath(string value, bool escape) { }
        public void AppendQuery(System.ReadOnlySpan<char> name, System.ReadOnlySpan<char> value, bool escapeValue) { }
        public void AppendQuery(string name, string value) { }
        public void AppendQuery(string name, string value, bool escapeValue) { }
        public void Reset(System.Uri value) { }
        public override string ToString() { throw null; }
        public System.Uri ToUri() { throw null; }
    }
    public sealed partial class ResourceIdentifier : System.IComparable<Azure.Core.ResourceIdentifier>, System.IEquatable<Azure.Core.ResourceIdentifier>
    {
        public static readonly Azure.Core.ResourceIdentifier Root;
        public ResourceIdentifier(string resourceId) { }
        public Azure.Core.AzureLocation? Location { get { throw null; } }
        public string Name { get { throw null; } }
        public Azure.Core.ResourceIdentifier? Parent { get { throw null; } }
        public string? Provider { get { throw null; } }
        public string? ResourceGroupName { get { throw null; } }
        public Azure.Core.ResourceType ResourceType { get { throw null; } }
        public string? SubscriptionId { get { throw null; } }
        [System.ComponentModel.EditorBrowsableAttribute(System.ComponentModel.EditorBrowsableState.Never)]
        public Azure.Core.ResourceIdentifier AppendChildResource(string childResourceType, string childResourceName) { throw null; }
        [System.ComponentModel.EditorBrowsableAttribute(System.ComponentModel.EditorBrowsableState.Never)]
        public Azure.Core.ResourceIdentifier AppendProviderResource(string providerNamespace, string resourceType, string resourceName) { throw null; }
        public int CompareTo(Azure.Core.ResourceIdentifier? other) { throw null; }
        public bool Equals(Azure.Core.ResourceIdentifier? other) { throw null; }
        [System.ComponentModel.EditorBrowsableAttribute(System.ComponentModel.EditorBrowsableState.Never)]
        public override bool Equals(object? obj) { throw null; }
        [System.ComponentModel.EditorBrowsableAttribute(System.ComponentModel.EditorBrowsableState.Never)]
        public override int GetHashCode() { throw null; }
        public static bool operator ==(Azure.Core.ResourceIdentifier left, Azure.Core.ResourceIdentifier right) { throw null; }
        public static bool operator >(Azure.Core.ResourceIdentifier left, Azure.Core.ResourceIdentifier right) { throw null; }
        public static bool operator >=(Azure.Core.ResourceIdentifier left, Azure.Core.ResourceIdentifier right) { throw null; }
        public static implicit operator string (Azure.Core.ResourceIdentifier id) { throw null; }
        public static bool operator !=(Azure.Core.ResourceIdentifier left, Azure.Core.ResourceIdentifier right) { throw null; }
        public static bool operator <(Azure.Core.ResourceIdentifier left, Azure.Core.ResourceIdentifier right) { throw null; }
        public static bool operator <=(Azure.Core.ResourceIdentifier left, Azure.Core.ResourceIdentifier right) { throw null; }
        public static Azure.Core.ResourceIdentifier Parse(string input) { throw null; }
        public override string ToString() { throw null; }
        public static bool TryParse(string input, out Azure.Core.ResourceIdentifier? result) { throw null; }
    }
    [System.Runtime.InteropServices.StructLayoutAttribute(System.Runtime.InteropServices.LayoutKind.Sequential)]
    public readonly partial struct ResourceType : System.IEquatable<Azure.Core.ResourceType>
    {
        private readonly object _dummy;
        private readonly int _dummyPrimitive;
        public ResourceType(string resourceType) { throw null; }
        public string Namespace { get { throw null; } }
        public string Type { get { throw null; } }
        public bool Equals(Azure.Core.ResourceType other) { throw null; }
        [System.ComponentModel.EditorBrowsableAttribute(System.ComponentModel.EditorBrowsableState.Never)]
        public override bool Equals(object? other) { throw null; }
        [System.ComponentModel.EditorBrowsableAttribute(System.ComponentModel.EditorBrowsableState.Never)]
        public override int GetHashCode() { throw null; }
        [System.ComponentModel.EditorBrowsableAttribute(System.ComponentModel.EditorBrowsableState.Never)]
        public string GetLastType() { throw null; }
        public static bool operator ==(Azure.Core.ResourceType left, Azure.Core.ResourceType right) { throw null; }
        public static implicit operator string (Azure.Core.ResourceType resourceType) { throw null; }
        public static implicit operator Azure.Core.ResourceType (string resourceType) { throw null; }
        public static bool operator !=(Azure.Core.ResourceType left, Azure.Core.ResourceType right) { throw null; }
        public override string ToString() { throw null; }
    }
    public abstract partial class ResponseClassificationHandler
    {
        protected ResponseClassificationHandler() { }
        public abstract bool TryClassify(Azure.Core.HttpMessage message, out bool isError);
    }
    public partial class ResponseClassifier
    {
        public ResponseClassifier() { }
        public virtual bool IsErrorResponse(Azure.Core.HttpMessage message) { throw null; }
        public virtual bool IsRetriable(Azure.Core.HttpMessage message, System.Exception exception) { throw null; }
        public virtual bool IsRetriableException(System.Exception exception) { throw null; }
        public virtual bool IsRetriableResponse(Azure.Core.HttpMessage message) { throw null; }
    }
    [System.Runtime.InteropServices.StructLayoutAttribute(System.Runtime.InteropServices.LayoutKind.Sequential)]
    public readonly partial struct ResponseHeaders : System.Collections.Generic.IEnumerable<Azure.Core.HttpHeader>, System.Collections.IEnumerable
    {
        private readonly object _dummy;
        private readonly int _dummyPrimitive;
        public int? ContentLength { get { throw null; } }
        public string? ContentType { get { throw null; } }
        public System.DateTimeOffset? Date { get { throw null; } }
        public Azure.ETag? ETag { get { throw null; } }
        public string? RequestId { get { throw null; } }
        public bool Contains(string name) { throw null; }
        public System.Collections.Generic.IEnumerator<Azure.Core.HttpHeader> GetEnumerator() { throw null; }
        System.Collections.IEnumerator System.Collections.IEnumerable.GetEnumerator() { throw null; }
        public bool TryGetValue(string name, out string? value) { throw null; }
        public bool TryGetValues(string name, out System.Collections.Generic.IEnumerable<string>? values) { throw null; }
    }
    public enum RetryMode
    {
        Fixed = 0,
        Exponential = 1,
    }
    public partial class RetryOptions
    {
        internal RetryOptions() { }
        public System.TimeSpan Delay { get { throw null; } set { } }
        public System.TimeSpan MaxDelay { get { throw null; } set { } }
        public int MaxRetries { get { throw null; } set { } }
        public Azure.Core.RetryMode Mode { get { throw null; } set { } }
        public System.TimeSpan NetworkTimeout { get { throw null; } set { } }
    }
    public partial class SequentialDelayStrategy : Azure.Core.DelayStrategy
    {
        public SequentialDelayStrategy(System.Collections.Generic.IEnumerable<System.TimeSpan>? sequence = null) { }
        public override System.TimeSpan GetNextDelay(Azure.Response? response, int attempt, System.TimeSpan? delayHint) { throw null; }
    }
    public partial class StatusCodeClassifier : Azure.Core.ResponseClassifier
    {
        public StatusCodeClassifier(System.ReadOnlySpan<ushort> successStatusCodes) { }
        public override bool IsErrorResponse(Azure.Core.HttpMessage message) { throw null; }
    }
    public delegate System.Threading.Tasks.Task SyncAsyncEventHandler<T>(T e) where T : Azure.SyncAsyncEventArgs;
    public partial class TelemetryDetails
    {
        public TelemetryDetails(System.Reflection.Assembly assembly, string? applicationId = null) { }
        public string? ApplicationId { get { throw null; } }
        public System.Reflection.Assembly Assembly { get { throw null; } }
        public void Apply(Azure.Core.HttpMessage message) { }
        public override string ToString() { throw null; }
    }
    public abstract partial class TokenCredential
    {
        protected TokenCredential() { }
        public abstract Azure.Core.AccessToken GetToken(Azure.Core.TokenRequestContext requestContext, System.Threading.CancellationToken cancellationToken);
        public abstract System.Threading.Tasks.ValueTask<Azure.Core.AccessToken> GetTokenAsync(Azure.Core.TokenRequestContext requestContext, System.Threading.CancellationToken cancellationToken);
    }
    [System.Runtime.InteropServices.StructLayoutAttribute(System.Runtime.InteropServices.LayoutKind.Sequential)]
    public readonly partial struct TokenRequestContext
    {
        private readonly object _dummy;
        private readonly int _dummyPrimitive;
        public TokenRequestContext(string[] scopes, string? parentRequestId) { throw null; }
        public TokenRequestContext(string[] scopes, string? parentRequestId, string? claims) { throw null; }
        public TokenRequestContext(string[] scopes, string? parentRequestId = null, string? claims = null, string? tenantId = null) { throw null; }
        public string? Claims { get { throw null; } }
        public string? ParentRequestId { get { throw null; } }
        public string[] Scopes { get { throw null; } }
        public string? TenantId { get { throw null; } }
    }
}
namespace Azure.Core.Cryptography
{
    public partial interface IKeyEncryptionKey
    {
        string KeyId { get; }
        byte[] UnwrapKey(string algorithm, System.ReadOnlyMemory<byte> encryptedKey, System.Threading.CancellationToken cancellationToken = default(System.Threading.CancellationToken));
        System.Threading.Tasks.Task<byte[]> UnwrapKeyAsync(string algorithm, System.ReadOnlyMemory<byte> encryptedKey, System.Threading.CancellationToken cancellationToken = default(System.Threading.CancellationToken));
        byte[] WrapKey(string algorithm, System.ReadOnlyMemory<byte> key, System.Threading.CancellationToken cancellationToken = default(System.Threading.CancellationToken));
        System.Threading.Tasks.Task<byte[]> WrapKeyAsync(string algorithm, System.ReadOnlyMemory<byte> key, System.Threading.CancellationToken cancellationToken = default(System.Threading.CancellationToken));
    }
    public partial interface IKeyEncryptionKeyResolver
    {
        Azure.Core.Cryptography.IKeyEncryptionKey Resolve(string keyId, System.Threading.CancellationToken cancellationToken = default(System.Threading.CancellationToken));
        System.Threading.Tasks.Task<Azure.Core.Cryptography.IKeyEncryptionKey> ResolveAsync(string keyId, System.Threading.CancellationToken cancellationToken = default(System.Threading.CancellationToken));
    }
}
namespace Azure.Core.Diagnostics
{
    public partial class AzureEventSourceListener : System.Diagnostics.Tracing.EventListener
    {
        public const string TraitName = "AzureEventSource";
        public const string TraitValue = "true";
        public AzureEventSourceListener(System.Action<System.Diagnostics.Tracing.EventWrittenEventArgs, string> log, System.Diagnostics.Tracing.EventLevel level) { }
        public static Azure.Core.Diagnostics.AzureEventSourceListener CreateConsoleLogger(System.Diagnostics.Tracing.EventLevel level = System.Diagnostics.Tracing.EventLevel.Informational) { throw null; }
        public static Azure.Core.Diagnostics.AzureEventSourceListener CreateTraceLogger(System.Diagnostics.Tracing.EventLevel level = System.Diagnostics.Tracing.EventLevel.Informational) { throw null; }
        protected sealed override void OnEventSourceCreated(System.Diagnostics.Tracing.EventSource eventSource) { }
        protected sealed override void OnEventWritten(System.Diagnostics.Tracing.EventWrittenEventArgs eventData) { }
    }
}
namespace Azure.Core.Extensions
{
    public partial interface IAzureClientBuilder<TClient, TOptions> where TOptions : class
    {
    }
    public partial interface IAzureClientFactoryBuilder
    {
        Azure.Core.Extensions.IAzureClientBuilder<TClient, TOptions> RegisterClientFactory<TClient, TOptions>(System.Func<TOptions, TClient> clientFactory) where TOptions : class;
    }
    public partial interface IAzureClientFactoryBuilderWithConfiguration<in TConfiguration> : Azure.Core.Extensions.IAzureClientFactoryBuilder
    {
        Azure.Core.Extensions.IAzureClientBuilder<TClient, TOptions> RegisterClientFactory<TClient, TOptions>(TConfiguration configuration) where TOptions : class;
    }
    public partial interface IAzureClientFactoryBuilderWithCredential
    {
        Azure.Core.Extensions.IAzureClientBuilder<TClient, TOptions> RegisterClientFactory<TClient, TOptions>(System.Func<TOptions, Azure.Core.TokenCredential, TClient> clientFactory, bool requiresCredential = true) where TOptions : class;
    }
}
namespace Azure.Core.GeoJson
{
    [System.Runtime.InteropServices.StructLayoutAttribute(System.Runtime.InteropServices.LayoutKind.Sequential)]
    public readonly partial struct GeoArray<T> : System.Collections.Generic.IEnumerable<T>, System.Collections.Generic.IReadOnlyCollection<T>, System.Collections.Generic.IReadOnlyList<T>, System.Collections.IEnumerable
    {
        private readonly object _dummy;
        private readonly int _dummyPrimitive;
        public int Count { get { throw null; } }
        public T this[int index] { get { throw null; } }
        public Azure.Core.GeoJson.GeoArray<T>.Enumerator GetEnumerator() { throw null; }
        System.Collections.Generic.IEnumerator<T> System.Collections.Generic.IEnumerable<T>.GetEnumerator() { throw null; }
        System.Collections.IEnumerator System.Collections.IEnumerable.GetEnumerator() { throw null; }
        [System.Runtime.InteropServices.StructLayoutAttribute(System.Runtime.InteropServices.LayoutKind.Sequential)]
        public partial struct Enumerator : System.Collections.Generic.IEnumerator<T>, System.Collections.IEnumerator, System.IDisposable
        {
            private object _dummy;
            private int _dummyPrimitive;
            public T Current { get { throw null; } }
            object System.Collections.IEnumerator.Current { get { throw null; } }
            public void Dispose() { }
            public bool MoveNext() { throw null; }
            public void Reset() { }
        }
    }
    public sealed partial class GeoBoundingBox : System.IEquatable<Azure.Core.GeoJson.GeoBoundingBox>
    {
        public GeoBoundingBox(double west, double south, double east, double north) { }
        public GeoBoundingBox(double west, double south, double east, double north, double? minAltitude, double? maxAltitude) { }
        public double East { get { throw null; } }
        public double this[int index] { get { throw null; } }
        public double? MaxAltitude { get { throw null; } }
        public double? MinAltitude { get { throw null; } }
        public double North { get { throw null; } }
        public double South { get { throw null; } }
        public double West { get { throw null; } }
        public bool Equals(Azure.Core.GeoJson.GeoBoundingBox? other) { throw null; }
        public override bool Equals(object? obj) { throw null; }
        public override int GetHashCode() { throw null; }
        public override string ToString() { throw null; }
    }
    public sealed partial class GeoCollection : Azure.Core.GeoJson.GeoObject, System.Collections.Generic.IEnumerable<Azure.Core.GeoJson.GeoObject>, System.Collections.Generic.IReadOnlyCollection<Azure.Core.GeoJson.GeoObject>, System.Collections.Generic.IReadOnlyList<Azure.Core.GeoJson.GeoObject>, System.Collections.IEnumerable
    {
        public GeoCollection(System.Collections.Generic.IEnumerable<Azure.Core.GeoJson.GeoObject> geometries) { }
        public GeoCollection(System.Collections.Generic.IEnumerable<Azure.Core.GeoJson.GeoObject> geometries, Azure.Core.GeoJson.GeoBoundingBox? boundingBox, System.Collections.Generic.IReadOnlyDictionary<string, object?> customProperties) { }
        public int Count { get { throw null; } }
        public Azure.Core.GeoJson.GeoObject this[int index] { get { throw null; } }
        public override Azure.Core.GeoJson.GeoObjectType Type { get { throw null; } }
        public System.Collections.Generic.IEnumerator<Azure.Core.GeoJson.GeoObject> GetEnumerator() { throw null; }
        System.Collections.IEnumerator System.Collections.IEnumerable.GetEnumerator() { throw null; }
    }
    public sealed partial class GeoLinearRing
    {
        public GeoLinearRing(System.Collections.Generic.IEnumerable<Azure.Core.GeoJson.GeoPosition> coordinates) { }
        public Azure.Core.GeoJson.GeoArray<Azure.Core.GeoJson.GeoPosition> Coordinates { get { throw null; } }
    }
    public sealed partial class GeoLineString : Azure.Core.GeoJson.GeoObject
    {
        public GeoLineString(System.Collections.Generic.IEnumerable<Azure.Core.GeoJson.GeoPosition> coordinates) { }
        public GeoLineString(System.Collections.Generic.IEnumerable<Azure.Core.GeoJson.GeoPosition> coordinates, Azure.Core.GeoJson.GeoBoundingBox? boundingBox, System.Collections.Generic.IReadOnlyDictionary<string, object?> customProperties) { }
        public Azure.Core.GeoJson.GeoArray<Azure.Core.GeoJson.GeoPosition> Coordinates { get { throw null; } }
        public override Azure.Core.GeoJson.GeoObjectType Type { get { throw null; } }
    }
    public sealed partial class GeoLineStringCollection : Azure.Core.GeoJson.GeoObject, System.Collections.Generic.IEnumerable<Azure.Core.GeoJson.GeoLineString>, System.Collections.Generic.IReadOnlyCollection<Azure.Core.GeoJson.GeoLineString>, System.Collections.Generic.IReadOnlyList<Azure.Core.GeoJson.GeoLineString>, System.Collections.IEnumerable
    {
        public GeoLineStringCollection(System.Collections.Generic.IEnumerable<Azure.Core.GeoJson.GeoLineString> lines) { }
        public GeoLineStringCollection(System.Collections.Generic.IEnumerable<Azure.Core.GeoJson.GeoLineString> lines, Azure.Core.GeoJson.GeoBoundingBox? boundingBox, System.Collections.Generic.IReadOnlyDictionary<string, object?> customProperties) { }
        public Azure.Core.GeoJson.GeoArray<Azure.Core.GeoJson.GeoArray<Azure.Core.GeoJson.GeoPosition>> Coordinates { get { throw null; } }
        public int Count { get { throw null; } }
        public Azure.Core.GeoJson.GeoLineString this[int index] { get { throw null; } }
        public override Azure.Core.GeoJson.GeoObjectType Type { get { throw null; } }
        public System.Collections.Generic.IEnumerator<Azure.Core.GeoJson.GeoLineString> GetEnumerator() { throw null; }
        System.Collections.IEnumerator System.Collections.IEnumerable.GetEnumerator() { throw null; }
    }
    public abstract partial class GeoObject
    {
        internal GeoObject() { }
        public Azure.Core.GeoJson.GeoBoundingBox? BoundingBox { get { throw null; } }
        public abstract Azure.Core.GeoJson.GeoObjectType Type { get; }
        public static Azure.Core.GeoJson.GeoObject Parse(string json) { throw null; }
        public override string ToString() { throw null; }
        public bool TryGetCustomProperty(string name, out object? value) { throw null; }
    }
    public enum GeoObjectType
    {
        Point = 0,
        MultiPoint = 1,
        Polygon = 2,
        MultiPolygon = 3,
        LineString = 4,
        MultiLineString = 5,
        GeometryCollection = 6,
    }
    public sealed partial class GeoPoint : Azure.Core.GeoJson.GeoObject
    {
        public GeoPoint(Azure.Core.GeoJson.GeoPosition position) { }
        public GeoPoint(Azure.Core.GeoJson.GeoPosition position, Azure.Core.GeoJson.GeoBoundingBox? boundingBox, System.Collections.Generic.IReadOnlyDictionary<string, object?> customProperties) { }
        public GeoPoint(double longitude, double latitude) { }
        public GeoPoint(double longitude, double latitude, double? altitude) { }
        public Azure.Core.GeoJson.GeoPosition Coordinates { get { throw null; } }
        public override Azure.Core.GeoJson.GeoObjectType Type { get { throw null; } }
    }
    public sealed partial class GeoPointCollection : Azure.Core.GeoJson.GeoObject, System.Collections.Generic.IEnumerable<Azure.Core.GeoJson.GeoPoint>, System.Collections.Generic.IReadOnlyCollection<Azure.Core.GeoJson.GeoPoint>, System.Collections.Generic.IReadOnlyList<Azure.Core.GeoJson.GeoPoint>, System.Collections.IEnumerable
    {
        public GeoPointCollection(System.Collections.Generic.IEnumerable<Azure.Core.GeoJson.GeoPoint> points) { }
        public GeoPointCollection(System.Collections.Generic.IEnumerable<Azure.Core.GeoJson.GeoPoint> points, Azure.Core.GeoJson.GeoBoundingBox? boundingBox, System.Collections.Generic.IReadOnlyDictionary<string, object?> customProperties) { }
        public Azure.Core.GeoJson.GeoArray<Azure.Core.GeoJson.GeoPosition> Coordinates { get { throw null; } }
        public int Count { get { throw null; } }
        public Azure.Core.GeoJson.GeoPoint this[int index] { get { throw null; } }
        public override Azure.Core.GeoJson.GeoObjectType Type { get { throw null; } }
        public System.Collections.Generic.IEnumerator<Azure.Core.GeoJson.GeoPoint> GetEnumerator() { throw null; }
        System.Collections.IEnumerator System.Collections.IEnumerable.GetEnumerator() { throw null; }
    }
    public sealed partial class GeoPolygon : Azure.Core.GeoJson.GeoObject
    {
        public GeoPolygon(System.Collections.Generic.IEnumerable<Azure.Core.GeoJson.GeoLinearRing> rings) { }
        public GeoPolygon(System.Collections.Generic.IEnumerable<Azure.Core.GeoJson.GeoLinearRing> rings, Azure.Core.GeoJson.GeoBoundingBox? boundingBox, System.Collections.Generic.IReadOnlyDictionary<string, object?> customProperties) { }
        public GeoPolygon(System.Collections.Generic.IEnumerable<Azure.Core.GeoJson.GeoPosition> positions) { }
        public Azure.Core.GeoJson.GeoArray<Azure.Core.GeoJson.GeoArray<Azure.Core.GeoJson.GeoPosition>> Coordinates { get { throw null; } }
        public Azure.Core.GeoJson.GeoLinearRing OuterRing { get { throw null; } }
        public System.Collections.Generic.IReadOnlyList<Azure.Core.GeoJson.GeoLinearRing> Rings { get { throw null; } }
        public override Azure.Core.GeoJson.GeoObjectType Type { get { throw null; } }
    }
    public sealed partial class GeoPolygonCollection : Azure.Core.GeoJson.GeoObject, System.Collections.Generic.IEnumerable<Azure.Core.GeoJson.GeoPolygon>, System.Collections.Generic.IReadOnlyCollection<Azure.Core.GeoJson.GeoPolygon>, System.Collections.Generic.IReadOnlyList<Azure.Core.GeoJson.GeoPolygon>, System.Collections.IEnumerable
    {
        public GeoPolygonCollection(System.Collections.Generic.IEnumerable<Azure.Core.GeoJson.GeoPolygon> polygons) { }
        public GeoPolygonCollection(System.Collections.Generic.IEnumerable<Azure.Core.GeoJson.GeoPolygon> polygons, Azure.Core.GeoJson.GeoBoundingBox? boundingBox, System.Collections.Generic.IReadOnlyDictionary<string, object?> customProperties) { }
        public Azure.Core.GeoJson.GeoArray<Azure.Core.GeoJson.GeoArray<Azure.Core.GeoJson.GeoArray<Azure.Core.GeoJson.GeoPosition>>> Coordinates { get { throw null; } }
        public int Count { get { throw null; } }
        public Azure.Core.GeoJson.GeoPolygon this[int index] { get { throw null; } }
        public override Azure.Core.GeoJson.GeoObjectType Type { get { throw null; } }
        public System.Collections.Generic.IEnumerator<Azure.Core.GeoJson.GeoPolygon> GetEnumerator() { throw null; }
        System.Collections.IEnumerator System.Collections.IEnumerable.GetEnumerator() { throw null; }
    }
    [System.Runtime.InteropServices.StructLayoutAttribute(System.Runtime.InteropServices.LayoutKind.Sequential)]
    public readonly partial struct GeoPosition : System.IEquatable<Azure.Core.GeoJson.GeoPosition>
    {
        private readonly int _dummyPrimitive;
        public GeoPosition(double longitude, double latitude) { throw null; }
        public GeoPosition(double longitude, double latitude, double? altitude) { throw null; }
        public double? Altitude { get { throw null; } }
        public int Count { get { throw null; } }
        public double this[int index] { get { throw null; } }
        public double Latitude { get { throw null; } }
        public double Longitude { get { throw null; } }
        public bool Equals(Azure.Core.GeoJson.GeoPosition other) { throw null; }
        public override bool Equals(object? obj) { throw null; }
        public override int GetHashCode() { throw null; }
        public static bool operator ==(Azure.Core.GeoJson.GeoPosition left, Azure.Core.GeoJson.GeoPosition right) { throw null; }
        public static bool operator !=(Azure.Core.GeoJson.GeoPosition left, Azure.Core.GeoJson.GeoPosition right) { throw null; }
        public override string ToString() { throw null; }
    }
}
namespace Azure.Core.Pipeline
{
    public partial class BearerTokenAuthenticationPolicy : Azure.Core.Pipeline.HttpPipelinePolicy
    {
        public BearerTokenAuthenticationPolicy(Azure.Core.TokenCredential credential, System.Collections.Generic.IEnumerable<string> scopes) { }
        public BearerTokenAuthenticationPolicy(Azure.Core.TokenCredential credential, string scope) { }
        protected void AuthenticateAndAuthorizeRequest(Azure.Core.HttpMessage message, Azure.Core.TokenRequestContext context) { }
        protected System.Threading.Tasks.ValueTask AuthenticateAndAuthorizeRequestAsync(Azure.Core.HttpMessage message, Azure.Core.TokenRequestContext context) { throw null; }
        protected virtual void AuthorizeRequest(Azure.Core.HttpMessage message) { }
        protected virtual System.Threading.Tasks.ValueTask AuthorizeRequestAsync(Azure.Core.HttpMessage message) { throw null; }
        protected virtual bool AuthorizeRequestOnChallenge(Azure.Core.HttpMessage message) { throw null; }
        protected virtual System.Threading.Tasks.ValueTask<bool> AuthorizeRequestOnChallengeAsync(Azure.Core.HttpMessage message) { throw null; }
        public override void Process(Azure.Core.HttpMessage message, System.ReadOnlyMemory<Azure.Core.Pipeline.HttpPipelinePolicy> pipeline) { }
        public override System.Threading.Tasks.ValueTask ProcessAsync(Azure.Core.HttpMessage message, System.ReadOnlyMemory<Azure.Core.Pipeline.HttpPipelinePolicy> pipeline) { throw null; }
    }
    public sealed partial class DisposableHttpPipeline : Azure.Core.Pipeline.HttpPipeline, System.IDisposable
    {
        internal DisposableHttpPipeline() : base (default(Azure.Core.Pipeline.HttpPipelineTransport), default(Azure.Core.Pipeline.HttpPipelinePolicy[]), default(Azure.Core.ResponseClassifier)) { }
        public void Dispose() { }
    }
    public partial class HttpClientTransport : Azure.Core.Pipeline.HttpPipelineTransport, System.IDisposable
    {
        public static readonly Azure.Core.Pipeline.HttpClientTransport Shared;
        public HttpClientTransport() { }
        public HttpClientTransport(System.Net.Http.HttpClient client) { }
        public HttpClientTransport(System.Net.Http.HttpMessageHandler messageHandler) { }
        public sealed override Azure.Core.Request CreateRequest() { throw null; }
        public void Dispose() { }
        public override void Process(Azure.Core.HttpMessage message) { }
        public override System.Threading.Tasks.ValueTask ProcessAsync(Azure.Core.HttpMessage message) { throw null; }
    }
    public partial class HttpPipeline
    {
        public HttpPipeline(Azure.Core.Pipeline.HttpPipelineTransport transport, Azure.Core.Pipeline.HttpPipelinePolicy[]? policies = null, Azure.Core.ResponseClassifier? responseClassifier = null) { }
        public Azure.Core.ResponseClassifier ResponseClassifier { get { throw null; } }
        public static System.IDisposable CreateClientRequestIdScope(string? clientRequestId) { throw null; }
        public static System.IDisposable CreateHttpMessagePropertiesScope(System.Collections.Generic.IDictionary<string, object?> messageProperties) { throw null; }
        public Azure.Core.HttpMessage CreateMessage() { throw null; }
        public Azure.Core.HttpMessage CreateMessage(Azure.RequestContext? context) { throw null; }
        public Azure.Core.HttpMessage CreateMessage(Azure.RequestContext? context, Azure.Core.ResponseClassifier? classifier = null) { throw null; }
        public Azure.Core.Request CreateRequest() { throw null; }
        public void Send(Azure.Core.HttpMessage message, System.Threading.CancellationToken cancellationToken) { }
        public System.Threading.Tasks.ValueTask SendAsync(Azure.Core.HttpMessage message, System.Threading.CancellationToken cancellationToken) { throw null; }
        public Azure.Response SendRequest(Azure.Core.Request request, System.Threading.CancellationToken cancellationToken) { throw null; }
        public System.Threading.Tasks.ValueTask<Azure.Response> SendRequestAsync(Azure.Core.Request request, System.Threading.CancellationToken cancellationToken) { throw null; }
    }
    public static partial class HttpPipelineBuilder
    {
        public static Azure.Core.Pipeline.HttpPipeline Build(Azure.Core.ClientOptions options, params Azure.Core.Pipeline.HttpPipelinePolicy[] perRetryPolicies) { throw null; }
        public static Azure.Core.Pipeline.DisposableHttpPipeline Build(Azure.Core.ClientOptions options, Azure.Core.Pipeline.HttpPipelinePolicy[] perCallPolicies, Azure.Core.Pipeline.HttpPipelinePolicy[] perRetryPolicies, Azure.Core.Pipeline.HttpPipelineTransportOptions transportOptions, Azure.Core.ResponseClassifier? responseClassifier) { throw null; }
        public static Azure.Core.Pipeline.HttpPipeline Build(Azure.Core.ClientOptions options, Azure.Core.Pipeline.HttpPipelinePolicy[] perCallPolicies, Azure.Core.Pipeline.HttpPipelinePolicy[] perRetryPolicies, Azure.Core.ResponseClassifier? responseClassifier) { throw null; }
        public static Azure.Core.Pipeline.HttpPipeline Build(Azure.Core.Pipeline.HttpPipelineOptions options) { throw null; }
        public static Azure.Core.Pipeline.DisposableHttpPipeline Build(Azure.Core.Pipeline.HttpPipelineOptions options, Azure.Core.Pipeline.HttpPipelineTransportOptions transportOptions) { throw null; }
    }
    public partial class HttpPipelineOptions
    {
        public HttpPipelineOptions(Azure.Core.ClientOptions options) { }
        public Azure.Core.ClientOptions ClientOptions { get { throw null; } }
        public System.Collections.Generic.IList<Azure.Core.Pipeline.HttpPipelinePolicy> PerCallPolicies { get { throw null; } }
        public System.Collections.Generic.IList<Azure.Core.Pipeline.HttpPipelinePolicy> PerRetryPolicies { get { throw null; } }
        public Azure.Core.RequestFailedDetailsParser RequestFailedDetailsParser { get { throw null; } set { } }
        public Azure.Core.ResponseClassifier? ResponseClassifier { get { throw null; } set { } }
    }
    public abstract partial class HttpPipelinePolicy
    {
        protected HttpPipelinePolicy() { }
        public abstract void Process(Azure.Core.HttpMessage message, System.ReadOnlyMemory<Azure.Core.Pipeline.HttpPipelinePolicy> pipeline);
        public abstract System.Threading.Tasks.ValueTask ProcessAsync(Azure.Core.HttpMessage message, System.ReadOnlyMemory<Azure.Core.Pipeline.HttpPipelinePolicy> pipeline);
        protected static void ProcessNext(Azure.Core.HttpMessage message, System.ReadOnlyMemory<Azure.Core.Pipeline.HttpPipelinePolicy> pipeline) { }
        protected static System.Threading.Tasks.ValueTask ProcessNextAsync(Azure.Core.HttpMessage message, System.ReadOnlyMemory<Azure.Core.Pipeline.HttpPipelinePolicy> pipeline) { throw null; }
    }
    public abstract partial class HttpPipelineSynchronousPolicy : Azure.Core.Pipeline.HttpPipelinePolicy
    {
        protected HttpPipelineSynchronousPolicy() { }
        public virtual void OnReceivedResponse(Azure.Core.HttpMessage message) { }
        public virtual void OnSendingRequest(Azure.Core.HttpMessage message) { }
        public override void Process(Azure.Core.HttpMessage message, System.ReadOnlyMemory<Azure.Core.Pipeline.HttpPipelinePolicy> pipeline) { }
        public override System.Threading.Tasks.ValueTask ProcessAsync(Azure.Core.HttpMessage message, System.ReadOnlyMemory<Azure.Core.Pipeline.HttpPipelinePolicy> pipeline) { throw null; }
    }
    public abstract partial class HttpPipelineTransport
    {
        protected HttpPipelineTransport() { }
        public abstract Azure.Core.Request CreateRequest();
        public abstract void Process(Azure.Core.HttpMessage message);
        public abstract System.Threading.Tasks.ValueTask ProcessAsync(Azure.Core.HttpMessage message);
    }
    public partial class HttpPipelineTransportOptions
    {
        public HttpPipelineTransportOptions() { }
        public System.Collections.Generic.IList<System.Security.Cryptography.X509Certificates.X509Certificate2> ClientCertificates { get { throw null; } }
        public System.Func<Azure.Core.Pipeline.ServerCertificateCustomValidationArgs, bool>? ServerCertificateCustomValidationCallback { get { throw null; } set { } }
    }
    public sealed partial class RedirectPolicy : Azure.Core.Pipeline.HttpPipelinePolicy
    {
        internal RedirectPolicy() { }
        public override void Process(Azure.Core.HttpMessage message, System.ReadOnlyMemory<Azure.Core.Pipeline.HttpPipelinePolicy> pipeline) { }
        public override System.Threading.Tasks.ValueTask ProcessAsync(Azure.Core.HttpMessage message, System.ReadOnlyMemory<Azure.Core.Pipeline.HttpPipelinePolicy> pipeline) { throw null; }
        public static void SetAllowAutoRedirect(Azure.Core.HttpMessage message, bool allowAutoRedirect) { }
    }
<<<<<<< HEAD
    public abstract partial class RetryPolicy : Azure.Core.Pipeline.HttpPipelinePolicy
    {
        protected RetryPolicy(Azure.Core.RetryOptions? options = null, Azure.Core.DelayStrategy? delayStrategy = null) { }
        protected internal virtual void OnRequestSent(Azure.Core.HttpMessage message) { }
        protected internal virtual System.Threading.Tasks.ValueTask OnRequestSentAsync(Azure.Core.HttpMessage message) { throw null; }
        protected internal virtual void OnSendingRequest(Azure.Core.HttpMessage message) { }
        protected internal virtual System.Threading.Tasks.ValueTask OnSendingRequestAsync(Azure.Core.HttpMessage message) { throw null; }
        public override void Process(Azure.Core.HttpMessage message, System.ReadOnlyMemory<Azure.Core.Pipeline.HttpPipelinePolicy> pipeline) { }
        public override System.Threading.Tasks.ValueTask ProcessAsync(Azure.Core.HttpMessage message, System.ReadOnlyMemory<Azure.Core.Pipeline.HttpPipelinePolicy> pipeline) { throw null; }
        protected internal virtual bool ShouldRetry(Azure.Core.HttpMessage message, System.Exception? exception) { throw null; }
        protected internal virtual System.Threading.Tasks.ValueTask<bool> ShouldRetryAsync(Azure.Core.HttpMessage message, System.Exception? exception) { throw null; }
    }
=======
>>>>>>> 1ee97d35
    public partial class ServerCertificateCustomValidationArgs
    {
        public ServerCertificateCustomValidationArgs(System.Security.Cryptography.X509Certificates.X509Certificate2? certificate, System.Security.Cryptography.X509Certificates.X509Chain? certificateAuthorityChain, System.Net.Security.SslPolicyErrors sslPolicyErrors) { }
        public System.Security.Cryptography.X509Certificates.X509Certificate2? Certificate { get { throw null; } }
        public System.Security.Cryptography.X509Certificates.X509Chain? CertificateAuthorityChain { get { throw null; } }
        public System.Net.Security.SslPolicyErrors SslPolicyErrors { get { throw null; } }
    }
}
namespace Azure.Core.Serialization
{
    public partial interface IMemberNameConverter
    {
        string? ConvertMemberName(System.Reflection.MemberInfo member);
    }
    public partial class JsonObjectSerializer : Azure.Core.Serialization.ObjectSerializer, Azure.Core.Serialization.IMemberNameConverter
    {
        public JsonObjectSerializer() { }
        public JsonObjectSerializer(System.Text.Json.JsonSerializerOptions options) { }
        public static Azure.Core.Serialization.JsonObjectSerializer Default { get { throw null; } }
        string? Azure.Core.Serialization.IMemberNameConverter.ConvertMemberName(System.Reflection.MemberInfo member) { throw null; }
        public override object? Deserialize(System.IO.Stream stream, System.Type returnType, System.Threading.CancellationToken cancellationToken) { throw null; }
        public override System.Threading.Tasks.ValueTask<object?> DeserializeAsync(System.IO.Stream stream, System.Type returnType, System.Threading.CancellationToken cancellationToken) { throw null; }
        public override void Serialize(System.IO.Stream stream, object? value, System.Type inputType, System.Threading.CancellationToken cancellationToken) { }
        public override System.BinaryData Serialize(object? value, System.Type? inputType = null, System.Threading.CancellationToken cancellationToken = default(System.Threading.CancellationToken)) { throw null; }
        public override System.Threading.Tasks.ValueTask SerializeAsync(System.IO.Stream stream, object? value, System.Type inputType, System.Threading.CancellationToken cancellationToken) { throw null; }
        public override System.Threading.Tasks.ValueTask<System.BinaryData> SerializeAsync(object? value, System.Type? inputType = null, System.Threading.CancellationToken cancellationToken = default(System.Threading.CancellationToken)) { throw null; }
    }
    public abstract partial class ObjectSerializer
    {
        protected ObjectSerializer() { }
        public abstract object? Deserialize(System.IO.Stream stream, System.Type returnType, System.Threading.CancellationToken cancellationToken);
        public abstract System.Threading.Tasks.ValueTask<object?> DeserializeAsync(System.IO.Stream stream, System.Type returnType, System.Threading.CancellationToken cancellationToken);
        public abstract void Serialize(System.IO.Stream stream, object? value, System.Type inputType, System.Threading.CancellationToken cancellationToken);
        public virtual System.BinaryData Serialize(object? value, System.Type? inputType = null, System.Threading.CancellationToken cancellationToken = default(System.Threading.CancellationToken)) { throw null; }
        public abstract System.Threading.Tasks.ValueTask SerializeAsync(System.IO.Stream stream, object? value, System.Type inputType, System.Threading.CancellationToken cancellationToken);
        public virtual System.Threading.Tasks.ValueTask<System.BinaryData> SerializeAsync(object? value, System.Type? inputType = null, System.Threading.CancellationToken cancellationToken = default(System.Threading.CancellationToken)) { throw null; }
    }
}
namespace Azure.Messaging
{
    public partial class CloudEvent
    {
        public CloudEvent(string source, string type, System.BinaryData? data, string? dataContentType, Azure.Messaging.CloudEventDataFormat dataFormat = Azure.Messaging.CloudEventDataFormat.Binary) { }
        public CloudEvent(string source, string type, object? jsonSerializableData, System.Type? dataSerializationType = null) { }
        public System.BinaryData? Data { get { throw null; } set { } }
        public string? DataContentType { get { throw null; } set { } }
        public string? DataSchema { get { throw null; } set { } }
        public System.Collections.Generic.IDictionary<string, object> ExtensionAttributes { get { throw null; } }
        public string Id { get { throw null; } set { } }
        public string Source { get { throw null; } set { } }
        public string? Subject { get { throw null; } set { } }
        public System.DateTimeOffset? Time { get { throw null; } set { } }
        public string Type { get { throw null; } set { } }
        public static Azure.Messaging.CloudEvent? Parse(System.BinaryData json, bool skipValidation = false) { throw null; }
        public static Azure.Messaging.CloudEvent[] ParseMany(System.BinaryData json, bool skipValidation = false) { throw null; }
    }
    public enum CloudEventDataFormat
    {
        Binary = 0,
        Json = 1,
    }
    public partial class MessageContent
    {
        public MessageContent() { }
        public virtual Azure.Core.ContentType? ContentType { get { throw null; } set { } }
        [System.ComponentModel.EditorBrowsableAttribute(System.ComponentModel.EditorBrowsableState.Never)]
        protected virtual Azure.Core.ContentType? ContentTypeCore { get { throw null; } set { } }
        public virtual System.BinaryData? Data { get { throw null; } set { } }
        public virtual bool IsReadOnly { get { throw null; } }
    }
}<|MERGE_RESOLUTION|>--- conflicted
+++ resolved
@@ -149,10 +149,8 @@
         protected Operation() { }
         public abstract bool HasValue { get; }
         public abstract T Value { get; }
-        public virtual Azure.Response<T> WaitForCompletion(Azure.Core.DelayStrategy delayStrategy, System.Threading.CancellationToken cancellationToken) { throw null; }
         public virtual Azure.Response<T> WaitForCompletion(System.Threading.CancellationToken cancellationToken = default(System.Threading.CancellationToken)) { throw null; }
         public virtual Azure.Response<T> WaitForCompletion(System.TimeSpan pollingInterval, System.Threading.CancellationToken cancellationToken) { throw null; }
-        public virtual System.Threading.Tasks.ValueTask<Azure.Response<T>> WaitForCompletionAsync(Azure.Core.DelayStrategy delayStrategy, System.Threading.CancellationToken cancellationToken) { throw null; }
         public virtual System.Threading.Tasks.ValueTask<Azure.Response<T>> WaitForCompletionAsync(System.Threading.CancellationToken cancellationToken = default(System.Threading.CancellationToken)) { throw null; }
         public virtual System.Threading.Tasks.ValueTask<Azure.Response<T>> WaitForCompletionAsync(System.TimeSpan pollingInterval, System.Threading.CancellationToken cancellationToken) { throw null; }
         [System.ComponentModel.EditorBrowsableAttribute(System.ComponentModel.EditorBrowsableState.Never)]
@@ -400,13 +398,6 @@
         public static bool operator !=(Azure.Core.ContentType left, Azure.Core.ContentType right) { throw null; }
         public override string ToString() { throw null; }
     }
-    public abstract partial class DelayStrategy
-    {
-        protected DelayStrategy() { }
-        public abstract System.TimeSpan GetNextDelay(Azure.Response? response, int attempt, System.TimeSpan? delayHint);
-        protected static System.TimeSpan GetServerDelay(Azure.Response? response) { throw null; }
-        protected static System.TimeSpan Max(System.TimeSpan t1, System.TimeSpan t2) { throw null; }
-    }
     public static partial class DelegatedTokenCredential
     {
         public static Azure.Core.TokenCredential Create(System.Func<Azure.Core.TokenRequestContext, System.Threading.CancellationToken, Azure.Core.AccessToken> getToken) { throw null; }
@@ -424,16 +415,6 @@
         public int LoggedContentSizeLimit { get { throw null; } set { } }
         public System.Collections.Generic.IList<string> LoggedHeaderNames { get { throw null; } }
         public System.Collections.Generic.IList<string> LoggedQueryParameters { get { throw null; } }
-    }
-    public partial class ExponentialDelayStrategy : Azure.Core.DelayStrategy
-    {
-        public ExponentialDelayStrategy(System.TimeSpan? delay = default(System.TimeSpan?), System.TimeSpan? maxDelay = default(System.TimeSpan?)) { }
-        public override System.TimeSpan GetNextDelay(Azure.Response? response, int attempt, System.TimeSpan? delayHint) { throw null; }
-    }
-    public partial class FixedDelayStrategy : Azure.Core.DelayStrategy
-    {
-        public FixedDelayStrategy(System.TimeSpan? delay = default(System.TimeSpan?)) { }
-        public override System.TimeSpan GetNextDelay(Azure.Response? response, int attempt, System.TimeSpan? delayHint) { throw null; }
     }
     [System.Runtime.InteropServices.StructLayoutAttribute(System.Runtime.InteropServices.LayoutKind.Sequential)]
     public readonly partial struct HttpHeader : System.IEquatable<Azure.Core.HttpHeader>
@@ -710,11 +691,6 @@
         public Azure.Core.RetryMode Mode { get { throw null; } set { } }
         public System.TimeSpan NetworkTimeout { get { throw null; } set { } }
     }
-    public partial class SequentialDelayStrategy : Azure.Core.DelayStrategy
-    {
-        public SequentialDelayStrategy(System.Collections.Generic.IEnumerable<System.TimeSpan>? sequence = null) { }
-        public override System.TimeSpan GetNextDelay(Azure.Response? response, int attempt, System.TimeSpan? delayHint) { throw null; }
-    }
     public partial class StatusCodeClassifier : Azure.Core.ResponseClassifier
     {
         public StatusCodeClassifier(System.ReadOnlySpan<ushort> successStatusCodes) { }
@@ -1047,21 +1023,6 @@
         public override System.Threading.Tasks.ValueTask ProcessAsync(Azure.Core.HttpMessage message, System.ReadOnlyMemory<Azure.Core.Pipeline.HttpPipelinePolicy> pipeline) { throw null; }
         public static void SetAllowAutoRedirect(Azure.Core.HttpMessage message, bool allowAutoRedirect) { }
     }
-<<<<<<< HEAD
-    public abstract partial class RetryPolicy : Azure.Core.Pipeline.HttpPipelinePolicy
-    {
-        protected RetryPolicy(Azure.Core.RetryOptions? options = null, Azure.Core.DelayStrategy? delayStrategy = null) { }
-        protected internal virtual void OnRequestSent(Azure.Core.HttpMessage message) { }
-        protected internal virtual System.Threading.Tasks.ValueTask OnRequestSentAsync(Azure.Core.HttpMessage message) { throw null; }
-        protected internal virtual void OnSendingRequest(Azure.Core.HttpMessage message) { }
-        protected internal virtual System.Threading.Tasks.ValueTask OnSendingRequestAsync(Azure.Core.HttpMessage message) { throw null; }
-        public override void Process(Azure.Core.HttpMessage message, System.ReadOnlyMemory<Azure.Core.Pipeline.HttpPipelinePolicy> pipeline) { }
-        public override System.Threading.Tasks.ValueTask ProcessAsync(Azure.Core.HttpMessage message, System.ReadOnlyMemory<Azure.Core.Pipeline.HttpPipelinePolicy> pipeline) { throw null; }
-        protected internal virtual bool ShouldRetry(Azure.Core.HttpMessage message, System.Exception? exception) { throw null; }
-        protected internal virtual System.Threading.Tasks.ValueTask<bool> ShouldRetryAsync(Azure.Core.HttpMessage message, System.Exception? exception) { throw null; }
-    }
-=======
->>>>>>> 1ee97d35
     public partial class ServerCertificateCustomValidationArgs
     {
         public ServerCertificateCustomValidationArgs(System.Security.Cryptography.X509Certificates.X509Certificate2? certificate, System.Security.Cryptography.X509Certificates.X509Chain? certificateAuthorityChain, System.Net.Security.SslPolicyErrors sslPolicyErrors) { }

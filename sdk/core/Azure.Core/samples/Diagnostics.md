--- conflicted
+++ resolved
@@ -166,12 +166,7 @@
 
 Azure client libraries are instrumented for distributed tracing using OpenTelemetry or ApplicationInsights SDK.
 
-<<<<<<< HEAD
-Azure SDKs support for `ActivitySource`, which is a simplified way to create and listen to activities which is compatible with OpenTelemetry.
-Azure SDKs produce the following kinds of Activities:
-=======
 Distributed tracing relies on `ActivitySource` and `Activity` primitives defined in .NET. Check out [Adding distributed tracing instrumentation](https://learn.microsoft.com/dotnet/core/diagnostics/distributed-tracing-instrumentation-walkthroughs) guide for more details.
->>>>>>> 5235895a
 
 Azure client libraries produce the following kinds of activities:
 
@@ -179,12 +174,6 @@
 - *client method calls*: for example, `BlobClient.DownloadTo` or `SecretClient.StartDeleteSecret`.
 - *messaging events*: Event Hubs and Service Bus message creation is traced and correlated with its sending, receiving, and processing.
 
-<<<<<<< HEAD
-Prior to November 2023, OpenTelemetry support was experimental for all Azure SDKs (see [Enabling experimental tracing features](#enabling-experimental-tracing-features) for the details). 
-Most of Azure SDKs released in or after November 2023 have OpenTelemetry support enabled by default. Tracing support in messaging libraries (`Azure.Messaging.ServiceBus` and `Azure.Messaging.EventHubs`) remains experimental. 
-
-More detailed distributed tracing convention can be found at [Azure SDK semantic conventions](https://github.com/Azure/azure-sdk/blob/main/docs/tracing/distributed-tracing-conventions.md).
-=======
 Prior to November 2023, OpenTelemetry support was experimental for all Azure client libraries (see [Enabling experimental tracing features](#enabling-experimental-tracing-features) for the details). 
 Most of Azure client libraries released in or after November 2023 have OpenTelemetry support enabled by default. Tracing support in messaging libraries (`Azure.Messaging.ServiceBus` and `Azure.Messaging.EventHubs`) remains experimental. 
 
@@ -291,7 +280,6 @@
 ### Sample
 
 To see an example of distributed tracing in action, take a look at our [sample app](https://github.com/Azure/azure-sdk-for-net/blob/main/samples/linecounter/README.md) that combines several Azure client libraries.
->>>>>>> 5235895a
 
 ### Enabling experimental tracing features
 
@@ -319,14 +307,9 @@
   </ItemGroup>
 ```
 
-<<<<<<< HEAD
-## Consume activities with `ActivityListener`
-
-=======
 ### Consume activities with `ActivityListener`
 
 While it's common to use OpenTelemetry to record and export activities, it's also possible to consume them in your application with `ActivityListener`.
->>>>>>> 5235895a
 You'll need `System.Diagnostics.DiagnosticSource` package with version `6.0` or later consume Azure SDK Activities.
 
 ```xml
@@ -352,33 +335,7 @@
 secretClient.GetSecret("<secret-name>");
 ```
 
-<<<<<<< HEAD
-## Distributed tracing
-
-Azure SDKs are instrumented for distributed tracing using ApplicationsInsights or OpenTelemetry.
-
-### ApplicationInsights with Azure Monitor
-
-Application Insights, a feature of Azure Monitor, is an extensible Application Performance Management (APM) service for developers and DevOps professionals. Use it to monitor your live applications. It will automatically detect performance anomalies, and includes powerful analytics tools to help you diagnose issues and to understand what users actually do with your app
-
-If your application already uses ApplicationInsights, automatic collection of Azure SDK traces is supported since version `2.12.0` ([Microsoft.ApplicationInsights on NuGet](https://www.nuget.org/packages/Microsoft.ApplicationInsights/)).
-
-To setup ApplicationInsights tracking for your application follow the [Start Monitoring Application](https://docs.microsoft.com/azure/azure-monitor/learn/dotnetcore-quick-start) guide.
-
-### OpenTelemetry with Azure Monitor and other observability vendors
-
-OpenTelemetry relies on `ActivitySource`` to collect distributed traces. Follow steps in [ActivitySource support](#activitysource-support) section before proceeding to OpenTelemetry configuration.
-
-Follow the [OpenTelemetry configuration guide](https://opentelemetry.io/docs/instrumentation/net/getting-started/#instrumentation) to configure collecting distributed traces collection using the OpenTelemetry library.
-
-### Sample
-
-To see an example of distributed tracing in action, take a look at our [sample app](https://github.com/Azure/azure-sdk-for-net/blob/main/samples/linecounter/README.md) that combines several Azure SDKs.
-
-## Setting x-ms-client-request-id value sent with requests
-=======
 ## Setting `x-ms-client-request-id` value sent with requests
->>>>>>> 5235895a
 
 By default `x-ms-client-request-id` header gets a unique value per client method call. If you would like to use a specific value for a set of requests use the `HttpPipeline.CreateClientRequestIdScope` method.
 

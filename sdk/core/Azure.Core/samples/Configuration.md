--- conflicted
+++ resolved
@@ -22,24 +22,16 @@
 
 ## Setting a custom retry policy
 
-<<<<<<< HEAD
-Using `RetryOptions` to configure retry behavior is sufficient for the vast majority of scenarios. For more advanced scenarios, it's possible to create a custom retry policy and set it to the `RetryPolicy` property of client options class. This can be accomplished by implementing a retry policy that derives from the `RetryPolicy` class, or by passing in a `DelayStrategy` into the `RetryPolicy` constructor. The `RetryPolicy` class contains hooks to determine if a request should be retried and how long to wait before retrying. In the following example, we implement a policy that will prevent retries from taking place if the overall processing time has exceeded some threshold. Notice that the policy takes in `RetryOptions` as one of the constructor parameters and passes it to the base constructor. By doing this, we are able to delegate to the base `RetryPolicy` as needed (either by explicitly invoking the base methods, or by not overriding methods that we do not need to customize) which will respect the `RetryOptions`.
-=======
 Using `RetryOptions` to configure retry behavior is sufficient for the vast majority of scenarios. For more advanced scenarios, it's possible to use a custom retry policy by setting the `RetryPolicy` property of client options class. This can be accomplished by implementing a retry policy that derives from the `RetryPolicy` class, or by passing in a `DelayStrategy` into the existing `RetryPolicy` constructor. The `RetryPolicy` class contains hooks to determine if a request should be retried and how long to wait before retrying. 
 
 In the following example, we implement a policy that will prevent retries from taking place if the overall processing time has exceeded a configured threshold. Notice that the policy takes in `RetryOptions` as one of the constructor parameters and passes it to the base constructor. By doing this, we are able to delegate to the base `RetryPolicy` as needed (either by explicitly invoking the base methods, or by not overriding methods that we do not need to customize) which will respect the `RetryOptions`.
->>>>>>> b773efd0
 
 ```C# Snippet:GlobalTimeoutRetryPolicy
 internal class GlobalTimeoutRetryPolicy : RetryPolicy
 {
     private readonly TimeSpan _timeout;
 
-<<<<<<< HEAD
-    public GlobalTimeoutRetryPolicy(int maxRetries, Delay delay, TimeSpan timeout) : base(maxRetries, delay)
-=======
     public GlobalTimeoutRetryPolicy(int maxRetries, DelayStrategy delayStrategy, TimeSpan timeout) : base(maxRetries, delayStrategy)
->>>>>>> b773efd0
     {
         _timeout = timeout;
     }
@@ -69,20 +61,6 @@
 Here is how we would configure the client to use the policy we just created.
 
 ```C# Snippet:SetGlobalTimeoutRetryPolicy
-<<<<<<< HEAD
-var delay = Delay.CreateFixedDelay(TimeSpan.FromSeconds(2));
-SecretClientOptions options = new SecretClientOptions()
-{
-    RetryPolicy = new GlobalTimeoutRetryPolicy(maxRetries: 4, delay: delay, timeout: TimeSpan.FromSeconds(30))
-};
-```
-
-Another scenario where it may be helpful to use a custom retry policy is when you need to customize the delay behavior, but don't need to adjust the logic used to determine whether a request should be retried or not. In this case, it isn't necessary to create a custom `RetryPolicy` class - instead, you can pass in a `DelayStrategy` into the `RetryPolicy` constructor.  In the below example, we create a customized exponential delay strategy that uses different jitter factors from the default values. We then pass the strategy into the `RetryPolicy` constructor and set the constructed policy in our options.
-```C# Snippet:CustomizeExponentialDelay
-SecretClientOptions options = new SecretClientOptions()
-{
-    RetryPolicy = new RetryPolicy(delay: new MyCustomDelay())
-=======
 var delay = DelayStrategy.CreateFixedDelayStrategy(TimeSpan.FromSeconds(2));
 SecretClientOptions options = new SecretClientOptions()
 {
@@ -97,7 +75,6 @@
 SecretClientOptions options = new SecretClientOptions()
 {
     RetryPolicy = new RetryPolicy(delayStrategy: new MyCustomDelayStrategy())
->>>>>>> b773efd0
 };
 ```
 

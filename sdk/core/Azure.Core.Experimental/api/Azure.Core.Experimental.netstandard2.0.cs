--- conflicted
+++ resolved
@@ -85,21 +85,6 @@
         public long WriteTo(System.IO.Stream stream) { throw null; }
         public System.Threading.Tasks.Task<long> WriteToAsync(System.IO.Stream stream, System.Threading.CancellationToken cancellationToken) { throw null; }
     }
-<<<<<<< HEAD
-    public partial class ResponsePropertiesPolicy : Azure.Core.Pipeline.HttpPipelinePolicy
-    {
-        public ResponsePropertiesPolicy(Azure.Core.ClientOptions options) { }
-        public override void Process(Azure.Core.HttpMessage message, System.ReadOnlyMemory<Azure.Core.Pipeline.HttpPipelinePolicy> pipeline) { }
-        public override System.Threading.Tasks.ValueTask ProcessAsync(Azure.Core.HttpMessage message, System.ReadOnlyMemory<Azure.Core.Pipeline.HttpPipelinePolicy> pipeline) { throw null; }
-    }
-}
-namespace Azure.Core.Pipeline
-{
-    public static partial class ResponseExtensions
-    {
-        public static Azure.RequestFailedException CreateRequestFailedException(this Azure.Response response) { throw null; }
-        public static bool IsError(this Azure.Response response) { throw null; }
-    }
 }
 namespace Azure.Messaging
 {
@@ -108,6 +93,4 @@
         string ContentType { get; set; }
         System.BinaryData Data { get; set; }
     }
-=======
->>>>>>> 8de9cedd
 }
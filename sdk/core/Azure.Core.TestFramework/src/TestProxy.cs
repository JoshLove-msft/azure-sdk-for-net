--- conflicted
+++ resolved
@@ -63,14 +63,11 @@
 
         private TestProxy(string proxyPath, bool debugMode = false)
         {
-<<<<<<< HEAD
+            bool.TryParse(Environment.GetEnvironmentVariable("PROXY_DEBUG_MODE"), out bool environmentDebugMode);
+
+            debugMode |= environmentDebugMode;
+
             var proxyLogLevel = Environment.GetEnvironmentVariable(TestProxyLogLevelEnvironmentVariable);
-=======
-            bool.TryParse(Environment.GetEnvironmentVariable("PROXY_DEBUG_MODE"), out bool environmentDebugMode);
-
-            debugMode |= environmentDebugMode;
-
->>>>>>> 8420a505
             ProcessStartInfo testProxyProcessInfo = new ProcessStartInfo(
                 s_dotNetExe,
                 $"\"{proxyPath}\" --storage-location=\"{TestEnvironment.RepositoryRoot}\"")
@@ -111,7 +108,7 @@
             else
             {
                 int lines = 0;
-                while ((_proxyPortHttp == null || _proxyPortHttps == null) && lines++ < 200)
+                while ((_proxyPortHttp == null || _proxyPortHttps == null) && lines++ < 50)
                 {
                     string outputLine = _testProxyProcess.StandardOutput.ReadLine();
                     // useful for debugging
@@ -143,7 +140,7 @@
 
             // For some reason draining the standard output stream is necessary to keep the test-proxy process healthy. Otherwise requests
             // start timing out. This only seems to happen when not specifying a port.
-            Task.Run(
+            _ = Task.Run(
                 () =>
                 {
                     while (!_testProxyProcess.HasExited && !_testProxyProcess.StandardOutput.EndOfStream)

--- conflicted
+++ resolved
@@ -49,11 +49,8 @@
         /// <returns> Returns a <see cref="DedicatedCapacityResource"/> object. </returns>
         public static DedicatedCapacityResource GetDedicatedCapacityResource(this ArmClient client, ResourceIdentifier id)
         {
-<<<<<<< HEAD
-=======
             Argument.AssertNotNull(client, nameof(client));
 
->>>>>>> 5235895a
             return GetMockablePowerBIDedicatedArmClient(client).GetDedicatedCapacityResource(id);
         }
 
@@ -71,11 +68,8 @@
         /// <returns> Returns a <see cref="AutoScaleVCoreResource"/> object. </returns>
         public static AutoScaleVCoreResource GetAutoScaleVCoreResource(this ArmClient client, ResourceIdentifier id)
         {
-<<<<<<< HEAD
-=======
             Argument.AssertNotNull(client, nameof(client));
 
->>>>>>> 5235895a
             return GetMockablePowerBIDedicatedArmClient(client).GetAutoScaleVCoreResource(id);
         }
 
@@ -91,11 +85,8 @@
         /// <returns> An object representing collection of DedicatedCapacityResources and their operations over a DedicatedCapacityResource. </returns>
         public static DedicatedCapacityCollection GetDedicatedCapacities(this ResourceGroupResource resourceGroupResource)
         {
-<<<<<<< HEAD
-=======
-            Argument.AssertNotNull(resourceGroupResource, nameof(resourceGroupResource));
-
->>>>>>> 5235895a
+            Argument.AssertNotNull(resourceGroupResource, nameof(resourceGroupResource));
+
             return GetMockablePowerBIDedicatedResourceGroupResource(resourceGroupResource).GetDedicatedCapacities();
         }
 
@@ -119,20 +110,13 @@
         /// <param name="resourceGroupResource"> The <see cref="ResourceGroupResource" /> instance the method will execute against. </param>
         /// <param name="dedicatedCapacityName"> The name of the dedicated capacity. It must be a minimum of 3 characters, and a maximum of 63. </param>
         /// <param name="cancellationToken"> The cancellation token to use. </param>
-<<<<<<< HEAD
-        /// <exception cref="ArgumentNullException"> <paramref name="dedicatedCapacityName"/> is null. </exception>
-=======
         /// <exception cref="ArgumentNullException"> <paramref name="resourceGroupResource"/> or <paramref name="dedicatedCapacityName"/> is null. </exception>
->>>>>>> 5235895a
         /// <exception cref="ArgumentException"> <paramref name="dedicatedCapacityName"/> is an empty string, and was expected to be non-empty. </exception>
         [ForwardsClientCalls]
         public static async Task<Response<DedicatedCapacityResource>> GetDedicatedCapacityAsync(this ResourceGroupResource resourceGroupResource, string dedicatedCapacityName, CancellationToken cancellationToken = default)
         {
-<<<<<<< HEAD
-=======
-            Argument.AssertNotNull(resourceGroupResource, nameof(resourceGroupResource));
-
->>>>>>> 5235895a
+            Argument.AssertNotNull(resourceGroupResource, nameof(resourceGroupResource));
+
             return await GetMockablePowerBIDedicatedResourceGroupResource(resourceGroupResource).GetDedicatedCapacityAsync(dedicatedCapacityName, cancellationToken).ConfigureAwait(false);
         }
 
@@ -156,20 +140,13 @@
         /// <param name="resourceGroupResource"> The <see cref="ResourceGroupResource" /> instance the method will execute against. </param>
         /// <param name="dedicatedCapacityName"> The name of the dedicated capacity. It must be a minimum of 3 characters, and a maximum of 63. </param>
         /// <param name="cancellationToken"> The cancellation token to use. </param>
-<<<<<<< HEAD
-        /// <exception cref="ArgumentNullException"> <paramref name="dedicatedCapacityName"/> is null. </exception>
-=======
         /// <exception cref="ArgumentNullException"> <paramref name="resourceGroupResource"/> or <paramref name="dedicatedCapacityName"/> is null. </exception>
->>>>>>> 5235895a
         /// <exception cref="ArgumentException"> <paramref name="dedicatedCapacityName"/> is an empty string, and was expected to be non-empty. </exception>
         [ForwardsClientCalls]
         public static Response<DedicatedCapacityResource> GetDedicatedCapacity(this ResourceGroupResource resourceGroupResource, string dedicatedCapacityName, CancellationToken cancellationToken = default)
         {
-<<<<<<< HEAD
-=======
-            Argument.AssertNotNull(resourceGroupResource, nameof(resourceGroupResource));
-
->>>>>>> 5235895a
+            Argument.AssertNotNull(resourceGroupResource, nameof(resourceGroupResource));
+
             return GetMockablePowerBIDedicatedResourceGroupResource(resourceGroupResource).GetDedicatedCapacity(dedicatedCapacityName, cancellationToken);
         }
 
@@ -185,11 +162,8 @@
         /// <returns> An object representing collection of AutoScaleVCoreResources and their operations over a AutoScaleVCoreResource. </returns>
         public static AutoScaleVCoreCollection GetAutoScaleVCores(this ResourceGroupResource resourceGroupResource)
         {
-<<<<<<< HEAD
-=======
-            Argument.AssertNotNull(resourceGroupResource, nameof(resourceGroupResource));
-
->>>>>>> 5235895a
+            Argument.AssertNotNull(resourceGroupResource, nameof(resourceGroupResource));
+
             return GetMockablePowerBIDedicatedResourceGroupResource(resourceGroupResource).GetAutoScaleVCores();
         }
 
@@ -213,20 +187,13 @@
         /// <param name="resourceGroupResource"> The <see cref="ResourceGroupResource" /> instance the method will execute against. </param>
         /// <param name="vcoreName"> The name of the auto scale v-core. It must be a minimum of 3 characters, and a maximum of 63. </param>
         /// <param name="cancellationToken"> The cancellation token to use. </param>
-<<<<<<< HEAD
-        /// <exception cref="ArgumentNullException"> <paramref name="vcoreName"/> is null. </exception>
-=======
         /// <exception cref="ArgumentNullException"> <paramref name="resourceGroupResource"/> or <paramref name="vcoreName"/> is null. </exception>
->>>>>>> 5235895a
         /// <exception cref="ArgumentException"> <paramref name="vcoreName"/> is an empty string, and was expected to be non-empty. </exception>
         [ForwardsClientCalls]
         public static async Task<Response<AutoScaleVCoreResource>> GetAutoScaleVCoreAsync(this ResourceGroupResource resourceGroupResource, string vcoreName, CancellationToken cancellationToken = default)
         {
-<<<<<<< HEAD
-=======
-            Argument.AssertNotNull(resourceGroupResource, nameof(resourceGroupResource));
-
->>>>>>> 5235895a
+            Argument.AssertNotNull(resourceGroupResource, nameof(resourceGroupResource));
+
             return await GetMockablePowerBIDedicatedResourceGroupResource(resourceGroupResource).GetAutoScaleVCoreAsync(vcoreName, cancellationToken).ConfigureAwait(false);
         }
 
@@ -250,20 +217,13 @@
         /// <param name="resourceGroupResource"> The <see cref="ResourceGroupResource" /> instance the method will execute against. </param>
         /// <param name="vcoreName"> The name of the auto scale v-core. It must be a minimum of 3 characters, and a maximum of 63. </param>
         /// <param name="cancellationToken"> The cancellation token to use. </param>
-<<<<<<< HEAD
-        /// <exception cref="ArgumentNullException"> <paramref name="vcoreName"/> is null. </exception>
-=======
         /// <exception cref="ArgumentNullException"> <paramref name="resourceGroupResource"/> or <paramref name="vcoreName"/> is null. </exception>
->>>>>>> 5235895a
         /// <exception cref="ArgumentException"> <paramref name="vcoreName"/> is an empty string, and was expected to be non-empty. </exception>
         [ForwardsClientCalls]
         public static Response<AutoScaleVCoreResource> GetAutoScaleVCore(this ResourceGroupResource resourceGroupResource, string vcoreName, CancellationToken cancellationToken = default)
         {
-<<<<<<< HEAD
-=======
-            Argument.AssertNotNull(resourceGroupResource, nameof(resourceGroupResource));
-
->>>>>>> 5235895a
+            Argument.AssertNotNull(resourceGroupResource, nameof(resourceGroupResource));
+
             return GetMockablePowerBIDedicatedResourceGroupResource(resourceGroupResource).GetAutoScaleVCore(vcoreName, cancellationToken);
         }
 
@@ -290,11 +250,8 @@
         /// <returns> An async collection of <see cref="DedicatedCapacityResource"/> that may take multiple service requests to iterate over. </returns>
         public static AsyncPageable<DedicatedCapacityResource> GetDedicatedCapacitiesAsync(this SubscriptionResource subscriptionResource, CancellationToken cancellationToken = default)
         {
-<<<<<<< HEAD
-=======
-            Argument.AssertNotNull(subscriptionResource, nameof(subscriptionResource));
-
->>>>>>> 5235895a
+            Argument.AssertNotNull(subscriptionResource, nameof(subscriptionResource));
+
             return GetMockablePowerBIDedicatedSubscriptionResource(subscriptionResource).GetDedicatedCapacitiesAsync(cancellationToken);
         }
 
@@ -321,11 +278,8 @@
         /// <returns> A collection of <see cref="DedicatedCapacityResource"/> that may take multiple service requests to iterate over. </returns>
         public static Pageable<DedicatedCapacityResource> GetDedicatedCapacities(this SubscriptionResource subscriptionResource, CancellationToken cancellationToken = default)
         {
-<<<<<<< HEAD
-=======
-            Argument.AssertNotNull(subscriptionResource, nameof(subscriptionResource));
-
->>>>>>> 5235895a
+            Argument.AssertNotNull(subscriptionResource, nameof(subscriptionResource));
+
             return GetMockablePowerBIDedicatedSubscriptionResource(subscriptionResource).GetDedicatedCapacities(cancellationToken);
         }
 
@@ -352,11 +306,8 @@
         /// <returns> An async collection of <see cref="CapacitySku"/> that may take multiple service requests to iterate over. </returns>
         public static AsyncPageable<CapacitySku> GetSkusCapacitiesAsync(this SubscriptionResource subscriptionResource, CancellationToken cancellationToken = default)
         {
-<<<<<<< HEAD
-=======
-            Argument.AssertNotNull(subscriptionResource, nameof(subscriptionResource));
-
->>>>>>> 5235895a
+            Argument.AssertNotNull(subscriptionResource, nameof(subscriptionResource));
+
             return GetMockablePowerBIDedicatedSubscriptionResource(subscriptionResource).GetSkusCapacitiesAsync(cancellationToken);
         }
 
@@ -383,11 +334,8 @@
         /// <returns> A collection of <see cref="CapacitySku"/> that may take multiple service requests to iterate over. </returns>
         public static Pageable<CapacitySku> GetSkusCapacities(this SubscriptionResource subscriptionResource, CancellationToken cancellationToken = default)
         {
-<<<<<<< HEAD
-=======
-            Argument.AssertNotNull(subscriptionResource, nameof(subscriptionResource));
-
->>>>>>> 5235895a
+            Argument.AssertNotNull(subscriptionResource, nameof(subscriptionResource));
+
             return GetMockablePowerBIDedicatedSubscriptionResource(subscriptionResource).GetSkusCapacities(cancellationToken);
         }
 
@@ -415,11 +363,8 @@
         /// <exception cref="ArgumentNullException"> <paramref name="subscriptionResource"/> or <paramref name="content"/> is null. </exception>
         public static async Task<Response<CheckCapacityNameAvailabilityResult>> CheckNameAvailabilityCapacityAsync(this SubscriptionResource subscriptionResource, AzureLocation location, CheckCapacityNameAvailabilityContent content, CancellationToken cancellationToken = default)
         {
-<<<<<<< HEAD
-=======
-            Argument.AssertNotNull(subscriptionResource, nameof(subscriptionResource));
-
->>>>>>> 5235895a
+            Argument.AssertNotNull(subscriptionResource, nameof(subscriptionResource));
+
             return await GetMockablePowerBIDedicatedSubscriptionResource(subscriptionResource).CheckNameAvailabilityCapacityAsync(location, content, cancellationToken).ConfigureAwait(false);
         }
 
@@ -447,11 +392,8 @@
         /// <exception cref="ArgumentNullException"> <paramref name="subscriptionResource"/> or <paramref name="content"/> is null. </exception>
         public static Response<CheckCapacityNameAvailabilityResult> CheckNameAvailabilityCapacity(this SubscriptionResource subscriptionResource, AzureLocation location, CheckCapacityNameAvailabilityContent content, CancellationToken cancellationToken = default)
         {
-<<<<<<< HEAD
-=======
-            Argument.AssertNotNull(subscriptionResource, nameof(subscriptionResource));
-
->>>>>>> 5235895a
+            Argument.AssertNotNull(subscriptionResource, nameof(subscriptionResource));
+
             return GetMockablePowerBIDedicatedSubscriptionResource(subscriptionResource).CheckNameAvailabilityCapacity(location, content, cancellationToken);
         }
 
@@ -478,11 +420,8 @@
         /// <returns> An async collection of <see cref="AutoScaleVCoreResource"/> that may take multiple service requests to iterate over. </returns>
         public static AsyncPageable<AutoScaleVCoreResource> GetAutoScaleVCoresAsync(this SubscriptionResource subscriptionResource, CancellationToken cancellationToken = default)
         {
-<<<<<<< HEAD
-=======
-            Argument.AssertNotNull(subscriptionResource, nameof(subscriptionResource));
-
->>>>>>> 5235895a
+            Argument.AssertNotNull(subscriptionResource, nameof(subscriptionResource));
+
             return GetMockablePowerBIDedicatedSubscriptionResource(subscriptionResource).GetAutoScaleVCoresAsync(cancellationToken);
         }
 
@@ -509,11 +448,8 @@
         /// <returns> A collection of <see cref="AutoScaleVCoreResource"/> that may take multiple service requests to iterate over. </returns>
         public static Pageable<AutoScaleVCoreResource> GetAutoScaleVCores(this SubscriptionResource subscriptionResource, CancellationToken cancellationToken = default)
         {
-<<<<<<< HEAD
-=======
-            Argument.AssertNotNull(subscriptionResource, nameof(subscriptionResource));
-
->>>>>>> 5235895a
+            Argument.AssertNotNull(subscriptionResource, nameof(subscriptionResource));
+
             return GetMockablePowerBIDedicatedSubscriptionResource(subscriptionResource).GetAutoScaleVCores(cancellationToken);
         }
     }

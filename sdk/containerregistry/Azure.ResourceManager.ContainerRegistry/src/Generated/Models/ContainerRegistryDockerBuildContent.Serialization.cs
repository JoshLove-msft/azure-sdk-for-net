// Copyright (c) Microsoft Corporation. All rights reserved.
// Licensed under the MIT License.

// <auto-generated/>

#nullable disable

using System;
using System.ClientModel.Primitives;
using System.Collections.Generic;
using System.Linq;
using System.Text;
using System.Text.Json;
using Azure.Core;
<<<<<<< HEAD
using Azure.ResourceManager;
using Azure.ResourceManager.ContainerRegistry;
=======
>>>>>>> b890d3cd

namespace Azure.ResourceManager.ContainerRegistry.Models
{
    public partial class ContainerRegistryDockerBuildContent : IUtf8JsonSerializable, IJsonModel<ContainerRegistryDockerBuildContent>
    {
        void IUtf8JsonSerializable.Write(Utf8JsonWriter writer) => ((IJsonModel<ContainerRegistryDockerBuildContent>)this).Write(writer, new ModelReaderWriterOptions("W"));

        void IJsonModel<ContainerRegistryDockerBuildContent>.Write(Utf8JsonWriter writer, ModelReaderWriterOptions options)
        {
            var format = options.Format == "W" ? ((IPersistableModel<ContainerRegistryDockerBuildContent>)this).GetFormatFromOptions(options) : options.Format;
            if (format != "J")
            {
                throw new FormatException($"The model {nameof(ContainerRegistryDockerBuildContent)} does not support '{format}' format.");
            }

            writer.WriteStartObject();
            if (Optional.IsCollectionDefined(ImageNames))
            {
                writer.WritePropertyName("imageNames"u8);
                writer.WriteStartArray();
                foreach (var item in ImageNames)
                {
                    writer.WriteStringValue(item);
                }
                writer.WriteEndArray();
            }
            if (Optional.IsDefined(IsPushEnabled))
            {
                writer.WritePropertyName("isPushEnabled"u8);
                writer.WriteBooleanValue(IsPushEnabled.Value);
            }
            if (Optional.IsDefined(NoCache))
            {
                writer.WritePropertyName("noCache"u8);
                writer.WriteBooleanValue(NoCache.Value);
            }
            writer.WritePropertyName("dockerFilePath"u8);
            writer.WriteStringValue(DockerFilePath);
            if (Optional.IsDefined(Target))
            {
                writer.WritePropertyName("target"u8);
                writer.WriteStringValue(Target);
            }
            if (Optional.IsCollectionDefined(Arguments))
            {
                writer.WritePropertyName("arguments"u8);
                writer.WriteStartArray();
                foreach (var item in Arguments)
                {
                    writer.WriteObjectValue(item);
                }
                writer.WriteEndArray();
            }
            if (Optional.IsDefined(TimeoutInSeconds))
            {
                writer.WritePropertyName("timeout"u8);
                writer.WriteNumberValue(TimeoutInSeconds.Value);
            }
            writer.WritePropertyName("platform"u8);
            writer.WriteObjectValue(Platform);
            if (Optional.IsDefined(AgentConfiguration))
            {
                writer.WritePropertyName("agentConfiguration"u8);
                writer.WriteObjectValue(AgentConfiguration);
            }
            if (Optional.IsDefined(SourceLocation))
            {
                writer.WritePropertyName("sourceLocation"u8);
                writer.WriteStringValue(SourceLocation);
            }
            if (Optional.IsDefined(Credentials))
            {
                writer.WritePropertyName("credentials"u8);
                writer.WriteObjectValue(Credentials);
            }
            writer.WritePropertyName("type"u8);
            writer.WriteStringValue(RunRequestType);
            if (Optional.IsDefined(IsArchiveEnabled))
            {
                writer.WritePropertyName("isArchiveEnabled"u8);
                writer.WriteBooleanValue(IsArchiveEnabled.Value);
            }
            if (Optional.IsDefined(AgentPoolName))
            {
                writer.WritePropertyName("agentPoolName"u8);
                writer.WriteStringValue(AgentPoolName);
            }
            if (Optional.IsDefined(LogTemplate))
            {
                writer.WritePropertyName("logTemplate"u8);
                writer.WriteStringValue(LogTemplate);
            }
            if (options.Format != "W" && _serializedAdditionalRawData != null)
            {
                foreach (var item in _serializedAdditionalRawData)
                {
                    writer.WritePropertyName(item.Key);
#if NET6_0_OR_GREATER
				writer.WriteRawValue(item.Value);
#else
                    using (JsonDocument document = JsonDocument.Parse(item.Value))
                    {
                        JsonSerializer.Serialize(writer, document.RootElement);
                    }
#endif
                }
            }
            writer.WriteEndObject();
        }

        ContainerRegistryDockerBuildContent IJsonModel<ContainerRegistryDockerBuildContent>.Create(ref Utf8JsonReader reader, ModelReaderWriterOptions options)
        {
            var format = options.Format == "W" ? ((IPersistableModel<ContainerRegistryDockerBuildContent>)this).GetFormatFromOptions(options) : options.Format;
            if (format != "J")
            {
                throw new FormatException($"The model {nameof(ContainerRegistryDockerBuildContent)} does not support '{format}' format.");
            }

            using JsonDocument document = JsonDocument.ParseValue(ref reader);
            return DeserializeContainerRegistryDockerBuildContent(document.RootElement, options);
        }

        internal static ContainerRegistryDockerBuildContent DeserializeContainerRegistryDockerBuildContent(JsonElement element, ModelReaderWriterOptions options = null)
        {
            options ??= new ModelReaderWriterOptions("W");

            if (element.ValueKind == JsonValueKind.Null)
            {
                return null;
            }
            IList<string> imageNames = default;
            bool? isPushEnabled = default;
            bool? noCache = default;
            string dockerFilePath = default;
            string target = default;
            IList<ContainerRegistryRunArgument> arguments = default;
            int? timeout = default;
            ContainerRegistryPlatformProperties platform = default;
            ContainerRegistryAgentProperties agentConfiguration = default;
            string sourceLocation = default;
            ContainerRegistryCredentials credentials = default;
            string type = default;
            bool? isArchiveEnabled = default;
            string agentPoolName = default;
            string logTemplate = default;
            IDictionary<string, BinaryData> serializedAdditionalRawData = default;
            Dictionary<string, BinaryData> additionalPropertiesDictionary = new Dictionary<string, BinaryData>();
            foreach (var property in element.EnumerateObject())
            {
                if (property.NameEquals("imageNames"u8))
                {
                    if (property.Value.ValueKind == JsonValueKind.Null)
                    {
                        continue;
                    }
                    List<string> array = new List<string>();
                    foreach (var item in property.Value.EnumerateArray())
                    {
                        array.Add(item.GetString());
                    }
                    imageNames = array;
                    continue;
                }
                if (property.NameEquals("isPushEnabled"u8))
                {
                    if (property.Value.ValueKind == JsonValueKind.Null)
                    {
                        continue;
                    }
                    isPushEnabled = property.Value.GetBoolean();
                    continue;
                }
                if (property.NameEquals("noCache"u8))
                {
                    if (property.Value.ValueKind == JsonValueKind.Null)
                    {
                        continue;
                    }
                    noCache = property.Value.GetBoolean();
                    continue;
                }
                if (property.NameEquals("dockerFilePath"u8))
                {
                    dockerFilePath = property.Value.GetString();
                    continue;
                }
                if (property.NameEquals("target"u8))
                {
                    target = property.Value.GetString();
                    continue;
                }
                if (property.NameEquals("arguments"u8))
                {
                    if (property.Value.ValueKind == JsonValueKind.Null)
                    {
                        continue;
                    }
                    List<ContainerRegistryRunArgument> array = new List<ContainerRegistryRunArgument>();
                    foreach (var item in property.Value.EnumerateArray())
                    {
                        array.Add(ContainerRegistryRunArgument.DeserializeContainerRegistryRunArgument(item, options));
                    }
                    arguments = array;
                    continue;
                }
                if (property.NameEquals("timeout"u8))
                {
                    if (property.Value.ValueKind == JsonValueKind.Null)
                    {
                        continue;
                    }
                    timeout = property.Value.GetInt32();
                    continue;
                }
                if (property.NameEquals("platform"u8))
                {
                    platform = ContainerRegistryPlatformProperties.DeserializeContainerRegistryPlatformProperties(property.Value, options);
                    continue;
                }
                if (property.NameEquals("agentConfiguration"u8))
                {
                    if (property.Value.ValueKind == JsonValueKind.Null)
                    {
                        continue;
                    }
                    agentConfiguration = ContainerRegistryAgentProperties.DeserializeContainerRegistryAgentProperties(property.Value, options);
                    continue;
                }
                if (property.NameEquals("sourceLocation"u8))
                {
                    sourceLocation = property.Value.GetString();
                    continue;
                }
                if (property.NameEquals("credentials"u8))
                {
                    if (property.Value.ValueKind == JsonValueKind.Null)
                    {
                        continue;
                    }
                    credentials = ContainerRegistryCredentials.DeserializeContainerRegistryCredentials(property.Value, options);
                    continue;
                }
                if (property.NameEquals("type"u8))
                {
                    type = property.Value.GetString();
                    continue;
                }
                if (property.NameEquals("isArchiveEnabled"u8))
                {
                    if (property.Value.ValueKind == JsonValueKind.Null)
                    {
                        continue;
                    }
                    isArchiveEnabled = property.Value.GetBoolean();
                    continue;
                }
                if (property.NameEquals("agentPoolName"u8))
                {
                    agentPoolName = property.Value.GetString();
                    continue;
                }
                if (property.NameEquals("logTemplate"u8))
                {
                    logTemplate = property.Value.GetString();
                    continue;
                }
                if (options.Format != "W")
                {
                    additionalPropertiesDictionary.Add(property.Name, BinaryData.FromString(property.Value.GetRawText()));
                }
            }
            serializedAdditionalRawData = additionalPropertiesDictionary;
            return new ContainerRegistryDockerBuildContent(
                type,
                isArchiveEnabled,
                agentPoolName,
                logTemplate,
                serializedAdditionalRawData,
                imageNames ?? new ChangeTrackingList<string>(),
                isPushEnabled,
                noCache,
                dockerFilePath,
                target,
                arguments ?? new ChangeTrackingList<ContainerRegistryRunArgument>(),
                timeout,
                platform,
                agentConfiguration,
                sourceLocation,
                credentials);
        }

        private BinaryData SerializeBicep(ModelReaderWriterOptions options)
        {
            StringBuilder builder = new StringBuilder();
            BicepModelReaderWriterOptions bicepOptions = options as BicepModelReaderWriterOptions;
            IDictionary<string, string> propertyOverrides = null;
            bool hasObjectOverride = bicepOptions != null && bicepOptions.ParameterOverrides.TryGetValue(this, out propertyOverrides);
            bool hasPropertyOverride = false;
            string propertyOverride = null;

            builder.AppendLine("{");

            hasPropertyOverride = hasObjectOverride && propertyOverrides.TryGetValue(nameof(ImageNames), out propertyOverride);
            if (Optional.IsCollectionDefined(ImageNames) || hasPropertyOverride)
            {
                if (ImageNames.Any() || hasPropertyOverride)
                {
                    builder.Append("  imageNames: ");
                    if (hasPropertyOverride)
                    {
                        builder.AppendLine($"{propertyOverride}");
                    }
                    else
                    {
                        builder.AppendLine("[");
                        foreach (var item in ImageNames)
                        {
                            if (item == null)
                            {
                                builder.Append("null");
                                continue;
                            }
                            if (item.Contains(Environment.NewLine))
                            {
                                builder.AppendLine("    '''");
                                builder.AppendLine($"{item}'''");
                            }
                            else
                            {
                                builder.AppendLine($"    '{item}'");
                            }
                        }
                        builder.AppendLine("  ]");
                    }
                }
            }

            hasPropertyOverride = hasObjectOverride && propertyOverrides.TryGetValue(nameof(IsPushEnabled), out propertyOverride);
            if (Optional.IsDefined(IsPushEnabled) || hasPropertyOverride)
            {
                builder.Append("  isPushEnabled: ");
                if (hasPropertyOverride)
                {
                    builder.AppendLine($"{propertyOverride}");
                }
                else
                {
                    var boolValue = IsPushEnabled.Value == true ? "true" : "false";
                    builder.AppendLine($"{boolValue}");
                }
            }

            hasPropertyOverride = hasObjectOverride && propertyOverrides.TryGetValue(nameof(NoCache), out propertyOverride);
            if (Optional.IsDefined(NoCache) || hasPropertyOverride)
            {
                builder.Append("  noCache: ");
                if (hasPropertyOverride)
                {
                    builder.AppendLine($"{propertyOverride}");
                }
                else
                {
                    var boolValue = NoCache.Value == true ? "true" : "false";
                    builder.AppendLine($"{boolValue}");
                }
            }

            hasPropertyOverride = hasObjectOverride && propertyOverrides.TryGetValue(nameof(DockerFilePath), out propertyOverride);
            if (Optional.IsDefined(DockerFilePath) || hasPropertyOverride)
            {
                builder.Append("  dockerFilePath: ");
                if (hasPropertyOverride)
                {
                    builder.AppendLine($"{propertyOverride}");
                }
                else
                {
                    if (DockerFilePath.Contains(Environment.NewLine))
                    {
                        builder.AppendLine("'''");
                        builder.AppendLine($"{DockerFilePath}'''");
                    }
                    else
                    {
                        builder.AppendLine($"'{DockerFilePath}'");
                    }
                }
            }

            hasPropertyOverride = hasObjectOverride && propertyOverrides.TryGetValue(nameof(Target), out propertyOverride);
            if (Optional.IsDefined(Target) || hasPropertyOverride)
            {
                builder.Append("  target: ");
                if (hasPropertyOverride)
                {
                    builder.AppendLine($"{propertyOverride}");
                }
                else
                {
                    if (Target.Contains(Environment.NewLine))
                    {
                        builder.AppendLine("'''");
                        builder.AppendLine($"{Target}'''");
                    }
                    else
                    {
                        builder.AppendLine($"'{Target}'");
                    }
                }
            }

            hasPropertyOverride = hasObjectOverride && propertyOverrides.TryGetValue(nameof(Arguments), out propertyOverride);
            if (Optional.IsCollectionDefined(Arguments) || hasPropertyOverride)
            {
                if (Arguments.Any() || hasPropertyOverride)
                {
                    builder.Append("  arguments: ");
                    if (hasPropertyOverride)
                    {
                        builder.AppendLine($"{propertyOverride}");
                    }
                    else
                    {
                        builder.AppendLine("[");
                        foreach (var item in Arguments)
                        {
                            BicepSerializationHelpers.AppendChildObject(builder, item, options, 4, true, "  arguments: ");
                        }
                        builder.AppendLine("  ]");
                    }
                }
            }

            hasPropertyOverride = hasObjectOverride && propertyOverrides.TryGetValue(nameof(TimeoutInSeconds), out propertyOverride);
            if (Optional.IsDefined(TimeoutInSeconds) || hasPropertyOverride)
            {
                builder.Append("  timeout: ");
                if (hasPropertyOverride)
                {
                    builder.AppendLine($"{propertyOverride}");
                }
                else
                {
                    builder.AppendLine($"{TimeoutInSeconds.Value}");
                }
            }

            hasPropertyOverride = hasObjectOverride && propertyOverrides.TryGetValue(nameof(Platform), out propertyOverride);
            if (Optional.IsDefined(Platform) || hasPropertyOverride)
            {
                builder.Append("  platform: ");
                if (hasPropertyOverride)
                {
                    builder.AppendLine($"{propertyOverride}");
                }
                else
                {
                    BicepSerializationHelpers.AppendChildObject(builder, Platform, options, 2, false, "  platform: ");
                }
            }

            hasPropertyOverride = hasObjectOverride && propertyOverrides.TryGetValue(nameof(AgentConfiguration), out propertyOverride);
            if (Optional.IsDefined(AgentConfiguration) || hasPropertyOverride)
            {
                builder.Append("  agentConfiguration: ");
                if (hasPropertyOverride)
                {
                    builder.AppendLine($"{propertyOverride}");
                }
                else
                {
                    BicepSerializationHelpers.AppendChildObject(builder, AgentConfiguration, options, 2, false, "  agentConfiguration: ");
                }
            }

            hasPropertyOverride = hasObjectOverride && propertyOverrides.TryGetValue(nameof(SourceLocation), out propertyOverride);
            if (Optional.IsDefined(SourceLocation) || hasPropertyOverride)
            {
                builder.Append("  sourceLocation: ");
                if (hasPropertyOverride)
                {
                    builder.AppendLine($"{propertyOverride}");
                }
                else
                {
                    if (SourceLocation.Contains(Environment.NewLine))
                    {
                        builder.AppendLine("'''");
                        builder.AppendLine($"{SourceLocation}'''");
                    }
                    else
                    {
                        builder.AppendLine($"'{SourceLocation}'");
                    }
                }
            }

            hasPropertyOverride = hasObjectOverride && propertyOverrides.TryGetValue(nameof(Credentials), out propertyOverride);
            if (Optional.IsDefined(Credentials) || hasPropertyOverride)
            {
                builder.Append("  credentials: ");
                if (hasPropertyOverride)
                {
                    builder.AppendLine($"{propertyOverride}");
                }
                else
                {
                    BicepSerializationHelpers.AppendChildObject(builder, Credentials, options, 2, false, "  credentials: ");
                }
            }

            hasPropertyOverride = hasObjectOverride && propertyOverrides.TryGetValue(nameof(RunRequestType), out propertyOverride);
            if (Optional.IsDefined(RunRequestType) || hasPropertyOverride)
            {
                builder.Append("  type: ");
                if (hasPropertyOverride)
                {
                    builder.AppendLine($"{propertyOverride}");
                }
                else
                {
                    if (RunRequestType.Contains(Environment.NewLine))
                    {
                        builder.AppendLine("'''");
                        builder.AppendLine($"{RunRequestType}'''");
                    }
                    else
                    {
                        builder.AppendLine($"'{RunRequestType}'");
                    }
                }
            }

            hasPropertyOverride = hasObjectOverride && propertyOverrides.TryGetValue(nameof(IsArchiveEnabled), out propertyOverride);
            if (Optional.IsDefined(IsArchiveEnabled) || hasPropertyOverride)
            {
                builder.Append("  isArchiveEnabled: ");
                if (hasPropertyOverride)
                {
                    builder.AppendLine($"{propertyOverride}");
                }
                else
                {
                    var boolValue = IsArchiveEnabled.Value == true ? "true" : "false";
                    builder.AppendLine($"{boolValue}");
                }
            }

            hasPropertyOverride = hasObjectOverride && propertyOverrides.TryGetValue(nameof(AgentPoolName), out propertyOverride);
            if (Optional.IsDefined(AgentPoolName) || hasPropertyOverride)
            {
                builder.Append("  agentPoolName: ");
                if (hasPropertyOverride)
                {
                    builder.AppendLine($"{propertyOverride}");
                }
                else
                {
                    if (AgentPoolName.Contains(Environment.NewLine))
                    {
                        builder.AppendLine("'''");
                        builder.AppendLine($"{AgentPoolName}'''");
                    }
                    else
                    {
                        builder.AppendLine($"'{AgentPoolName}'");
                    }
                }
            }

            hasPropertyOverride = hasObjectOverride && propertyOverrides.TryGetValue(nameof(LogTemplate), out propertyOverride);
            if (Optional.IsDefined(LogTemplate) || hasPropertyOverride)
            {
                builder.Append("  logTemplate: ");
                if (hasPropertyOverride)
                {
                    builder.AppendLine($"{propertyOverride}");
                }
                else
                {
                    if (LogTemplate.Contains(Environment.NewLine))
                    {
                        builder.AppendLine("'''");
                        builder.AppendLine($"{LogTemplate}'''");
                    }
                    else
                    {
                        builder.AppendLine($"'{LogTemplate}'");
                    }
                }
            }

            builder.AppendLine("}");
            return BinaryData.FromString(builder.ToString());
        }

        BinaryData IPersistableModel<ContainerRegistryDockerBuildContent>.Write(ModelReaderWriterOptions options)
        {
            var format = options.Format == "W" ? ((IPersistableModel<ContainerRegistryDockerBuildContent>)this).GetFormatFromOptions(options) : options.Format;

            switch (format)
            {
                case "J":
                    return ModelReaderWriter.Write(this, options);
                case "bicep":
                    return SerializeBicep(options);
                default:
                    throw new FormatException($"The model {nameof(ContainerRegistryDockerBuildContent)} does not support '{options.Format}' format.");
            }
        }

        ContainerRegistryDockerBuildContent IPersistableModel<ContainerRegistryDockerBuildContent>.Create(BinaryData data, ModelReaderWriterOptions options)
        {
            var format = options.Format == "W" ? ((IPersistableModel<ContainerRegistryDockerBuildContent>)this).GetFormatFromOptions(options) : options.Format;

            switch (format)
            {
                case "J":
                    {
                        using JsonDocument document = JsonDocument.Parse(data);
                        return DeserializeContainerRegistryDockerBuildContent(document.RootElement, options);
                    }
                case "bicep":
                    throw new InvalidOperationException("Bicep deserialization is not supported for this type.");
                default:
                    throw new FormatException($"The model {nameof(ContainerRegistryDockerBuildContent)} does not support '{options.Format}' format.");
            }
        }

        string IPersistableModel<ContainerRegistryDockerBuildContent>.GetFormatFromOptions(ModelReaderWriterOptions options) => "J";
    }
}<|MERGE_RESOLUTION|>--- conflicted
+++ resolved
@@ -8,15 +8,8 @@
 using System;
 using System.ClientModel.Primitives;
 using System.Collections.Generic;
-using System.Linq;
-using System.Text;
 using System.Text.Json;
 using Azure.Core;
-<<<<<<< HEAD
-using Azure.ResourceManager;
-using Azure.ResourceManager.ContainerRegistry;
-=======
->>>>>>> b890d3cd
 
 namespace Azure.ResourceManager.ContainerRegistry.Models
 {
@@ -308,311 +301,6 @@
                 credentials);
         }
 
-        private BinaryData SerializeBicep(ModelReaderWriterOptions options)
-        {
-            StringBuilder builder = new StringBuilder();
-            BicepModelReaderWriterOptions bicepOptions = options as BicepModelReaderWriterOptions;
-            IDictionary<string, string> propertyOverrides = null;
-            bool hasObjectOverride = bicepOptions != null && bicepOptions.ParameterOverrides.TryGetValue(this, out propertyOverrides);
-            bool hasPropertyOverride = false;
-            string propertyOverride = null;
-
-            builder.AppendLine("{");
-
-            hasPropertyOverride = hasObjectOverride && propertyOverrides.TryGetValue(nameof(ImageNames), out propertyOverride);
-            if (Optional.IsCollectionDefined(ImageNames) || hasPropertyOverride)
-            {
-                if (ImageNames.Any() || hasPropertyOverride)
-                {
-                    builder.Append("  imageNames: ");
-                    if (hasPropertyOverride)
-                    {
-                        builder.AppendLine($"{propertyOverride}");
-                    }
-                    else
-                    {
-                        builder.AppendLine("[");
-                        foreach (var item in ImageNames)
-                        {
-                            if (item == null)
-                            {
-                                builder.Append("null");
-                                continue;
-                            }
-                            if (item.Contains(Environment.NewLine))
-                            {
-                                builder.AppendLine("    '''");
-                                builder.AppendLine($"{item}'''");
-                            }
-                            else
-                            {
-                                builder.AppendLine($"    '{item}'");
-                            }
-                        }
-                        builder.AppendLine("  ]");
-                    }
-                }
-            }
-
-            hasPropertyOverride = hasObjectOverride && propertyOverrides.TryGetValue(nameof(IsPushEnabled), out propertyOverride);
-            if (Optional.IsDefined(IsPushEnabled) || hasPropertyOverride)
-            {
-                builder.Append("  isPushEnabled: ");
-                if (hasPropertyOverride)
-                {
-                    builder.AppendLine($"{propertyOverride}");
-                }
-                else
-                {
-                    var boolValue = IsPushEnabled.Value == true ? "true" : "false";
-                    builder.AppendLine($"{boolValue}");
-                }
-            }
-
-            hasPropertyOverride = hasObjectOverride && propertyOverrides.TryGetValue(nameof(NoCache), out propertyOverride);
-            if (Optional.IsDefined(NoCache) || hasPropertyOverride)
-            {
-                builder.Append("  noCache: ");
-                if (hasPropertyOverride)
-                {
-                    builder.AppendLine($"{propertyOverride}");
-                }
-                else
-                {
-                    var boolValue = NoCache.Value == true ? "true" : "false";
-                    builder.AppendLine($"{boolValue}");
-                }
-            }
-
-            hasPropertyOverride = hasObjectOverride && propertyOverrides.TryGetValue(nameof(DockerFilePath), out propertyOverride);
-            if (Optional.IsDefined(DockerFilePath) || hasPropertyOverride)
-            {
-                builder.Append("  dockerFilePath: ");
-                if (hasPropertyOverride)
-                {
-                    builder.AppendLine($"{propertyOverride}");
-                }
-                else
-                {
-                    if (DockerFilePath.Contains(Environment.NewLine))
-                    {
-                        builder.AppendLine("'''");
-                        builder.AppendLine($"{DockerFilePath}'''");
-                    }
-                    else
-                    {
-                        builder.AppendLine($"'{DockerFilePath}'");
-                    }
-                }
-            }
-
-            hasPropertyOverride = hasObjectOverride && propertyOverrides.TryGetValue(nameof(Target), out propertyOverride);
-            if (Optional.IsDefined(Target) || hasPropertyOverride)
-            {
-                builder.Append("  target: ");
-                if (hasPropertyOverride)
-                {
-                    builder.AppendLine($"{propertyOverride}");
-                }
-                else
-                {
-                    if (Target.Contains(Environment.NewLine))
-                    {
-                        builder.AppendLine("'''");
-                        builder.AppendLine($"{Target}'''");
-                    }
-                    else
-                    {
-                        builder.AppendLine($"'{Target}'");
-                    }
-                }
-            }
-
-            hasPropertyOverride = hasObjectOverride && propertyOverrides.TryGetValue(nameof(Arguments), out propertyOverride);
-            if (Optional.IsCollectionDefined(Arguments) || hasPropertyOverride)
-            {
-                if (Arguments.Any() || hasPropertyOverride)
-                {
-                    builder.Append("  arguments: ");
-                    if (hasPropertyOverride)
-                    {
-                        builder.AppendLine($"{propertyOverride}");
-                    }
-                    else
-                    {
-                        builder.AppendLine("[");
-                        foreach (var item in Arguments)
-                        {
-                            BicepSerializationHelpers.AppendChildObject(builder, item, options, 4, true, "  arguments: ");
-                        }
-                        builder.AppendLine("  ]");
-                    }
-                }
-            }
-
-            hasPropertyOverride = hasObjectOverride && propertyOverrides.TryGetValue(nameof(TimeoutInSeconds), out propertyOverride);
-            if (Optional.IsDefined(TimeoutInSeconds) || hasPropertyOverride)
-            {
-                builder.Append("  timeout: ");
-                if (hasPropertyOverride)
-                {
-                    builder.AppendLine($"{propertyOverride}");
-                }
-                else
-                {
-                    builder.AppendLine($"{TimeoutInSeconds.Value}");
-                }
-            }
-
-            hasPropertyOverride = hasObjectOverride && propertyOverrides.TryGetValue(nameof(Platform), out propertyOverride);
-            if (Optional.IsDefined(Platform) || hasPropertyOverride)
-            {
-                builder.Append("  platform: ");
-                if (hasPropertyOverride)
-                {
-                    builder.AppendLine($"{propertyOverride}");
-                }
-                else
-                {
-                    BicepSerializationHelpers.AppendChildObject(builder, Platform, options, 2, false, "  platform: ");
-                }
-            }
-
-            hasPropertyOverride = hasObjectOverride && propertyOverrides.TryGetValue(nameof(AgentConfiguration), out propertyOverride);
-            if (Optional.IsDefined(AgentConfiguration) || hasPropertyOverride)
-            {
-                builder.Append("  agentConfiguration: ");
-                if (hasPropertyOverride)
-                {
-                    builder.AppendLine($"{propertyOverride}");
-                }
-                else
-                {
-                    BicepSerializationHelpers.AppendChildObject(builder, AgentConfiguration, options, 2, false, "  agentConfiguration: ");
-                }
-            }
-
-            hasPropertyOverride = hasObjectOverride && propertyOverrides.TryGetValue(nameof(SourceLocation), out propertyOverride);
-            if (Optional.IsDefined(SourceLocation) || hasPropertyOverride)
-            {
-                builder.Append("  sourceLocation: ");
-                if (hasPropertyOverride)
-                {
-                    builder.AppendLine($"{propertyOverride}");
-                }
-                else
-                {
-                    if (SourceLocation.Contains(Environment.NewLine))
-                    {
-                        builder.AppendLine("'''");
-                        builder.AppendLine($"{SourceLocation}'''");
-                    }
-                    else
-                    {
-                        builder.AppendLine($"'{SourceLocation}'");
-                    }
-                }
-            }
-
-            hasPropertyOverride = hasObjectOverride && propertyOverrides.TryGetValue(nameof(Credentials), out propertyOverride);
-            if (Optional.IsDefined(Credentials) || hasPropertyOverride)
-            {
-                builder.Append("  credentials: ");
-                if (hasPropertyOverride)
-                {
-                    builder.AppendLine($"{propertyOverride}");
-                }
-                else
-                {
-                    BicepSerializationHelpers.AppendChildObject(builder, Credentials, options, 2, false, "  credentials: ");
-                }
-            }
-
-            hasPropertyOverride = hasObjectOverride && propertyOverrides.TryGetValue(nameof(RunRequestType), out propertyOverride);
-            if (Optional.IsDefined(RunRequestType) || hasPropertyOverride)
-            {
-                builder.Append("  type: ");
-                if (hasPropertyOverride)
-                {
-                    builder.AppendLine($"{propertyOverride}");
-                }
-                else
-                {
-                    if (RunRequestType.Contains(Environment.NewLine))
-                    {
-                        builder.AppendLine("'''");
-                        builder.AppendLine($"{RunRequestType}'''");
-                    }
-                    else
-                    {
-                        builder.AppendLine($"'{RunRequestType}'");
-                    }
-                }
-            }
-
-            hasPropertyOverride = hasObjectOverride && propertyOverrides.TryGetValue(nameof(IsArchiveEnabled), out propertyOverride);
-            if (Optional.IsDefined(IsArchiveEnabled) || hasPropertyOverride)
-            {
-                builder.Append("  isArchiveEnabled: ");
-                if (hasPropertyOverride)
-                {
-                    builder.AppendLine($"{propertyOverride}");
-                }
-                else
-                {
-                    var boolValue = IsArchiveEnabled.Value == true ? "true" : "false";
-                    builder.AppendLine($"{boolValue}");
-                }
-            }
-
-            hasPropertyOverride = hasObjectOverride && propertyOverrides.TryGetValue(nameof(AgentPoolName), out propertyOverride);
-            if (Optional.IsDefined(AgentPoolName) || hasPropertyOverride)
-            {
-                builder.Append("  agentPoolName: ");
-                if (hasPropertyOverride)
-                {
-                    builder.AppendLine($"{propertyOverride}");
-                }
-                else
-                {
-                    if (AgentPoolName.Contains(Environment.NewLine))
-                    {
-                        builder.AppendLine("'''");
-                        builder.AppendLine($"{AgentPoolName}'''");
-                    }
-                    else
-                    {
-                        builder.AppendLine($"'{AgentPoolName}'");
-                    }
-                }
-            }
-
-            hasPropertyOverride = hasObjectOverride && propertyOverrides.TryGetValue(nameof(LogTemplate), out propertyOverride);
-            if (Optional.IsDefined(LogTemplate) || hasPropertyOverride)
-            {
-                builder.Append("  logTemplate: ");
-                if (hasPropertyOverride)
-                {
-                    builder.AppendLine($"{propertyOverride}");
-                }
-                else
-                {
-                    if (LogTemplate.Contains(Environment.NewLine))
-                    {
-                        builder.AppendLine("'''");
-                        builder.AppendLine($"{LogTemplate}'''");
-                    }
-                    else
-                    {
-                        builder.AppendLine($"'{LogTemplate}'");
-                    }
-                }
-            }
-
-            builder.AppendLine("}");
-            return BinaryData.FromString(builder.ToString());
-        }
-
         BinaryData IPersistableModel<ContainerRegistryDockerBuildContent>.Write(ModelReaderWriterOptions options)
         {
             var format = options.Format == "W" ? ((IPersistableModel<ContainerRegistryDockerBuildContent>)this).GetFormatFromOptions(options) : options.Format;
@@ -621,8 +309,6 @@
             {
                 case "J":
                     return ModelReaderWriter.Write(this, options);
-                case "bicep":
-                    return SerializeBicep(options);
                 default:
                     throw new FormatException($"The model {nameof(ContainerRegistryDockerBuildContent)} does not support '{options.Format}' format.");
             }
@@ -639,8 +325,6 @@
                         using JsonDocument document = JsonDocument.Parse(data);
                         return DeserializeContainerRegistryDockerBuildContent(document.RootElement, options);
                     }
-                case "bicep":
-                    throw new InvalidOperationException("Bicep deserialization is not supported for this type.");
                 default:
                     throw new FormatException($"The model {nameof(ContainerRegistryDockerBuildContent)} does not support '{options.Format}' format.");
             }

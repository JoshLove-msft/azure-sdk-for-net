// Copyright (c) Microsoft Corporation. All rights reserved.
// Licensed under the MIT License.

// <auto-generated/>

#nullable disable

using System;
using System.ClientModel.Primitives;
using System.Collections.Generic;
using System.Linq;
using System.Text;
using System.Text.Json;
using Azure.Core;
<<<<<<< HEAD
using Azure.ResourceManager;
using Azure.ResourceManager.ContainerRegistry;
=======
>>>>>>> b890d3cd

namespace Azure.ResourceManager.ContainerRegistry.Models
{
    public partial class ContainerRegistryListCredentialsResult : IUtf8JsonSerializable, IJsonModel<ContainerRegistryListCredentialsResult>
    {
        void IUtf8JsonSerializable.Write(Utf8JsonWriter writer) => ((IJsonModel<ContainerRegistryListCredentialsResult>)this).Write(writer, new ModelReaderWriterOptions("W"));

        void IJsonModel<ContainerRegistryListCredentialsResult>.Write(Utf8JsonWriter writer, ModelReaderWriterOptions options)
        {
            var format = options.Format == "W" ? ((IPersistableModel<ContainerRegistryListCredentialsResult>)this).GetFormatFromOptions(options) : options.Format;
            if (format != "J")
            {
                throw new FormatException($"The model {nameof(ContainerRegistryListCredentialsResult)} does not support '{format}' format.");
            }

            writer.WriteStartObject();
            if (Optional.IsDefined(Username))
            {
                writer.WritePropertyName("username"u8);
                writer.WriteStringValue(Username);
            }
            if (Optional.IsCollectionDefined(Passwords))
            {
                writer.WritePropertyName("passwords"u8);
                writer.WriteStartArray();
                foreach (var item in Passwords)
                {
                    writer.WriteObjectValue(item);
                }
                writer.WriteEndArray();
            }
            if (options.Format != "W" && _serializedAdditionalRawData != null)
            {
                foreach (var item in _serializedAdditionalRawData)
                {
                    writer.WritePropertyName(item.Key);
#if NET6_0_OR_GREATER
				writer.WriteRawValue(item.Value);
#else
                    using (JsonDocument document = JsonDocument.Parse(item.Value))
                    {
                        JsonSerializer.Serialize(writer, document.RootElement);
                    }
#endif
                }
            }
            writer.WriteEndObject();
        }

        ContainerRegistryListCredentialsResult IJsonModel<ContainerRegistryListCredentialsResult>.Create(ref Utf8JsonReader reader, ModelReaderWriterOptions options)
        {
            var format = options.Format == "W" ? ((IPersistableModel<ContainerRegistryListCredentialsResult>)this).GetFormatFromOptions(options) : options.Format;
            if (format != "J")
            {
                throw new FormatException($"The model {nameof(ContainerRegistryListCredentialsResult)} does not support '{format}' format.");
            }

            using JsonDocument document = JsonDocument.ParseValue(ref reader);
            return DeserializeContainerRegistryListCredentialsResult(document.RootElement, options);
        }

        internal static ContainerRegistryListCredentialsResult DeserializeContainerRegistryListCredentialsResult(JsonElement element, ModelReaderWriterOptions options = null)
        {
            options ??= new ModelReaderWriterOptions("W");

            if (element.ValueKind == JsonValueKind.Null)
            {
                return null;
            }
            string username = default;
            IReadOnlyList<ContainerRegistryPassword> passwords = default;
            IDictionary<string, BinaryData> serializedAdditionalRawData = default;
            Dictionary<string, BinaryData> additionalPropertiesDictionary = new Dictionary<string, BinaryData>();
            foreach (var property in element.EnumerateObject())
            {
                if (property.NameEquals("username"u8))
                {
                    username = property.Value.GetString();
                    continue;
                }
                if (property.NameEquals("passwords"u8))
                {
                    if (property.Value.ValueKind == JsonValueKind.Null)
                    {
                        continue;
                    }
                    List<ContainerRegistryPassword> array = new List<ContainerRegistryPassword>();
                    foreach (var item in property.Value.EnumerateArray())
                    {
                        array.Add(ContainerRegistryPassword.DeserializeContainerRegistryPassword(item, options));
                    }
                    passwords = array;
                    continue;
                }
                if (options.Format != "W")
                {
                    additionalPropertiesDictionary.Add(property.Name, BinaryData.FromString(property.Value.GetRawText()));
                }
            }
            serializedAdditionalRawData = additionalPropertiesDictionary;
            return new ContainerRegistryListCredentialsResult(username, passwords ?? new ChangeTrackingList<ContainerRegistryPassword>(), serializedAdditionalRawData);
        }

        private BinaryData SerializeBicep(ModelReaderWriterOptions options)
        {
            StringBuilder builder = new StringBuilder();
            BicepModelReaderWriterOptions bicepOptions = options as BicepModelReaderWriterOptions;
            IDictionary<string, string> propertyOverrides = null;
            bool hasObjectOverride = bicepOptions != null && bicepOptions.ParameterOverrides.TryGetValue(this, out propertyOverrides);
            bool hasPropertyOverride = false;
            string propertyOverride = null;

            builder.AppendLine("{");

            hasPropertyOverride = hasObjectOverride && propertyOverrides.TryGetValue(nameof(Username), out propertyOverride);
            if (Optional.IsDefined(Username) || hasPropertyOverride)
            {
                builder.Append("  username: ");
                if (hasPropertyOverride)
                {
                    builder.AppendLine($"{propertyOverride}");
                }
                else
                {
                    if (Username.Contains(Environment.NewLine))
                    {
                        builder.AppendLine("'''");
                        builder.AppendLine($"{Username}'''");
                    }
                    else
                    {
                        builder.AppendLine($"'{Username}'");
                    }
                }
            }

            hasPropertyOverride = hasObjectOverride && propertyOverrides.TryGetValue(nameof(Passwords), out propertyOverride);
            if (Optional.IsCollectionDefined(Passwords) || hasPropertyOverride)
            {
                if (Passwords.Any() || hasPropertyOverride)
                {
                    builder.Append("  passwords: ");
                    if (hasPropertyOverride)
                    {
                        builder.AppendLine($"{propertyOverride}");
                    }
                    else
                    {
                        builder.AppendLine("[");
                        foreach (var item in Passwords)
                        {
                            BicepSerializationHelpers.AppendChildObject(builder, item, options, 4, true, "  passwords: ");
                        }
                        builder.AppendLine("  ]");
                    }
                }
            }

            builder.AppendLine("}");
            return BinaryData.FromString(builder.ToString());
        }

        BinaryData IPersistableModel<ContainerRegistryListCredentialsResult>.Write(ModelReaderWriterOptions options)
        {
            var format = options.Format == "W" ? ((IPersistableModel<ContainerRegistryListCredentialsResult>)this).GetFormatFromOptions(options) : options.Format;

            switch (format)
            {
                case "J":
                    return ModelReaderWriter.Write(this, options);
                case "bicep":
                    return SerializeBicep(options);
                default:
                    throw new FormatException($"The model {nameof(ContainerRegistryListCredentialsResult)} does not support '{options.Format}' format.");
            }
        }

        ContainerRegistryListCredentialsResult IPersistableModel<ContainerRegistryListCredentialsResult>.Create(BinaryData data, ModelReaderWriterOptions options)
        {
            var format = options.Format == "W" ? ((IPersistableModel<ContainerRegistryListCredentialsResult>)this).GetFormatFromOptions(options) : options.Format;

            switch (format)
            {
                case "J":
                    {
                        using JsonDocument document = JsonDocument.Parse(data);
                        return DeserializeContainerRegistryListCredentialsResult(document.RootElement, options);
                    }
                case "bicep":
                    throw new InvalidOperationException("Bicep deserialization is not supported for this type.");
                default:
                    throw new FormatException($"The model {nameof(ContainerRegistryListCredentialsResult)} does not support '{options.Format}' format.");
            }
        }

        string IPersistableModel<ContainerRegistryListCredentialsResult>.GetFormatFromOptions(ModelReaderWriterOptions options) => "J";
    }
}<|MERGE_RESOLUTION|>--- conflicted
+++ resolved
@@ -8,15 +8,8 @@
 using System;
 using System.ClientModel.Primitives;
 using System.Collections.Generic;
-using System.Linq;
-using System.Text;
 using System.Text.Json;
 using Azure.Core;
-<<<<<<< HEAD
-using Azure.ResourceManager;
-using Azure.ResourceManager.ContainerRegistry;
-=======
->>>>>>> b890d3cd
 
 namespace Azure.ResourceManager.ContainerRegistry.Models
 {
@@ -120,65 +113,6 @@
             return new ContainerRegistryListCredentialsResult(username, passwords ?? new ChangeTrackingList<ContainerRegistryPassword>(), serializedAdditionalRawData);
         }
 
-        private BinaryData SerializeBicep(ModelReaderWriterOptions options)
-        {
-            StringBuilder builder = new StringBuilder();
-            BicepModelReaderWriterOptions bicepOptions = options as BicepModelReaderWriterOptions;
-            IDictionary<string, string> propertyOverrides = null;
-            bool hasObjectOverride = bicepOptions != null && bicepOptions.ParameterOverrides.TryGetValue(this, out propertyOverrides);
-            bool hasPropertyOverride = false;
-            string propertyOverride = null;
-
-            builder.AppendLine("{");
-
-            hasPropertyOverride = hasObjectOverride && propertyOverrides.TryGetValue(nameof(Username), out propertyOverride);
-            if (Optional.IsDefined(Username) || hasPropertyOverride)
-            {
-                builder.Append("  username: ");
-                if (hasPropertyOverride)
-                {
-                    builder.AppendLine($"{propertyOverride}");
-                }
-                else
-                {
-                    if (Username.Contains(Environment.NewLine))
-                    {
-                        builder.AppendLine("'''");
-                        builder.AppendLine($"{Username}'''");
-                    }
-                    else
-                    {
-                        builder.AppendLine($"'{Username}'");
-                    }
-                }
-            }
-
-            hasPropertyOverride = hasObjectOverride && propertyOverrides.TryGetValue(nameof(Passwords), out propertyOverride);
-            if (Optional.IsCollectionDefined(Passwords) || hasPropertyOverride)
-            {
-                if (Passwords.Any() || hasPropertyOverride)
-                {
-                    builder.Append("  passwords: ");
-                    if (hasPropertyOverride)
-                    {
-                        builder.AppendLine($"{propertyOverride}");
-                    }
-                    else
-                    {
-                        builder.AppendLine("[");
-                        foreach (var item in Passwords)
-                        {
-                            BicepSerializationHelpers.AppendChildObject(builder, item, options, 4, true, "  passwords: ");
-                        }
-                        builder.AppendLine("  ]");
-                    }
-                }
-            }
-
-            builder.AppendLine("}");
-            return BinaryData.FromString(builder.ToString());
-        }
-
         BinaryData IPersistableModel<ContainerRegistryListCredentialsResult>.Write(ModelReaderWriterOptions options)
         {
             var format = options.Format == "W" ? ((IPersistableModel<ContainerRegistryListCredentialsResult>)this).GetFormatFromOptions(options) : options.Format;
@@ -187,8 +121,6 @@
             {
                 case "J":
                     return ModelReaderWriter.Write(this, options);
-                case "bicep":
-                    return SerializeBicep(options);
                 default:
                     throw new FormatException($"The model {nameof(ContainerRegistryListCredentialsResult)} does not support '{options.Format}' format.");
             }
@@ -205,8 +137,6 @@
                         using JsonDocument document = JsonDocument.Parse(data);
                         return DeserializeContainerRegistryListCredentialsResult(document.RootElement, options);
                     }
-                case "bicep":
-                    throw new InvalidOperationException("Bicep deserialization is not supported for this type.");
                 default:
                     throw new FormatException($"The model {nameof(ContainerRegistryListCredentialsResult)} does not support '{options.Format}' format.");
             }

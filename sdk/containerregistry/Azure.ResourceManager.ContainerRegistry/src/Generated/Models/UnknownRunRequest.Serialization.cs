// Copyright (c) Microsoft Corporation. All rights reserved.
// Licensed under the MIT License.

// <auto-generated/>

#nullable disable

using System;
using System.ClientModel.Primitives;
using System.Collections.Generic;
using System.Text;
using System.Text.Json;
using Azure.Core;
<<<<<<< HEAD
using Azure.ResourceManager;
using Azure.ResourceManager.ContainerRegistry;
=======
>>>>>>> b890d3cd

namespace Azure.ResourceManager.ContainerRegistry.Models
{
    internal partial class UnknownRunRequest : IUtf8JsonSerializable, IJsonModel<ContainerRegistryRunContent>
    {
        void IUtf8JsonSerializable.Write(Utf8JsonWriter writer) => ((IJsonModel<ContainerRegistryRunContent>)this).Write(writer, new ModelReaderWriterOptions("W"));

        void IJsonModel<ContainerRegistryRunContent>.Write(Utf8JsonWriter writer, ModelReaderWriterOptions options)
        {
            var format = options.Format == "W" ? ((IPersistableModel<ContainerRegistryRunContent>)this).GetFormatFromOptions(options) : options.Format;
            if (format != "J")
            {
                throw new FormatException($"The model {nameof(ContainerRegistryRunContent)} does not support '{format}' format.");
            }

            writer.WriteStartObject();
            writer.WritePropertyName("type"u8);
            writer.WriteStringValue(RunRequestType);
            if (Optional.IsDefined(IsArchiveEnabled))
            {
                writer.WritePropertyName("isArchiveEnabled"u8);
                writer.WriteBooleanValue(IsArchiveEnabled.Value);
            }
            if (Optional.IsDefined(AgentPoolName))
            {
                writer.WritePropertyName("agentPoolName"u8);
                writer.WriteStringValue(AgentPoolName);
            }
            if (Optional.IsDefined(LogTemplate))
            {
                writer.WritePropertyName("logTemplate"u8);
                writer.WriteStringValue(LogTemplate);
            }
            if (options.Format != "W" && _serializedAdditionalRawData != null)
            {
                foreach (var item in _serializedAdditionalRawData)
                {
                    writer.WritePropertyName(item.Key);
#if NET6_0_OR_GREATER
				writer.WriteRawValue(item.Value);
#else
                    using (JsonDocument document = JsonDocument.Parse(item.Value))
                    {
                        JsonSerializer.Serialize(writer, document.RootElement);
                    }
#endif
                }
            }
            writer.WriteEndObject();
        }

        ContainerRegistryRunContent IJsonModel<ContainerRegistryRunContent>.Create(ref Utf8JsonReader reader, ModelReaderWriterOptions options)
        {
            var format = options.Format == "W" ? ((IPersistableModel<ContainerRegistryRunContent>)this).GetFormatFromOptions(options) : options.Format;
            if (format != "J")
            {
                throw new FormatException($"The model {nameof(ContainerRegistryRunContent)} does not support '{format}' format.");
            }

            using JsonDocument document = JsonDocument.ParseValue(ref reader);
            return DeserializeContainerRegistryRunContent(document.RootElement, options);
        }

        internal static UnknownRunRequest DeserializeUnknownRunRequest(JsonElement element, ModelReaderWriterOptions options = null)
        {
            options ??= new ModelReaderWriterOptions("W");

            if (element.ValueKind == JsonValueKind.Null)
            {
                return null;
            }
            string type = "Unknown";
            bool? isArchiveEnabled = default;
            string agentPoolName = default;
            string logTemplate = default;
            IDictionary<string, BinaryData> serializedAdditionalRawData = default;
            Dictionary<string, BinaryData> additionalPropertiesDictionary = new Dictionary<string, BinaryData>();
            foreach (var property in element.EnumerateObject())
            {
                if (property.NameEquals("type"u8))
                {
                    type = property.Value.GetString();
                    continue;
                }
                if (property.NameEquals("isArchiveEnabled"u8))
                {
                    if (property.Value.ValueKind == JsonValueKind.Null)
                    {
                        continue;
                    }
                    isArchiveEnabled = property.Value.GetBoolean();
                    continue;
                }
                if (property.NameEquals("agentPoolName"u8))
                {
                    agentPoolName = property.Value.GetString();
                    continue;
                }
                if (property.NameEquals("logTemplate"u8))
                {
                    logTemplate = property.Value.GetString();
                    continue;
                }
                if (options.Format != "W")
                {
                    additionalPropertiesDictionary.Add(property.Name, BinaryData.FromString(property.Value.GetRawText()));
                }
            }
            serializedAdditionalRawData = additionalPropertiesDictionary;
            return new UnknownRunRequest(type, isArchiveEnabled, agentPoolName, logTemplate, serializedAdditionalRawData);
        }

        private BinaryData SerializeBicep(ModelReaderWriterOptions options)
        {
            StringBuilder builder = new StringBuilder();
            BicepModelReaderWriterOptions bicepOptions = options as BicepModelReaderWriterOptions;
            IDictionary<string, string> propertyOverrides = null;
            bool hasObjectOverride = bicepOptions != null && bicepOptions.ParameterOverrides.TryGetValue(this, out propertyOverrides);
            bool hasPropertyOverride = false;
            string propertyOverride = null;

            builder.AppendLine("{");

            hasPropertyOverride = hasObjectOverride && propertyOverrides.TryGetValue(nameof(RunRequestType), out propertyOverride);
            if (Optional.IsDefined(RunRequestType) || hasPropertyOverride)
            {
                builder.Append("  type: ");
                if (hasPropertyOverride)
                {
                    builder.AppendLine($"{propertyOverride}");
                }
                else
                {
                    if (RunRequestType.Contains(Environment.NewLine))
                    {
                        builder.AppendLine("'''");
                        builder.AppendLine($"{RunRequestType}'''");
                    }
                    else
                    {
                        builder.AppendLine($"'{RunRequestType}'");
                    }
                }
            }

            hasPropertyOverride = hasObjectOverride && propertyOverrides.TryGetValue(nameof(IsArchiveEnabled), out propertyOverride);
            if (Optional.IsDefined(IsArchiveEnabled) || hasPropertyOverride)
            {
                builder.Append("  isArchiveEnabled: ");
                if (hasPropertyOverride)
                {
                    builder.AppendLine($"{propertyOverride}");
                }
                else
                {
                    var boolValue = IsArchiveEnabled.Value == true ? "true" : "false";
                    builder.AppendLine($"{boolValue}");
                }
            }

            hasPropertyOverride = hasObjectOverride && propertyOverrides.TryGetValue(nameof(AgentPoolName), out propertyOverride);
            if (Optional.IsDefined(AgentPoolName) || hasPropertyOverride)
            {
                builder.Append("  agentPoolName: ");
                if (hasPropertyOverride)
                {
                    builder.AppendLine($"{propertyOverride}");
                }
                else
                {
                    if (AgentPoolName.Contains(Environment.NewLine))
                    {
                        builder.AppendLine("'''");
                        builder.AppendLine($"{AgentPoolName}'''");
                    }
                    else
                    {
                        builder.AppendLine($"'{AgentPoolName}'");
                    }
                }
            }

            hasPropertyOverride = hasObjectOverride && propertyOverrides.TryGetValue(nameof(LogTemplate), out propertyOverride);
            if (Optional.IsDefined(LogTemplate) || hasPropertyOverride)
            {
                builder.Append("  logTemplate: ");
                if (hasPropertyOverride)
                {
                    builder.AppendLine($"{propertyOverride}");
                }
                else
                {
                    if (LogTemplate.Contains(Environment.NewLine))
                    {
                        builder.AppendLine("'''");
                        builder.AppendLine($"{LogTemplate}'''");
                    }
                    else
                    {
                        builder.AppendLine($"'{LogTemplate}'");
                    }
                }
            }

            builder.AppendLine("}");
            return BinaryData.FromString(builder.ToString());
        }

        BinaryData IPersistableModel<ContainerRegistryRunContent>.Write(ModelReaderWriterOptions options)
        {
            var format = options.Format == "W" ? ((IPersistableModel<ContainerRegistryRunContent>)this).GetFormatFromOptions(options) : options.Format;

            switch (format)
            {
                case "J":
                    return ModelReaderWriter.Write(this, options);
                case "bicep":
                    return SerializeBicep(options);
                default:
                    throw new FormatException($"The model {nameof(ContainerRegistryRunContent)} does not support '{options.Format}' format.");
            }
        }

        ContainerRegistryRunContent IPersistableModel<ContainerRegistryRunContent>.Create(BinaryData data, ModelReaderWriterOptions options)
        {
            var format = options.Format == "W" ? ((IPersistableModel<ContainerRegistryRunContent>)this).GetFormatFromOptions(options) : options.Format;

            switch (format)
            {
                case "J":
                    {
                        using JsonDocument document = JsonDocument.Parse(data);
                        return DeserializeContainerRegistryRunContent(document.RootElement, options);
                    }
                case "bicep":
                    throw new InvalidOperationException("Bicep deserialization is not supported for this type.");
                default:
                    throw new FormatException($"The model {nameof(ContainerRegistryRunContent)} does not support '{options.Format}' format.");
            }
        }

        string IPersistableModel<ContainerRegistryRunContent>.GetFormatFromOptions(ModelReaderWriterOptions options) => "J";
    }
}<|MERGE_RESOLUTION|>--- conflicted
+++ resolved
@@ -8,14 +8,8 @@
 using System;
 using System.ClientModel.Primitives;
 using System.Collections.Generic;
-using System.Text;
 using System.Text.Json;
 using Azure.Core;
-<<<<<<< HEAD
-using Azure.ResourceManager;
-using Azure.ResourceManager.ContainerRegistry;
-=======
->>>>>>> b890d3cd
 
 namespace Azure.ResourceManager.ContainerRegistry.Models
 {
@@ -128,102 +122,6 @@
             return new UnknownRunRequest(type, isArchiveEnabled, agentPoolName, logTemplate, serializedAdditionalRawData);
         }
 
-        private BinaryData SerializeBicep(ModelReaderWriterOptions options)
-        {
-            StringBuilder builder = new StringBuilder();
-            BicepModelReaderWriterOptions bicepOptions = options as BicepModelReaderWriterOptions;
-            IDictionary<string, string> propertyOverrides = null;
-            bool hasObjectOverride = bicepOptions != null && bicepOptions.ParameterOverrides.TryGetValue(this, out propertyOverrides);
-            bool hasPropertyOverride = false;
-            string propertyOverride = null;
-
-            builder.AppendLine("{");
-
-            hasPropertyOverride = hasObjectOverride && propertyOverrides.TryGetValue(nameof(RunRequestType), out propertyOverride);
-            if (Optional.IsDefined(RunRequestType) || hasPropertyOverride)
-            {
-                builder.Append("  type: ");
-                if (hasPropertyOverride)
-                {
-                    builder.AppendLine($"{propertyOverride}");
-                }
-                else
-                {
-                    if (RunRequestType.Contains(Environment.NewLine))
-                    {
-                        builder.AppendLine("'''");
-                        builder.AppendLine($"{RunRequestType}'''");
-                    }
-                    else
-                    {
-                        builder.AppendLine($"'{RunRequestType}'");
-                    }
-                }
-            }
-
-            hasPropertyOverride = hasObjectOverride && propertyOverrides.TryGetValue(nameof(IsArchiveEnabled), out propertyOverride);
-            if (Optional.IsDefined(IsArchiveEnabled) || hasPropertyOverride)
-            {
-                builder.Append("  isArchiveEnabled: ");
-                if (hasPropertyOverride)
-                {
-                    builder.AppendLine($"{propertyOverride}");
-                }
-                else
-                {
-                    var boolValue = IsArchiveEnabled.Value == true ? "true" : "false";
-                    builder.AppendLine($"{boolValue}");
-                }
-            }
-
-            hasPropertyOverride = hasObjectOverride && propertyOverrides.TryGetValue(nameof(AgentPoolName), out propertyOverride);
-            if (Optional.IsDefined(AgentPoolName) || hasPropertyOverride)
-            {
-                builder.Append("  agentPoolName: ");
-                if (hasPropertyOverride)
-                {
-                    builder.AppendLine($"{propertyOverride}");
-                }
-                else
-                {
-                    if (AgentPoolName.Contains(Environment.NewLine))
-                    {
-                        builder.AppendLine("'''");
-                        builder.AppendLine($"{AgentPoolName}'''");
-                    }
-                    else
-                    {
-                        builder.AppendLine($"'{AgentPoolName}'");
-                    }
-                }
-            }
-
-            hasPropertyOverride = hasObjectOverride && propertyOverrides.TryGetValue(nameof(LogTemplate), out propertyOverride);
-            if (Optional.IsDefined(LogTemplate) || hasPropertyOverride)
-            {
-                builder.Append("  logTemplate: ");
-                if (hasPropertyOverride)
-                {
-                    builder.AppendLine($"{propertyOverride}");
-                }
-                else
-                {
-                    if (LogTemplate.Contains(Environment.NewLine))
-                    {
-                        builder.AppendLine("'''");
-                        builder.AppendLine($"{LogTemplate}'''");
-                    }
-                    else
-                    {
-                        builder.AppendLine($"'{LogTemplate}'");
-                    }
-                }
-            }
-
-            builder.AppendLine("}");
-            return BinaryData.FromString(builder.ToString());
-        }
-
         BinaryData IPersistableModel<ContainerRegistryRunContent>.Write(ModelReaderWriterOptions options)
         {
             var format = options.Format == "W" ? ((IPersistableModel<ContainerRegistryRunContent>)this).GetFormatFromOptions(options) : options.Format;
@@ -232,8 +130,6 @@
             {
                 case "J":
                     return ModelReaderWriter.Write(this, options);
-                case "bicep":
-                    return SerializeBicep(options);
                 default:
                     throw new FormatException($"The model {nameof(ContainerRegistryRunContent)} does not support '{options.Format}' format.");
             }
@@ -250,8 +146,6 @@
                         using JsonDocument document = JsonDocument.Parse(data);
                         return DeserializeContainerRegistryRunContent(document.RootElement, options);
                     }
-                case "bicep":
-                    throw new InvalidOperationException("Bicep deserialization is not supported for this type.");
                 default:
                     throw new FormatException($"The model {nameof(ContainerRegistryRunContent)} does not support '{options.Format}' format.");
             }

// Copyright (c) Microsoft Corporation. All rights reserved.
// Licensed under the MIT License.

// <auto-generated/>

#nullable disable

using System;
using System.ClientModel.Primitives;
using System.Collections.Generic;
using System.Text;
using System.Text.Json;
using Azure.Core;
<<<<<<< HEAD
using Azure.ResourceManager;
using Azure.ResourceManager.EventHubs;
=======
>>>>>>> b890d3cd
using Azure.ResourceManager.Models;

namespace Azure.ResourceManager.EventHubs.Models
{
    public partial class EventHubsNspAccessRule : IUtf8JsonSerializable, IJsonModel<EventHubsNspAccessRule>
    {
        void IUtf8JsonSerializable.Write(Utf8JsonWriter writer) => ((IJsonModel<EventHubsNspAccessRule>)this).Write(writer, new ModelReaderWriterOptions("W"));

        void IJsonModel<EventHubsNspAccessRule>.Write(Utf8JsonWriter writer, ModelReaderWriterOptions options)
        {
            var format = options.Format == "W" ? ((IPersistableModel<EventHubsNspAccessRule>)this).GetFormatFromOptions(options) : options.Format;
            if (format != "J")
            {
                throw new FormatException($"The model {nameof(EventHubsNspAccessRule)} does not support '{format}' format.");
            }

            writer.WriteStartObject();
            if (options.Format != "W" && Optional.IsDefined(Properties))
            {
                writer.WritePropertyName("properties"u8);
                writer.WriteObjectValue(Properties);
            }
            if (options.Format != "W")
            {
                writer.WritePropertyName("id"u8);
                writer.WriteStringValue(Id);
            }
            if (options.Format != "W")
            {
                writer.WritePropertyName("name"u8);
                writer.WriteStringValue(Name);
            }
            if (options.Format != "W")
            {
                writer.WritePropertyName("type"u8);
                writer.WriteStringValue(ResourceType);
            }
            if (options.Format != "W" && Optional.IsDefined(SystemData))
            {
                writer.WritePropertyName("systemData"u8);
                JsonSerializer.Serialize(writer, SystemData);
            }
            if (options.Format != "W" && _serializedAdditionalRawData != null)
            {
                foreach (var item in _serializedAdditionalRawData)
                {
                    writer.WritePropertyName(item.Key);
#if NET6_0_OR_GREATER
				writer.WriteRawValue(item.Value);
#else
                    using (JsonDocument document = JsonDocument.Parse(item.Value))
                    {
                        JsonSerializer.Serialize(writer, document.RootElement);
                    }
#endif
                }
            }
            writer.WriteEndObject();
        }

        EventHubsNspAccessRule IJsonModel<EventHubsNspAccessRule>.Create(ref Utf8JsonReader reader, ModelReaderWriterOptions options)
        {
            var format = options.Format == "W" ? ((IPersistableModel<EventHubsNspAccessRule>)this).GetFormatFromOptions(options) : options.Format;
            if (format != "J")
            {
                throw new FormatException($"The model {nameof(EventHubsNspAccessRule)} does not support '{format}' format.");
            }

            using JsonDocument document = JsonDocument.ParseValue(ref reader);
            return DeserializeEventHubsNspAccessRule(document.RootElement, options);
        }

        internal static EventHubsNspAccessRule DeserializeEventHubsNspAccessRule(JsonElement element, ModelReaderWriterOptions options = null)
        {
            options ??= new ModelReaderWriterOptions("W");

            if (element.ValueKind == JsonValueKind.Null)
            {
                return null;
            }
            EventHubsNspAccessRuleProperties properties = default;
            ResourceIdentifier id = default;
            string name = default;
            ResourceType type = default;
            SystemData systemData = default;
            IDictionary<string, BinaryData> serializedAdditionalRawData = default;
            Dictionary<string, BinaryData> additionalPropertiesDictionary = new Dictionary<string, BinaryData>();
            foreach (var property in element.EnumerateObject())
            {
                if (property.NameEquals("properties"u8))
                {
                    if (property.Value.ValueKind == JsonValueKind.Null)
                    {
                        continue;
                    }
                    properties = EventHubsNspAccessRuleProperties.DeserializeEventHubsNspAccessRuleProperties(property.Value, options);
                    continue;
                }
                if (property.NameEquals("id"u8))
                {
                    id = new ResourceIdentifier(property.Value.GetString());
                    continue;
                }
                if (property.NameEquals("name"u8))
                {
                    name = property.Value.GetString();
                    continue;
                }
                if (property.NameEquals("type"u8))
                {
                    type = new ResourceType(property.Value.GetString());
                    continue;
                }
                if (property.NameEquals("systemData"u8))
                {
                    if (property.Value.ValueKind == JsonValueKind.Null)
                    {
                        continue;
                    }
                    systemData = JsonSerializer.Deserialize<SystemData>(property.Value.GetRawText());
                    continue;
                }
                if (options.Format != "W")
                {
                    additionalPropertiesDictionary.Add(property.Name, BinaryData.FromString(property.Value.GetRawText()));
                }
            }
            serializedAdditionalRawData = additionalPropertiesDictionary;
            return new EventHubsNspAccessRule(
                id,
                name,
                type,
                systemData,
                properties,
                serializedAdditionalRawData);
        }

        private BinaryData SerializeBicep(ModelReaderWriterOptions options)
        {
            StringBuilder builder = new StringBuilder();
            BicepModelReaderWriterOptions bicepOptions = options as BicepModelReaderWriterOptions;
            IDictionary<string, string> propertyOverrides = null;
            bool hasObjectOverride = bicepOptions != null && bicepOptions.ParameterOverrides.TryGetValue(this, out propertyOverrides);
            bool hasPropertyOverride = false;
            string propertyOverride = null;

            builder.AppendLine("{");

            hasPropertyOverride = hasObjectOverride && propertyOverrides.TryGetValue(nameof(Name), out propertyOverride);
            if (Optional.IsDefined(Name) || hasPropertyOverride)
            {
                builder.Append("  name: ");
                if (hasPropertyOverride)
                {
                    builder.AppendLine($"{propertyOverride}");
                }
                else
                {
                    if (Name.Contains(Environment.NewLine))
                    {
                        builder.AppendLine("'''");
                        builder.AppendLine($"{Name}'''");
                    }
                    else
                    {
                        builder.AppendLine($"'{Name}'");
                    }
                }
            }

            hasPropertyOverride = hasObjectOverride && propertyOverrides.TryGetValue(nameof(Properties), out propertyOverride);
            if (Optional.IsDefined(Properties) || hasPropertyOverride)
            {
                builder.Append("  properties: ");
                if (hasPropertyOverride)
                {
                    builder.AppendLine($"{propertyOverride}");
                }
                else
                {
                    AppendChildObject(builder, Properties, options, 2, false, "  properties: ");
                }
            }

            hasPropertyOverride = hasObjectOverride && propertyOverrides.TryGetValue(nameof(Id), out propertyOverride);
            if (Optional.IsDefined(Id) || hasPropertyOverride)
            {
                builder.Append("  id: ");
                if (hasPropertyOverride)
                {
                    builder.AppendLine($"{propertyOverride}");
                }
                else
                {
                    builder.AppendLine($"'{Id.ToString()}'");
                }
            }

            hasPropertyOverride = hasObjectOverride && propertyOverrides.TryGetValue(nameof(SystemData), out propertyOverride);
            if (Optional.IsDefined(SystemData) || hasPropertyOverride)
            {
                builder.Append("  systemData: ");
                if (hasPropertyOverride)
                {
                    builder.AppendLine($"{propertyOverride}");
                }
                else
                {
                    builder.AppendLine($"'{SystemData.ToString()}'");
                }
            }

            builder.AppendLine("}");
            return BinaryData.FromString(builder.ToString());
        }

        private void AppendChildObject(StringBuilder stringBuilder, object childObject, ModelReaderWriterOptions options, int spaces, bool indentFirstLine, string formattedPropertyName)
        {
            string indent = new string(' ', spaces);
            int emptyObjectLength = 2 + spaces + Environment.NewLine.Length + Environment.NewLine.Length;
            int length = stringBuilder.Length;
            bool inMultilineString = false;

            BinaryData data = ModelReaderWriter.Write(childObject, options);
            string[] lines = data.ToString().Split(Environment.NewLine.ToCharArray(), StringSplitOptions.RemoveEmptyEntries);
            for (int i = 0; i < lines.Length; i++)
            {
                string line = lines[i];
                if (inMultilineString)
                {
                    if (line.Contains("'''"))
                    {
                        inMultilineString = false;
                    }
                    stringBuilder.AppendLine(line);
                    continue;
                }
                if (line.Contains("'''"))
                {
                    inMultilineString = true;
                    stringBuilder.AppendLine($"{indent}{line}");
                    continue;
                }
                if (i == 0 && !indentFirstLine)
                {
                    stringBuilder.AppendLine($"{line}");
                }
                else
                {
                    stringBuilder.AppendLine($"{indent}{line}");
                }
            }
            if (stringBuilder.Length == length + emptyObjectLength)
            {
                stringBuilder.Length = stringBuilder.Length - emptyObjectLength - formattedPropertyName.Length;
            }
        }

        BinaryData IPersistableModel<EventHubsNspAccessRule>.Write(ModelReaderWriterOptions options)
        {
            var format = options.Format == "W" ? ((IPersistableModel<EventHubsNspAccessRule>)this).GetFormatFromOptions(options) : options.Format;

            switch (format)
            {
                case "J":
                    return ModelReaderWriter.Write(this, options);
                case "bicep":
                    return SerializeBicep(options);
                default:
                    throw new FormatException($"The model {nameof(EventHubsNspAccessRule)} does not support '{options.Format}' format.");
            }
        }

        EventHubsNspAccessRule IPersistableModel<EventHubsNspAccessRule>.Create(BinaryData data, ModelReaderWriterOptions options)
        {
            var format = options.Format == "W" ? ((IPersistableModel<EventHubsNspAccessRule>)this).GetFormatFromOptions(options) : options.Format;

            switch (format)
            {
                case "J":
                    {
                        using JsonDocument document = JsonDocument.Parse(data);
                        return DeserializeEventHubsNspAccessRule(document.RootElement, options);
                    }
                case "bicep":
                    throw new InvalidOperationException("Bicep deserialization is not supported for this type.");
                default:
                    throw new FormatException($"The model {nameof(EventHubsNspAccessRule)} does not support '{options.Format}' format.");
            }
        }

        string IPersistableModel<EventHubsNspAccessRule>.GetFormatFromOptions(ModelReaderWriterOptions options) => "J";
    }
}<|MERGE_RESOLUTION|>--- conflicted
+++ resolved
@@ -8,14 +8,8 @@
 using System;
 using System.ClientModel.Primitives;
 using System.Collections.Generic;
-using System.Text;
 using System.Text.Json;
 using Azure.Core;
-<<<<<<< HEAD
-using Azure.ResourceManager;
-using Azure.ResourceManager.EventHubs;
-=======
->>>>>>> b890d3cd
 using Azure.ResourceManager.Models;
 
 namespace Azure.ResourceManager.EventHubs.Models
@@ -153,127 +147,6 @@
                 serializedAdditionalRawData);
         }
 
-        private BinaryData SerializeBicep(ModelReaderWriterOptions options)
-        {
-            StringBuilder builder = new StringBuilder();
-            BicepModelReaderWriterOptions bicepOptions = options as BicepModelReaderWriterOptions;
-            IDictionary<string, string> propertyOverrides = null;
-            bool hasObjectOverride = bicepOptions != null && bicepOptions.ParameterOverrides.TryGetValue(this, out propertyOverrides);
-            bool hasPropertyOverride = false;
-            string propertyOverride = null;
-
-            builder.AppendLine("{");
-
-            hasPropertyOverride = hasObjectOverride && propertyOverrides.TryGetValue(nameof(Name), out propertyOverride);
-            if (Optional.IsDefined(Name) || hasPropertyOverride)
-            {
-                builder.Append("  name: ");
-                if (hasPropertyOverride)
-                {
-                    builder.AppendLine($"{propertyOverride}");
-                }
-                else
-                {
-                    if (Name.Contains(Environment.NewLine))
-                    {
-                        builder.AppendLine("'''");
-                        builder.AppendLine($"{Name}'''");
-                    }
-                    else
-                    {
-                        builder.AppendLine($"'{Name}'");
-                    }
-                }
-            }
-
-            hasPropertyOverride = hasObjectOverride && propertyOverrides.TryGetValue(nameof(Properties), out propertyOverride);
-            if (Optional.IsDefined(Properties) || hasPropertyOverride)
-            {
-                builder.Append("  properties: ");
-                if (hasPropertyOverride)
-                {
-                    builder.AppendLine($"{propertyOverride}");
-                }
-                else
-                {
-                    AppendChildObject(builder, Properties, options, 2, false, "  properties: ");
-                }
-            }
-
-            hasPropertyOverride = hasObjectOverride && propertyOverrides.TryGetValue(nameof(Id), out propertyOverride);
-            if (Optional.IsDefined(Id) || hasPropertyOverride)
-            {
-                builder.Append("  id: ");
-                if (hasPropertyOverride)
-                {
-                    builder.AppendLine($"{propertyOverride}");
-                }
-                else
-                {
-                    builder.AppendLine($"'{Id.ToString()}'");
-                }
-            }
-
-            hasPropertyOverride = hasObjectOverride && propertyOverrides.TryGetValue(nameof(SystemData), out propertyOverride);
-            if (Optional.IsDefined(SystemData) || hasPropertyOverride)
-            {
-                builder.Append("  systemData: ");
-                if (hasPropertyOverride)
-                {
-                    builder.AppendLine($"{propertyOverride}");
-                }
-                else
-                {
-                    builder.AppendLine($"'{SystemData.ToString()}'");
-                }
-            }
-
-            builder.AppendLine("}");
-            return BinaryData.FromString(builder.ToString());
-        }
-
-        private void AppendChildObject(StringBuilder stringBuilder, object childObject, ModelReaderWriterOptions options, int spaces, bool indentFirstLine, string formattedPropertyName)
-        {
-            string indent = new string(' ', spaces);
-            int emptyObjectLength = 2 + spaces + Environment.NewLine.Length + Environment.NewLine.Length;
-            int length = stringBuilder.Length;
-            bool inMultilineString = false;
-
-            BinaryData data = ModelReaderWriter.Write(childObject, options);
-            string[] lines = data.ToString().Split(Environment.NewLine.ToCharArray(), StringSplitOptions.RemoveEmptyEntries);
-            for (int i = 0; i < lines.Length; i++)
-            {
-                string line = lines[i];
-                if (inMultilineString)
-                {
-                    if (line.Contains("'''"))
-                    {
-                        inMultilineString = false;
-                    }
-                    stringBuilder.AppendLine(line);
-                    continue;
-                }
-                if (line.Contains("'''"))
-                {
-                    inMultilineString = true;
-                    stringBuilder.AppendLine($"{indent}{line}");
-                    continue;
-                }
-                if (i == 0 && !indentFirstLine)
-                {
-                    stringBuilder.AppendLine($"{line}");
-                }
-                else
-                {
-                    stringBuilder.AppendLine($"{indent}{line}");
-                }
-            }
-            if (stringBuilder.Length == length + emptyObjectLength)
-            {
-                stringBuilder.Length = stringBuilder.Length - emptyObjectLength - formattedPropertyName.Length;
-            }
-        }
-
         BinaryData IPersistableModel<EventHubsNspAccessRule>.Write(ModelReaderWriterOptions options)
         {
             var format = options.Format == "W" ? ((IPersistableModel<EventHubsNspAccessRule>)this).GetFormatFromOptions(options) : options.Format;
@@ -282,8 +155,6 @@
             {
                 case "J":
                     return ModelReaderWriter.Write(this, options);
-                case "bicep":
-                    return SerializeBicep(options);
                 default:
                     throw new FormatException($"The model {nameof(EventHubsNspAccessRule)} does not support '{options.Format}' format.");
             }
@@ -300,8 +171,6 @@
                         using JsonDocument document = JsonDocument.Parse(data);
                         return DeserializeEventHubsNspAccessRule(document.RootElement, options);
                     }
-                case "bicep":
-                    throw new InvalidOperationException("Bicep deserialization is not supported for this type.");
                 default:
                     throw new FormatException($"The model {nameof(EventHubsNspAccessRule)} does not support '{options.Format}' format.");
             }

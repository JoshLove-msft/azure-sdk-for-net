--- conflicted
+++ resolved
@@ -10,8 +10,6 @@
 
 ### Other Changes
 
-<<<<<<< HEAD
-=======
 - Updated the `Azure.Messaging.EventHubs` dependency, which includes optimized defaults of the host platform to be used for AMQP buffers.  This offers non-trivial performance increase on Linux-based platforms and a minor improvement on macOS.  This update also enables support for TLS 1.3.
 
 ## 6.0.2 (2023-11-13)
@@ -20,7 +18,6 @@
 
 - Bump dependency on `Microsoft.Extensions.Azure` to prevent transitive dependency on deprecated version of `Azure.Identity`.
 
->>>>>>> 5235895a
 ## 6.0.1 (2023-10-10)
 
 ### Bugs Fixed

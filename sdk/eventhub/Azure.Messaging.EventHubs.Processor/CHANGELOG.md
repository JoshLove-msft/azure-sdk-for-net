--- conflicted
+++ resolved
@@ -32,23 +32,6 @@
 
 ### Other Changes
 
-<<<<<<< HEAD
-## 5.10.0 (2023-11-08)
-
-### Breaking Changes
-
-- Change `ActivitySource` name used to report message activity from `Azure.Messaging.EventHubs.EventHubs` to `Azure.Messaging.EventHubs.Message`
-  and message `Activity` name from `EventHubs.Message` to `Message`.
-- Updated tracing attributes names to conform to OpenTelemetry semantic conventions version 1.23.0.
-
-### Bugs Fixed
-
-- Fixed a parameter type mismatch in ETW #7 (ReceiveComplete) which caused the duration argument of the operation to be interpreted as a Unicode string and fail to render properly in the formatted message.
-
-### Other Changes
-
-=======
->>>>>>> 5235895a
 - When an Event Hub is disabled, it will now be detected and result in a terminal `EventHubsException` with its reason set to `FailureReason.ResourceNotFound`.
 
 ## 5.9.3 (2023-09-12)

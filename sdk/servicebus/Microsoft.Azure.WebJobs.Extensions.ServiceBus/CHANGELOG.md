# Release History

<<<<<<< HEAD
## 5.13.4 (2023-11-09)
=======
## 5.14.0-beta.1 (Unreleased)
>>>>>>> 5235895a

### Other Changes

- Bump dependency on `Microsoft.Extensions.Azure` to prevent transitive dependency on deprecated version of `Azure.
  Identity`.

## 5.13.3 (2023-10-20)

### Bugs Fixed

- Fixed issue where deadlettering a message without specifying properties to modify could throw 
  an exception from out of proc extension.
- Include underlying exception details in RpcException when a failure occurs.

## 5.13.2 (2023-10-18)

### Other Changes

<<<<<<< HEAD
=======
## 5.13.5 (2023-12-04)

### Bugs Fixed

- Fixed cleanup behavior when targeting .NET Framework so that Service Bus clients are properly disposed.

### Other Changes

- Updated the `Azure.Messaging.ServiceBus` dependency, which includes optimized defaults of the host platform to be 
  used for AMQP buffers.  This offers non-trivial performance increase on Linux-based platforms and a minor 
  improvement on macOS. This update also enables support for TLS 1.3. Additionally, this update contains a fix for 
  session messages to ensure FIFO ordering.

## 5.13.4 (2023-11-09)

### Other Changes

- Bump dependency on `Microsoft.Extensions.Azure` to prevent transitive dependency on deprecated version of `Azure.
  Identity`.

## 5.13.3 (2023-10-20)

### Bugs Fixed

- Fixed issue where deadlettering a message without specifying properties to modify could throw 
  an exception from out of proc extension.
- Include underlying exception details in RpcException when a failure occurs.

## 5.13.2 (2023-10-18)

### Other Changes

>>>>>>> 5235895a
- Updated proto service definition to use StringValue rather than string for deadletter error reason and description.

## 5.13.1 (2023-10-17)

### Bugs Fixed

- Fixed the disposal pattern for cached Service Bus clients so that they are disposed only on 
  host shutdown.

### Other Changes

- Updated the proto service definition to use bytes for application properties.

## 5.13.0 (2023-10-11)

### Features Added

- Added `MaxConcurrentCallsPerSession` to `ServiceBusOptions` to allow configuring the maximum number of concurrent calls per session.

### Other Changes

- Added dependency on Grpc libraries in order to support message settlement from isolated worker.

## 5.12.0 (2023-08-11)

### Bugs Fixed

- When binding to a `CancellationToken`, the token will no longer be signaled when in Drain Mode.
  To detect if the function app is in Drain Mode, use dependency injection to inject the 
  `IDrainModeManager`, and check the `IsDrainModeEnabled` property.

## 5.11.0 (2023-06-06)

### Bugs Fixed

- Fixed issue where the main entity was not queried by the scale monitor when listening to the deadletter queue.

### Other Changes

- Updated dependency on `Azure.Messaging.ServiceBus` to 7.15.0.

## 5.10.0 (2023-05-10)

### Features Added

- Added `MinMessageBatchSize` and `MaxBatchWaitTime` to `ServiceBusOptions` to allow configuring the minimum number of messages to process in a batch and the maximum time to wait for a batch to be filled before processing.

## 5.9.0 (2023-02-23)

### Features Added

- Target-based scaling support has been added, allowing instances for Service Bus-triggered Functions to more accurately calculate their scale needs and adjust more quickly as the number of messages waiting to be processed changes.

## 5.8.1 (2022-11-09)

### Bugs Fixed

- Fixed issue where custom `MessagingProvider` could be replaced by the library `MessagingProvider`.

## 5.8.0 (2022-10-11)

### Features Added

- Support binding to `PartitionKey` and `TransactionPartitionKey`.
- Add `PeekMessagesAsync` method to `ServiceBusReceiveActions`.
- Add `DeadletterMessageAsync` overload to `ServiceBusMessageActions` that allows passing the properties dictionary in addition to the deadletter error reason and description.

### Bugs Fixed

- Fixed resource string usage to prevent `MissingManifestResourceException` when throwing exceptions from the extension.

### Other Changes

- Update exception messages to link to the [troubleshooting guide](https://github.com/Azure/azure-sdk-for-net/blob/main/sdk/servicebus/Azure.Messaging.ServiceBus/TROUBLESHOOTING.md).

## 5.7.0 (2022-08-11)

### Features Added

- Added distributed tracing span when for functions that process a batch of messages.

### Bugs Fixed

- Fixed issue related to function apps that are bound to multiple namespaces using the same entity names, which caused messages to not be processed from the second namespace.

## 5.6.0 (2022-07-28)

### Features Added

- Added ability to register a callback for ` SessionInitializingAsync` and `SessionClosingAsync` to the `ServiceBusOptions`. _(A community contribution, courtesy of [danielmarbach](https://github.com/danielmarbach))_

### Bugs Fixed

- `SessionIdleTimeout` now will be applied for batch functions in addition to single-message 
  functions.

## 5.5.1 (2022-06-07)

### Bugs Fixed

- Fixed race condition when starting up function app.

## 5.5.0 (2022-05-16)

### Bugs Fixed

- Updated dependency on `Azure.Messaging.ServiceBus` to benefit from bug fix.
- Messages will now be abandoned if the function invocation throws for multiple dispatch functions. This was already the behavior for single dispatch functions.

## 5.4.0 (2022-05-10)

### Features Added

- Added the `ServiceBusReceiveActions` type to support receiving additional messages from a function invocation.
- Added the ability to bind to the `SessionId` property.

## 5.3.0 (2022-03-09)

### Acknowledgments
Thank you to our developer community members who helped to make the Service Bus client library better with their contributions to this release:

- Daniel Marbach  _([GitHub](https://github.com/danielmarbach))_

### Features Added

- Added the ability to renew message and session locks using the `ServiceBusMessageActions` and `ServiceBusSessionActions`.

### Bugs Fixed

- Ignore scheduled/deferred messages when computing scale monitor metrics. _(A community contribution, courtesy of [danielmarbach](https://github.com/danielmarbach))_

## 5.2.0 (2021-12-08)

### Features Added

- Add listener details.
- Add protected constructors to `ServiceBusMessageActions` and `ServiceBusSessionMessageActions` for mocking.

### Bugs Fixed

- Make `ServiceBusMessageActions` thread-safe.

## 5.1.0 (2021-11-10)

### Features Added
- Added `EnableCrossEntityTransactions` option
- Added ability to bind to `ServiceBusClient`

## 5.0.0 (2021-10-21)

### Features Added
- Added DynamicConcurrency support.
- General availability of Microsoft.Azure.WebJobs.Extensions.ServiceBus 5.0.0.

## 5.0.0-beta.6 (2021-09-07)

### Features Added
- Support binding to `BinaryData` instances.

## 5.0.0-beta.5 (2021-07-07)

### Breaking Changes
- Renamed `ServiceBusEntityType` property to `EntityType`.
- Renamed `messageActions` and `sessionActions` parameters to `actions` in `MessageProcessor` and `SessionMessageProcessor`.
- Renamed `MaxBatchSize` to `MaxMessageBatchSize` in `ServiceBusOptions`.

## 5.0.0-beta.4 (2021-06-22)

### Added
- Added `AutoCompleteMessages` property to `ServiceBusTriggerAttribute` which allows configuring autocompletion at the function level.

### Key Bug Fixes
- Fix binding for DateTime parameters
- Avoid exception that occurred when a function settles messages and `AutoCompleteMessages` is true for multiple dispatch functions.
- Avoid null reference exception that could occur when no messages are available for a multiple dispatch function.

## 5.0.0-beta.3 (2021-05-18)

### Added
- Added `JsonSerializerSettings` property to `ServiceBusOptions`.

### Breaking Changes
- Made `Constants` class internal.
- Made `ServiceBusWebJobsStartup` class internal.
- Renamed `EntityType` to `ServiceBusEntityType`.
- Removed `receiver` parameter from `MessageProcessor` constructor.
- Removed `client` parameter from `SessionMessageProcessor` constructor.

### Key Bug Fixes
- The web proxy specified in configuration is now respected.
- Binding to JObject is now supported.

## 5.0.0-beta.2 (2021-04-07)

### Added
- Add AAD support

### Breaking Changes
- Changed the API signatures for the methods in `MessagingProvider`.
- Added `receiver` parameter to `MessageProcessor` constructor.
- Added `client` parameter to `SessionMessageProcessor` constructor.

## 5.0.0-beta.1 (2021-03-23)

- The initial release of Microsoft.Azure.WebJobs.Extensions.ServiceBus 5.0.0<|MERGE_RESOLUTION|>--- conflicted
+++ resolved
@@ -1,30 +1,15 @@
 # Release History
 
-<<<<<<< HEAD
-## 5.13.4 (2023-11-09)
-=======
 ## 5.14.0-beta.1 (Unreleased)
->>>>>>> 5235895a
-
-### Other Changes
-
-- Bump dependency on `Microsoft.Extensions.Azure` to prevent transitive dependency on deprecated version of `Azure.
-  Identity`.
-
-## 5.13.3 (2023-10-20)
-
-### Bugs Fixed
-
-- Fixed issue where deadlettering a message without specifying properties to modify could throw 
-  an exception from out of proc extension.
-- Include underlying exception details in RpcException when a failure occurs.
-
-## 5.13.2 (2023-10-18)
-
-### Other Changes
-
-<<<<<<< HEAD
-=======
+
+### Features Added
+
+### Breaking Changes
+
+### Bugs Fixed
+
+### Other Changes
+
 ## 5.13.5 (2023-12-04)
 
 ### Bugs Fixed
@@ -57,7 +42,6 @@
 
 ### Other Changes
 
->>>>>>> 5235895a
 - Updated proto service definition to use StringValue rather than string for deadletter error reason and description.
 
 ## 5.13.1 (2023-10-17)

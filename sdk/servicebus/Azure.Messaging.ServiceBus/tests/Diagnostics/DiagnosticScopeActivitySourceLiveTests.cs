--- conflicted
+++ resolved
@@ -32,11 +32,7 @@
         [TestCase(false)]
         public async Task SenderReceiverActivitiesDisabled(bool useSessions)
         {
-<<<<<<< HEAD
-            using var listener = new TestActivitySourceListener(DiagnosticProperty.DiagnosticNamespace);
-=======
             using var listener = new TestActivitySourceListener(source => source.Name.StartsWith(DiagnosticProperty.DiagnosticNamespace));
->>>>>>> 5235895a
 
             await using (var scope = await ServiceBusScope.CreateWithQueue(enablePartitioning: false, enableSession: useSessions))
             {
@@ -76,11 +72,7 @@
                 }
                 else
                 {
-<<<<<<< HEAD
-                    await receiver.RenewMessageLockAsync(received[-1]);
-=======
                     await receiver.RenewMessageLockAsync(received[1]);
->>>>>>> 5235895a
                 }
 
                 // schedule

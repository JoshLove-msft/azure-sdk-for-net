// Copyright (c) Microsoft Corporation. All rights reserved.
// Licensed under the MIT License.

// <auto-generated/>

#nullable disable

using System;
using System.ClientModel.Primitives;
using System.Collections.Generic;
using System.Linq;
using System.Text;
using System.Text.Json;
using Azure.Core;
<<<<<<< HEAD
using Azure.ResourceManager;
=======
using Azure.ResourceManager.AppService;
>>>>>>> a7fd44e1

namespace Azure.ResourceManager.AppService.Models
{
    public partial class WebAppMajorVersion : IUtf8JsonSerializable, IJsonModel<WebAppMajorVersion>
    {
        void IUtf8JsonSerializable.Write(Utf8JsonWriter writer) => ((IJsonModel<WebAppMajorVersion>)this).Write(writer, new ModelReaderWriterOptions("W"));

        void IJsonModel<WebAppMajorVersion>.Write(Utf8JsonWriter writer, ModelReaderWriterOptions options)
        {
            var format = options.Format == "W" ? ((IPersistableModel<WebAppMajorVersion>)this).GetFormatFromOptions(options) : options.Format;
            if (format != "J")
            {
                throw new FormatException($"The model {nameof(WebAppMajorVersion)} does not support '{format}' format.");
            }

            writer.WriteStartObject();
            if (options.Format != "W" && Optional.IsDefined(DisplayText))
            {
                writer.WritePropertyName("displayText"u8);
                writer.WriteStringValue(DisplayText);
            }
            if (options.Format != "W" && Optional.IsDefined(Value))
            {
                writer.WritePropertyName("value"u8);
                writer.WriteStringValue(Value);
            }
            if (options.Format != "W" && Optional.IsCollectionDefined(MinorVersions))
            {
                writer.WritePropertyName("minorVersions"u8);
                writer.WriteStartArray();
                foreach (var item in MinorVersions)
                {
                    writer.WriteObjectValue(item);
                }
                writer.WriteEndArray();
            }
            if (options.Format != "W" && _serializedAdditionalRawData != null)
            {
                foreach (var item in _serializedAdditionalRawData)
                {
                    writer.WritePropertyName(item.Key);
#if NET6_0_OR_GREATER
				writer.WriteRawValue(item.Value);
#else
                    using (JsonDocument document = JsonDocument.Parse(item.Value))
                    {
                        JsonSerializer.Serialize(writer, document.RootElement);
                    }
#endif
                }
            }
            writer.WriteEndObject();
        }

        WebAppMajorVersion IJsonModel<WebAppMajorVersion>.Create(ref Utf8JsonReader reader, ModelReaderWriterOptions options)
        {
            var format = options.Format == "W" ? ((IPersistableModel<WebAppMajorVersion>)this).GetFormatFromOptions(options) : options.Format;
            if (format != "J")
            {
                throw new FormatException($"The model {nameof(WebAppMajorVersion)} does not support '{format}' format.");
            }

            using JsonDocument document = JsonDocument.ParseValue(ref reader);
            return DeserializeWebAppMajorVersion(document.RootElement, options);
        }

        internal static WebAppMajorVersion DeserializeWebAppMajorVersion(JsonElement element, ModelReaderWriterOptions options = null)
        {
            options ??= new ModelReaderWriterOptions("W");

            if (element.ValueKind == JsonValueKind.Null)
            {
                return null;
            }
            string displayText = default;
            string value = default;
            IReadOnlyList<WebAppMinorVersion> minorVersions = default;
            IDictionary<string, BinaryData> serializedAdditionalRawData = default;
            Dictionary<string, BinaryData> additionalPropertiesDictionary = new Dictionary<string, BinaryData>();
            foreach (var property in element.EnumerateObject())
            {
                if (property.NameEquals("displayText"u8))
                {
                    displayText = property.Value.GetString();
                    continue;
                }
                if (property.NameEquals("value"u8))
                {
                    value = property.Value.GetString();
                    continue;
                }
                if (property.NameEquals("minorVersions"u8))
                {
                    if (property.Value.ValueKind == JsonValueKind.Null)
                    {
                        continue;
                    }
                    List<WebAppMinorVersion> array = new List<WebAppMinorVersion>();
                    foreach (var item in property.Value.EnumerateArray())
                    {
                        array.Add(WebAppMinorVersion.DeserializeWebAppMinorVersion(item));
                    }
                    minorVersions = array;
                    continue;
                }
                if (options.Format != "W")
                {
                    additionalPropertiesDictionary.Add(property.Name, BinaryData.FromString(property.Value.GetRawText()));
                }
            }
            serializedAdditionalRawData = additionalPropertiesDictionary;
            return new WebAppMajorVersion(displayText, value, minorVersions ?? new ChangeTrackingList<WebAppMinorVersion>(), serializedAdditionalRawData);
        }

        private BinaryData SerializeBicep(ModelReaderWriterOptions options)
        {
            StringBuilder builder = new StringBuilder();
            BicepModelReaderWriterOptions bicepOptions = options as BicepModelReaderWriterOptions;
            IDictionary<string, string> propertyOverrides = null;
            bool hasObjectOverride = bicepOptions != null && bicepOptions.ParameterOverrides.TryGetValue(this, out propertyOverrides);
            bool hasPropertyOverride = false;
            string propertyOverride = null;

            builder.AppendLine("{");

            hasPropertyOverride = hasObjectOverride && propertyOverrides.TryGetValue(nameof(DisplayText), out propertyOverride);
            if (Optional.IsDefined(DisplayText) || hasPropertyOverride)
            {
                builder.Append("  displayText: ");
                if (hasPropertyOverride)
                {
                    builder.AppendLine($"{propertyOverride}");
                }
                else
                {
                    if (DisplayText.Contains(Environment.NewLine))
                    {
                        builder.AppendLine("'''");
                        builder.AppendLine($"{DisplayText}'''");
                    }
                    else
                    {
                        builder.AppendLine($"'{DisplayText}'");
                    }
                }
            }

            hasPropertyOverride = hasObjectOverride && propertyOverrides.TryGetValue(nameof(Value), out propertyOverride);
            if (Optional.IsDefined(Value) || hasPropertyOverride)
            {
                builder.Append("  value: ");
                if (hasPropertyOverride)
                {
                    builder.AppendLine($"{propertyOverride}");
                }
                else
                {
                    if (Value.Contains(Environment.NewLine))
                    {
                        builder.AppendLine("'''");
                        builder.AppendLine($"{Value}'''");
                    }
                    else
                    {
                        builder.AppendLine($"'{Value}'");
                    }
                }
            }

            hasPropertyOverride = hasObjectOverride && propertyOverrides.TryGetValue(nameof(MinorVersions), out propertyOverride);
            if (Optional.IsCollectionDefined(MinorVersions) || hasPropertyOverride)
            {
                if (MinorVersions.Any() || hasPropertyOverride)
                {
                    builder.Append("  minorVersions: ");
                    if (hasPropertyOverride)
                    {
                        builder.AppendLine($"{propertyOverride}");
                    }
                    else
                    {
                        builder.AppendLine("[");
                        foreach (var item in MinorVersions)
                        {
                            AppendChildObject(builder, item, options, 4, true, "  minorVersions: ");
                        }
                        builder.AppendLine("  ]");
                    }
                }
            }

            builder.AppendLine("}");
            return BinaryData.FromString(builder.ToString());
        }

        private void AppendChildObject(StringBuilder stringBuilder, object childObject, ModelReaderWriterOptions options, int spaces, bool indentFirstLine, string formattedPropertyName)
        {
            string indent = new string(' ', spaces);
            int emptyObjectLength = 2 + spaces + Environment.NewLine.Length + Environment.NewLine.Length;
            int length = stringBuilder.Length;
            bool inMultilineString = false;

            BinaryData data = ModelReaderWriter.Write(childObject, options);
            string[] lines = data.ToString().Split(Environment.NewLine.ToCharArray(), StringSplitOptions.RemoveEmptyEntries);
            for (int i = 0; i < lines.Length; i++)
            {
                string line = lines[i];
                if (inMultilineString)
                {
                    if (line.Contains("'''"))
                    {
                        inMultilineString = false;
                    }
                    stringBuilder.AppendLine(line);
                    continue;
                }
                if (line.Contains("'''"))
                {
                    inMultilineString = true;
                    stringBuilder.AppendLine($"{indent}{line}");
                    continue;
                }
                if (i == 0 && !indentFirstLine)
                {
                    stringBuilder.AppendLine($"{line}");
                }
                else
                {
                    stringBuilder.AppendLine($"{indent}{line}");
                }
            }
            if (stringBuilder.Length == length + emptyObjectLength)
            {
                stringBuilder.Length = stringBuilder.Length - emptyObjectLength - formattedPropertyName.Length;
            }
        }

        BinaryData IPersistableModel<WebAppMajorVersion>.Write(ModelReaderWriterOptions options)
        {
            var format = options.Format == "W" ? ((IPersistableModel<WebAppMajorVersion>)this).GetFormatFromOptions(options) : options.Format;

            switch (format)
            {
                case "J":
                    return ModelReaderWriter.Write(this, options);
                case "bicep":
                    return SerializeBicep(options);
                default:
                    throw new FormatException($"The model {nameof(WebAppMajorVersion)} does not support '{options.Format}' format.");
            }
        }

        WebAppMajorVersion IPersistableModel<WebAppMajorVersion>.Create(BinaryData data, ModelReaderWriterOptions options)
        {
            var format = options.Format == "W" ? ((IPersistableModel<WebAppMajorVersion>)this).GetFormatFromOptions(options) : options.Format;

            switch (format)
            {
                case "J":
                    {
                        using JsonDocument document = JsonDocument.Parse(data);
                        return DeserializeWebAppMajorVersion(document.RootElement, options);
                    }
                case "bicep":
                    throw new InvalidOperationException("Bicep deserialization is not supported for this type.");
                default:
                    throw new FormatException($"The model {nameof(WebAppMajorVersion)} does not support '{options.Format}' format.");
            }
        }

        string IPersistableModel<WebAppMajorVersion>.GetFormatFromOptions(ModelReaderWriterOptions options) => "J";
    }
}<|MERGE_RESOLUTION|>--- conflicted
+++ resolved
@@ -8,15 +8,9 @@
 using System;
 using System.ClientModel.Primitives;
 using System.Collections.Generic;
-using System.Linq;
-using System.Text;
 using System.Text.Json;
 using Azure.Core;
-<<<<<<< HEAD
-using Azure.ResourceManager;
-=======
 using Azure.ResourceManager.AppService;
->>>>>>> a7fd44e1
 
 namespace Azure.ResourceManager.AppService.Models
 {
@@ -117,7 +111,7 @@
                     List<WebAppMinorVersion> array = new List<WebAppMinorVersion>();
                     foreach (var item in property.Value.EnumerateArray())
                     {
-                        array.Add(WebAppMinorVersion.DeserializeWebAppMinorVersion(item));
+                        array.Add(WebAppMinorVersion.DeserializeWebAppMinorVersion(item, options));
                     }
                     minorVersions = array;
                     continue;
@@ -131,129 +125,6 @@
             return new WebAppMajorVersion(displayText, value, minorVersions ?? new ChangeTrackingList<WebAppMinorVersion>(), serializedAdditionalRawData);
         }
 
-        private BinaryData SerializeBicep(ModelReaderWriterOptions options)
-        {
-            StringBuilder builder = new StringBuilder();
-            BicepModelReaderWriterOptions bicepOptions = options as BicepModelReaderWriterOptions;
-            IDictionary<string, string> propertyOverrides = null;
-            bool hasObjectOverride = bicepOptions != null && bicepOptions.ParameterOverrides.TryGetValue(this, out propertyOverrides);
-            bool hasPropertyOverride = false;
-            string propertyOverride = null;
-
-            builder.AppendLine("{");
-
-            hasPropertyOverride = hasObjectOverride && propertyOverrides.TryGetValue(nameof(DisplayText), out propertyOverride);
-            if (Optional.IsDefined(DisplayText) || hasPropertyOverride)
-            {
-                builder.Append("  displayText: ");
-                if (hasPropertyOverride)
-                {
-                    builder.AppendLine($"{propertyOverride}");
-                }
-                else
-                {
-                    if (DisplayText.Contains(Environment.NewLine))
-                    {
-                        builder.AppendLine("'''");
-                        builder.AppendLine($"{DisplayText}'''");
-                    }
-                    else
-                    {
-                        builder.AppendLine($"'{DisplayText}'");
-                    }
-                }
-            }
-
-            hasPropertyOverride = hasObjectOverride && propertyOverrides.TryGetValue(nameof(Value), out propertyOverride);
-            if (Optional.IsDefined(Value) || hasPropertyOverride)
-            {
-                builder.Append("  value: ");
-                if (hasPropertyOverride)
-                {
-                    builder.AppendLine($"{propertyOverride}");
-                }
-                else
-                {
-                    if (Value.Contains(Environment.NewLine))
-                    {
-                        builder.AppendLine("'''");
-                        builder.AppendLine($"{Value}'''");
-                    }
-                    else
-                    {
-                        builder.AppendLine($"'{Value}'");
-                    }
-                }
-            }
-
-            hasPropertyOverride = hasObjectOverride && propertyOverrides.TryGetValue(nameof(MinorVersions), out propertyOverride);
-            if (Optional.IsCollectionDefined(MinorVersions) || hasPropertyOverride)
-            {
-                if (MinorVersions.Any() || hasPropertyOverride)
-                {
-                    builder.Append("  minorVersions: ");
-                    if (hasPropertyOverride)
-                    {
-                        builder.AppendLine($"{propertyOverride}");
-                    }
-                    else
-                    {
-                        builder.AppendLine("[");
-                        foreach (var item in MinorVersions)
-                        {
-                            AppendChildObject(builder, item, options, 4, true, "  minorVersions: ");
-                        }
-                        builder.AppendLine("  ]");
-                    }
-                }
-            }
-
-            builder.AppendLine("}");
-            return BinaryData.FromString(builder.ToString());
-        }
-
-        private void AppendChildObject(StringBuilder stringBuilder, object childObject, ModelReaderWriterOptions options, int spaces, bool indentFirstLine, string formattedPropertyName)
-        {
-            string indent = new string(' ', spaces);
-            int emptyObjectLength = 2 + spaces + Environment.NewLine.Length + Environment.NewLine.Length;
-            int length = stringBuilder.Length;
-            bool inMultilineString = false;
-
-            BinaryData data = ModelReaderWriter.Write(childObject, options);
-            string[] lines = data.ToString().Split(Environment.NewLine.ToCharArray(), StringSplitOptions.RemoveEmptyEntries);
-            for (int i = 0; i < lines.Length; i++)
-            {
-                string line = lines[i];
-                if (inMultilineString)
-                {
-                    if (line.Contains("'''"))
-                    {
-                        inMultilineString = false;
-                    }
-                    stringBuilder.AppendLine(line);
-                    continue;
-                }
-                if (line.Contains("'''"))
-                {
-                    inMultilineString = true;
-                    stringBuilder.AppendLine($"{indent}{line}");
-                    continue;
-                }
-                if (i == 0 && !indentFirstLine)
-                {
-                    stringBuilder.AppendLine($"{line}");
-                }
-                else
-                {
-                    stringBuilder.AppendLine($"{indent}{line}");
-                }
-            }
-            if (stringBuilder.Length == length + emptyObjectLength)
-            {
-                stringBuilder.Length = stringBuilder.Length - emptyObjectLength - formattedPropertyName.Length;
-            }
-        }
-
         BinaryData IPersistableModel<WebAppMajorVersion>.Write(ModelReaderWriterOptions options)
         {
             var format = options.Format == "W" ? ((IPersistableModel<WebAppMajorVersion>)this).GetFormatFromOptions(options) : options.Format;
@@ -262,8 +133,6 @@
             {
                 case "J":
                     return ModelReaderWriter.Write(this, options);
-                case "bicep":
-                    return SerializeBicep(options);
                 default:
                     throw new FormatException($"The model {nameof(WebAppMajorVersion)} does not support '{options.Format}' format.");
             }
@@ -280,8 +149,6 @@
                         using JsonDocument document = JsonDocument.Parse(data);
                         return DeserializeWebAppMajorVersion(document.RootElement, options);
                     }
-                case "bicep":
-                    throw new InvalidOperationException("Bicep deserialization is not supported for this type.");
                 default:
                     throw new FormatException($"The model {nameof(WebAppMajorVersion)} does not support '{options.Format}' format.");
             }

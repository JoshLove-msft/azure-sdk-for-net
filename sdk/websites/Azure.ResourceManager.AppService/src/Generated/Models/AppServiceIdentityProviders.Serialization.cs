// Copyright (c) Microsoft Corporation. All rights reserved.
// Licensed under the MIT License.

// <auto-generated/>

#nullable disable

using System;
using System.ClientModel.Primitives;
using System.Collections.Generic;
using System.Linq;
using System.Text;
using System.Text.Json;
using Azure.Core;
<<<<<<< HEAD
using Azure.ResourceManager;
=======
using Azure.ResourceManager.AppService;
>>>>>>> a7fd44e1

namespace Azure.ResourceManager.AppService.Models
{
    public partial class AppServiceIdentityProviders : IUtf8JsonSerializable, IJsonModel<AppServiceIdentityProviders>
    {
        void IUtf8JsonSerializable.Write(Utf8JsonWriter writer) => ((IJsonModel<AppServiceIdentityProviders>)this).Write(writer, new ModelReaderWriterOptions("W"));

        void IJsonModel<AppServiceIdentityProviders>.Write(Utf8JsonWriter writer, ModelReaderWriterOptions options)
        {
            var format = options.Format == "W" ? ((IPersistableModel<AppServiceIdentityProviders>)this).GetFormatFromOptions(options) : options.Format;
            if (format != "J")
            {
                throw new FormatException($"The model {nameof(AppServiceIdentityProviders)} does not support '{format}' format.");
            }

            writer.WriteStartObject();
            if (Optional.IsDefined(AzureActiveDirectory))
            {
                writer.WritePropertyName("azureActiveDirectory"u8);
                writer.WriteObjectValue(AzureActiveDirectory);
            }
            if (Optional.IsDefined(Facebook))
            {
                writer.WritePropertyName("facebook"u8);
                writer.WriteObjectValue(Facebook);
            }
            if (Optional.IsDefined(GitHub))
            {
                writer.WritePropertyName("gitHub"u8);
                writer.WriteObjectValue(GitHub);
            }
            if (Optional.IsDefined(Google))
            {
                writer.WritePropertyName("google"u8);
                writer.WriteObjectValue(Google);
            }
            if (Optional.IsDefined(LegacyMicrosoftAccount))
            {
                writer.WritePropertyName("legacyMicrosoftAccount"u8);
                writer.WriteObjectValue(LegacyMicrosoftAccount);
            }
            if (Optional.IsDefined(Twitter))
            {
                writer.WritePropertyName("twitter"u8);
                writer.WriteObjectValue(Twitter);
            }
            if (Optional.IsDefined(Apple))
            {
                writer.WritePropertyName("apple"u8);
                writer.WriteObjectValue(Apple);
            }
            if (Optional.IsDefined(AzureStaticWebApps))
            {
                writer.WritePropertyName("azureStaticWebApps"u8);
                writer.WriteObjectValue(AzureStaticWebApps);
            }
            if (Optional.IsCollectionDefined(CustomOpenIdConnectProviders))
            {
                writer.WritePropertyName("customOpenIdConnectProviders"u8);
                writer.WriteStartObject();
                foreach (var item in CustomOpenIdConnectProviders)
                {
                    writer.WritePropertyName(item.Key);
                    writer.WriteObjectValue(item.Value);
                }
                writer.WriteEndObject();
            }
            if (options.Format != "W" && _serializedAdditionalRawData != null)
            {
                foreach (var item in _serializedAdditionalRawData)
                {
                    writer.WritePropertyName(item.Key);
#if NET6_0_OR_GREATER
				writer.WriteRawValue(item.Value);
#else
                    using (JsonDocument document = JsonDocument.Parse(item.Value))
                    {
                        JsonSerializer.Serialize(writer, document.RootElement);
                    }
#endif
                }
            }
            writer.WriteEndObject();
        }

        AppServiceIdentityProviders IJsonModel<AppServiceIdentityProviders>.Create(ref Utf8JsonReader reader, ModelReaderWriterOptions options)
        {
            var format = options.Format == "W" ? ((IPersistableModel<AppServiceIdentityProviders>)this).GetFormatFromOptions(options) : options.Format;
            if (format != "J")
            {
                throw new FormatException($"The model {nameof(AppServiceIdentityProviders)} does not support '{format}' format.");
            }

            using JsonDocument document = JsonDocument.ParseValue(ref reader);
            return DeserializeAppServiceIdentityProviders(document.RootElement, options);
        }

        internal static AppServiceIdentityProviders DeserializeAppServiceIdentityProviders(JsonElement element, ModelReaderWriterOptions options = null)
        {
            options ??= new ModelReaderWriterOptions("W");

            if (element.ValueKind == JsonValueKind.Null)
            {
                return null;
            }
            AppServiceAadProvider azureActiveDirectory = default;
            AppServiceFacebookProvider facebook = default;
            AppServiceGitHubProvider gitHub = default;
            AppServiceGoogleProvider google = default;
            LegacyMicrosoftAccount legacyMicrosoftAccount = default;
            AppServiceTwitterProvider twitter = default;
            AppServiceAppleProvider apple = default;
            AppServiceStaticWebAppsProvider azureStaticWebApps = default;
            IDictionary<string, CustomOpenIdConnectProvider> customOpenIdConnectProviders = default;
            IDictionary<string, BinaryData> serializedAdditionalRawData = default;
            Dictionary<string, BinaryData> additionalPropertiesDictionary = new Dictionary<string, BinaryData>();
            foreach (var property in element.EnumerateObject())
            {
                if (property.NameEquals("azureActiveDirectory"u8))
                {
                    if (property.Value.ValueKind == JsonValueKind.Null)
                    {
                        continue;
                    }
                    azureActiveDirectory = AppServiceAadProvider.DeserializeAppServiceAadProvider(property.Value);
                    continue;
                }
                if (property.NameEquals("facebook"u8))
                {
                    if (property.Value.ValueKind == JsonValueKind.Null)
                    {
                        continue;
                    }
                    facebook = AppServiceFacebookProvider.DeserializeAppServiceFacebookProvider(property.Value);
                    continue;
                }
                if (property.NameEquals("gitHub"u8))
                {
                    if (property.Value.ValueKind == JsonValueKind.Null)
                    {
                        continue;
                    }
                    gitHub = AppServiceGitHubProvider.DeserializeAppServiceGitHubProvider(property.Value);
                    continue;
                }
                if (property.NameEquals("google"u8))
                {
                    if (property.Value.ValueKind == JsonValueKind.Null)
                    {
                        continue;
                    }
                    google = AppServiceGoogleProvider.DeserializeAppServiceGoogleProvider(property.Value);
                    continue;
                }
                if (property.NameEquals("legacyMicrosoftAccount"u8))
                {
                    if (property.Value.ValueKind == JsonValueKind.Null)
                    {
                        continue;
                    }
                    legacyMicrosoftAccount = LegacyMicrosoftAccount.DeserializeLegacyMicrosoftAccount(property.Value);
                    continue;
                }
                if (property.NameEquals("twitter"u8))
                {
                    if (property.Value.ValueKind == JsonValueKind.Null)
                    {
                        continue;
                    }
                    twitter = AppServiceTwitterProvider.DeserializeAppServiceTwitterProvider(property.Value);
                    continue;
                }
                if (property.NameEquals("apple"u8))
                {
                    if (property.Value.ValueKind == JsonValueKind.Null)
                    {
                        continue;
                    }
                    apple = AppServiceAppleProvider.DeserializeAppServiceAppleProvider(property.Value);
                    continue;
                }
                if (property.NameEquals("azureStaticWebApps"u8))
                {
                    if (property.Value.ValueKind == JsonValueKind.Null)
                    {
                        continue;
                    }
                    azureStaticWebApps = AppServiceStaticWebAppsProvider.DeserializeAppServiceStaticWebAppsProvider(property.Value);
                    continue;
                }
                if (property.NameEquals("customOpenIdConnectProviders"u8))
                {
                    if (property.Value.ValueKind == JsonValueKind.Null)
                    {
                        continue;
                    }
                    Dictionary<string, CustomOpenIdConnectProvider> dictionary = new Dictionary<string, CustomOpenIdConnectProvider>();
                    foreach (var property0 in property.Value.EnumerateObject())
                    {
                        dictionary.Add(property0.Name, CustomOpenIdConnectProvider.DeserializeCustomOpenIdConnectProvider(property0.Value));
                    }
                    customOpenIdConnectProviders = dictionary;
                    continue;
                }
                if (options.Format != "W")
                {
                    additionalPropertiesDictionary.Add(property.Name, BinaryData.FromString(property.Value.GetRawText()));
                }
            }
            serializedAdditionalRawData = additionalPropertiesDictionary;
            return new AppServiceIdentityProviders(
                azureActiveDirectory,
                facebook,
                gitHub,
                google,
                legacyMicrosoftAccount,
                twitter,
                apple,
                azureStaticWebApps,
                customOpenIdConnectProviders ?? new ChangeTrackingDictionary<string, CustomOpenIdConnectProvider>(),
                serializedAdditionalRawData);
        }

        private BinaryData SerializeBicep(ModelReaderWriterOptions options)
        {
            StringBuilder builder = new StringBuilder();
            BicepModelReaderWriterOptions bicepOptions = options as BicepModelReaderWriterOptions;
            IDictionary<string, string> propertyOverrides = null;
            bool hasObjectOverride = bicepOptions != null && bicepOptions.ParameterOverrides.TryGetValue(this, out propertyOverrides);
            bool hasPropertyOverride = false;
            string propertyOverride = null;

            builder.AppendLine("{");

            hasPropertyOverride = hasObjectOverride && propertyOverrides.TryGetValue(nameof(AzureActiveDirectory), out propertyOverride);
            if (Optional.IsDefined(AzureActiveDirectory) || hasPropertyOverride)
            {
                builder.Append("  azureActiveDirectory: ");
                if (hasPropertyOverride)
                {
                    builder.AppendLine($"{propertyOverride}");
                }
                else
                {
                    AppendChildObject(builder, AzureActiveDirectory, options, 2, false, "  azureActiveDirectory: ");
                }
            }

            hasPropertyOverride = hasObjectOverride && propertyOverrides.TryGetValue(nameof(Facebook), out propertyOverride);
            if (Optional.IsDefined(Facebook) || hasPropertyOverride)
            {
                builder.Append("  facebook: ");
                if (hasPropertyOverride)
                {
                    builder.AppendLine($"{propertyOverride}");
                }
                else
                {
                    AppendChildObject(builder, Facebook, options, 2, false, "  facebook: ");
                }
            }

            hasPropertyOverride = hasObjectOverride && propertyOverrides.TryGetValue(nameof(GitHub), out propertyOverride);
            if (Optional.IsDefined(GitHub) || hasPropertyOverride)
            {
                builder.Append("  gitHub: ");
                if (hasPropertyOverride)
                {
                    builder.AppendLine($"{propertyOverride}");
                }
                else
                {
                    AppendChildObject(builder, GitHub, options, 2, false, "  gitHub: ");
                }
            }

            hasPropertyOverride = hasObjectOverride && propertyOverrides.TryGetValue(nameof(Google), out propertyOverride);
            if (Optional.IsDefined(Google) || hasPropertyOverride)
            {
                builder.Append("  google: ");
                if (hasPropertyOverride)
                {
                    builder.AppendLine($"{propertyOverride}");
                }
                else
                {
                    AppendChildObject(builder, Google, options, 2, false, "  google: ");
                }
            }

            hasPropertyOverride = hasObjectOverride && propertyOverrides.TryGetValue(nameof(LegacyMicrosoftAccount), out propertyOverride);
            if (Optional.IsDefined(LegacyMicrosoftAccount) || hasPropertyOverride)
            {
                builder.Append("  legacyMicrosoftAccount: ");
                if (hasPropertyOverride)
                {
                    builder.AppendLine($"{propertyOverride}");
                }
                else
                {
                    AppendChildObject(builder, LegacyMicrosoftAccount, options, 2, false, "  legacyMicrosoftAccount: ");
                }
            }

            hasPropertyOverride = hasObjectOverride && propertyOverrides.TryGetValue(nameof(Twitter), out propertyOverride);
            if (Optional.IsDefined(Twitter) || hasPropertyOverride)
            {
                builder.Append("  twitter: ");
                if (hasPropertyOverride)
                {
                    builder.AppendLine($"{propertyOverride}");
                }
                else
                {
                    AppendChildObject(builder, Twitter, options, 2, false, "  twitter: ");
                }
            }

            hasPropertyOverride = hasObjectOverride && propertyOverrides.TryGetValue(nameof(Apple), out propertyOverride);
            if (Optional.IsDefined(Apple) || hasPropertyOverride)
            {
                builder.Append("  apple: ");
                if (hasPropertyOverride)
                {
                    builder.AppendLine($"{propertyOverride}");
                }
                else
                {
                    AppendChildObject(builder, Apple, options, 2, false, "  apple: ");
                }
            }

            hasPropertyOverride = hasObjectOverride && propertyOverrides.TryGetValue(nameof(AzureStaticWebApps), out propertyOverride);
            if (Optional.IsDefined(AzureStaticWebApps) || hasPropertyOverride)
            {
                builder.Append("  azureStaticWebApps: ");
                if (hasPropertyOverride)
                {
                    builder.AppendLine($"{propertyOverride}");
                }
                else
                {
                    AppendChildObject(builder, AzureStaticWebApps, options, 2, false, "  azureStaticWebApps: ");
                }
            }

            hasPropertyOverride = hasObjectOverride && propertyOverrides.TryGetValue(nameof(CustomOpenIdConnectProviders), out propertyOverride);
            if (Optional.IsCollectionDefined(CustomOpenIdConnectProviders) || hasPropertyOverride)
            {
                if (CustomOpenIdConnectProviders.Any() || hasPropertyOverride)
                {
                    builder.Append("  customOpenIdConnectProviders: ");
                    if (hasPropertyOverride)
                    {
                        builder.AppendLine($"{propertyOverride}");
                    }
                    else
                    {
                        builder.AppendLine("{");
                        foreach (var item in CustomOpenIdConnectProviders)
                        {
                            builder.Append($"    '{item.Key}': ");
                            AppendChildObject(builder, item.Value, options, 4, false, "  customOpenIdConnectProviders: ");
                        }
                        builder.AppendLine("  }");
                    }
                }
            }

            builder.AppendLine("}");
            return BinaryData.FromString(builder.ToString());
        }

        private void AppendChildObject(StringBuilder stringBuilder, object childObject, ModelReaderWriterOptions options, int spaces, bool indentFirstLine, string formattedPropertyName)
        {
            string indent = new string(' ', spaces);
            int emptyObjectLength = 2 + spaces + Environment.NewLine.Length + Environment.NewLine.Length;
            int length = stringBuilder.Length;
            bool inMultilineString = false;

            BinaryData data = ModelReaderWriter.Write(childObject, options);
            string[] lines = data.ToString().Split(Environment.NewLine.ToCharArray(), StringSplitOptions.RemoveEmptyEntries);
            for (int i = 0; i < lines.Length; i++)
            {
                string line = lines[i];
                if (inMultilineString)
                {
                    if (line.Contains("'''"))
                    {
                        inMultilineString = false;
                    }
                    stringBuilder.AppendLine(line);
                    continue;
                }
                if (line.Contains("'''"))
                {
                    inMultilineString = true;
                    stringBuilder.AppendLine($"{indent}{line}");
                    continue;
                }
                if (i == 0 && !indentFirstLine)
                {
                    stringBuilder.AppendLine($"{line}");
                }
                else
                {
                    stringBuilder.AppendLine($"{indent}{line}");
                }
            }
            if (stringBuilder.Length == length + emptyObjectLength)
            {
                stringBuilder.Length = stringBuilder.Length - emptyObjectLength - formattedPropertyName.Length;
            }
        }

        BinaryData IPersistableModel<AppServiceIdentityProviders>.Write(ModelReaderWriterOptions options)
        {
            var format = options.Format == "W" ? ((IPersistableModel<AppServiceIdentityProviders>)this).GetFormatFromOptions(options) : options.Format;

            switch (format)
            {
                case "J":
                    return ModelReaderWriter.Write(this, options);
                case "bicep":
                    return SerializeBicep(options);
                default:
                    throw new FormatException($"The model {nameof(AppServiceIdentityProviders)} does not support '{options.Format}' format.");
            }
        }

        AppServiceIdentityProviders IPersistableModel<AppServiceIdentityProviders>.Create(BinaryData data, ModelReaderWriterOptions options)
        {
            var format = options.Format == "W" ? ((IPersistableModel<AppServiceIdentityProviders>)this).GetFormatFromOptions(options) : options.Format;

            switch (format)
            {
                case "J":
                    {
                        using JsonDocument document = JsonDocument.Parse(data);
                        return DeserializeAppServiceIdentityProviders(document.RootElement, options);
                    }
                case "bicep":
                    throw new InvalidOperationException("Bicep deserialization is not supported for this type.");
                default:
                    throw new FormatException($"The model {nameof(AppServiceIdentityProviders)} does not support '{options.Format}' format.");
            }
        }

        string IPersistableModel<AppServiceIdentityProviders>.GetFormatFromOptions(ModelReaderWriterOptions options) => "J";
    }
}<|MERGE_RESOLUTION|>--- conflicted
+++ resolved
@@ -8,15 +8,9 @@
 using System;
 using System.ClientModel.Primitives;
 using System.Collections.Generic;
-using System.Linq;
-using System.Text;
 using System.Text.Json;
 using Azure.Core;
-<<<<<<< HEAD
-using Azure.ResourceManager;
-=======
 using Azure.ResourceManager.AppService;
->>>>>>> a7fd44e1
 
 namespace Azure.ResourceManager.AppService.Models
 {
@@ -141,7 +135,7 @@
                     {
                         continue;
                     }
-                    azureActiveDirectory = AppServiceAadProvider.DeserializeAppServiceAadProvider(property.Value);
+                    azureActiveDirectory = AppServiceAadProvider.DeserializeAppServiceAadProvider(property.Value, options);
                     continue;
                 }
                 if (property.NameEquals("facebook"u8))
@@ -150,7 +144,7 @@
                     {
                         continue;
                     }
-                    facebook = AppServiceFacebookProvider.DeserializeAppServiceFacebookProvider(property.Value);
+                    facebook = AppServiceFacebookProvider.DeserializeAppServiceFacebookProvider(property.Value, options);
                     continue;
                 }
                 if (property.NameEquals("gitHub"u8))
@@ -159,7 +153,7 @@
                     {
                         continue;
                     }
-                    gitHub = AppServiceGitHubProvider.DeserializeAppServiceGitHubProvider(property.Value);
+                    gitHub = AppServiceGitHubProvider.DeserializeAppServiceGitHubProvider(property.Value, options);
                     continue;
                 }
                 if (property.NameEquals("google"u8))
@@ -168,7 +162,7 @@
                     {
                         continue;
                     }
-                    google = AppServiceGoogleProvider.DeserializeAppServiceGoogleProvider(property.Value);
+                    google = AppServiceGoogleProvider.DeserializeAppServiceGoogleProvider(property.Value, options);
                     continue;
                 }
                 if (property.NameEquals("legacyMicrosoftAccount"u8))
@@ -177,7 +171,7 @@
                     {
                         continue;
                     }
-                    legacyMicrosoftAccount = LegacyMicrosoftAccount.DeserializeLegacyMicrosoftAccount(property.Value);
+                    legacyMicrosoftAccount = LegacyMicrosoftAccount.DeserializeLegacyMicrosoftAccount(property.Value, options);
                     continue;
                 }
                 if (property.NameEquals("twitter"u8))
@@ -186,7 +180,7 @@
                     {
                         continue;
                     }
-                    twitter = AppServiceTwitterProvider.DeserializeAppServiceTwitterProvider(property.Value);
+                    twitter = AppServiceTwitterProvider.DeserializeAppServiceTwitterProvider(property.Value, options);
                     continue;
                 }
                 if (property.NameEquals("apple"u8))
@@ -195,7 +189,7 @@
                     {
                         continue;
                     }
-                    apple = AppServiceAppleProvider.DeserializeAppServiceAppleProvider(property.Value);
+                    apple = AppServiceAppleProvider.DeserializeAppServiceAppleProvider(property.Value, options);
                     continue;
                 }
                 if (property.NameEquals("azureStaticWebApps"u8))
@@ -204,7 +198,7 @@
                     {
                         continue;
                     }
-                    azureStaticWebApps = AppServiceStaticWebAppsProvider.DeserializeAppServiceStaticWebAppsProvider(property.Value);
+                    azureStaticWebApps = AppServiceStaticWebAppsProvider.DeserializeAppServiceStaticWebAppsProvider(property.Value, options);
                     continue;
                 }
                 if (property.NameEquals("customOpenIdConnectProviders"u8))
@@ -216,7 +210,7 @@
                     Dictionary<string, CustomOpenIdConnectProvider> dictionary = new Dictionary<string, CustomOpenIdConnectProvider>();
                     foreach (var property0 in property.Value.EnumerateObject())
                     {
-                        dictionary.Add(property0.Name, CustomOpenIdConnectProvider.DeserializeCustomOpenIdConnectProvider(property0.Value));
+                        dictionary.Add(property0.Name, CustomOpenIdConnectProvider.DeserializeCustomOpenIdConnectProvider(property0.Value, options));
                     }
                     customOpenIdConnectProviders = dictionary;
                     continue;
@@ -240,198 +234,6 @@
                 serializedAdditionalRawData);
         }
 
-        private BinaryData SerializeBicep(ModelReaderWriterOptions options)
-        {
-            StringBuilder builder = new StringBuilder();
-            BicepModelReaderWriterOptions bicepOptions = options as BicepModelReaderWriterOptions;
-            IDictionary<string, string> propertyOverrides = null;
-            bool hasObjectOverride = bicepOptions != null && bicepOptions.ParameterOverrides.TryGetValue(this, out propertyOverrides);
-            bool hasPropertyOverride = false;
-            string propertyOverride = null;
-
-            builder.AppendLine("{");
-
-            hasPropertyOverride = hasObjectOverride && propertyOverrides.TryGetValue(nameof(AzureActiveDirectory), out propertyOverride);
-            if (Optional.IsDefined(AzureActiveDirectory) || hasPropertyOverride)
-            {
-                builder.Append("  azureActiveDirectory: ");
-                if (hasPropertyOverride)
-                {
-                    builder.AppendLine($"{propertyOverride}");
-                }
-                else
-                {
-                    AppendChildObject(builder, AzureActiveDirectory, options, 2, false, "  azureActiveDirectory: ");
-                }
-            }
-
-            hasPropertyOverride = hasObjectOverride && propertyOverrides.TryGetValue(nameof(Facebook), out propertyOverride);
-            if (Optional.IsDefined(Facebook) || hasPropertyOverride)
-            {
-                builder.Append("  facebook: ");
-                if (hasPropertyOverride)
-                {
-                    builder.AppendLine($"{propertyOverride}");
-                }
-                else
-                {
-                    AppendChildObject(builder, Facebook, options, 2, false, "  facebook: ");
-                }
-            }
-
-            hasPropertyOverride = hasObjectOverride && propertyOverrides.TryGetValue(nameof(GitHub), out propertyOverride);
-            if (Optional.IsDefined(GitHub) || hasPropertyOverride)
-            {
-                builder.Append("  gitHub: ");
-                if (hasPropertyOverride)
-                {
-                    builder.AppendLine($"{propertyOverride}");
-                }
-                else
-                {
-                    AppendChildObject(builder, GitHub, options, 2, false, "  gitHub: ");
-                }
-            }
-
-            hasPropertyOverride = hasObjectOverride && propertyOverrides.TryGetValue(nameof(Google), out propertyOverride);
-            if (Optional.IsDefined(Google) || hasPropertyOverride)
-            {
-                builder.Append("  google: ");
-                if (hasPropertyOverride)
-                {
-                    builder.AppendLine($"{propertyOverride}");
-                }
-                else
-                {
-                    AppendChildObject(builder, Google, options, 2, false, "  google: ");
-                }
-            }
-
-            hasPropertyOverride = hasObjectOverride && propertyOverrides.TryGetValue(nameof(LegacyMicrosoftAccount), out propertyOverride);
-            if (Optional.IsDefined(LegacyMicrosoftAccount) || hasPropertyOverride)
-            {
-                builder.Append("  legacyMicrosoftAccount: ");
-                if (hasPropertyOverride)
-                {
-                    builder.AppendLine($"{propertyOverride}");
-                }
-                else
-                {
-                    AppendChildObject(builder, LegacyMicrosoftAccount, options, 2, false, "  legacyMicrosoftAccount: ");
-                }
-            }
-
-            hasPropertyOverride = hasObjectOverride && propertyOverrides.TryGetValue(nameof(Twitter), out propertyOverride);
-            if (Optional.IsDefined(Twitter) || hasPropertyOverride)
-            {
-                builder.Append("  twitter: ");
-                if (hasPropertyOverride)
-                {
-                    builder.AppendLine($"{propertyOverride}");
-                }
-                else
-                {
-                    AppendChildObject(builder, Twitter, options, 2, false, "  twitter: ");
-                }
-            }
-
-            hasPropertyOverride = hasObjectOverride && propertyOverrides.TryGetValue(nameof(Apple), out propertyOverride);
-            if (Optional.IsDefined(Apple) || hasPropertyOverride)
-            {
-                builder.Append("  apple: ");
-                if (hasPropertyOverride)
-                {
-                    builder.AppendLine($"{propertyOverride}");
-                }
-                else
-                {
-                    AppendChildObject(builder, Apple, options, 2, false, "  apple: ");
-                }
-            }
-
-            hasPropertyOverride = hasObjectOverride && propertyOverrides.TryGetValue(nameof(AzureStaticWebApps), out propertyOverride);
-            if (Optional.IsDefined(AzureStaticWebApps) || hasPropertyOverride)
-            {
-                builder.Append("  azureStaticWebApps: ");
-                if (hasPropertyOverride)
-                {
-                    builder.AppendLine($"{propertyOverride}");
-                }
-                else
-                {
-                    AppendChildObject(builder, AzureStaticWebApps, options, 2, false, "  azureStaticWebApps: ");
-                }
-            }
-
-            hasPropertyOverride = hasObjectOverride && propertyOverrides.TryGetValue(nameof(CustomOpenIdConnectProviders), out propertyOverride);
-            if (Optional.IsCollectionDefined(CustomOpenIdConnectProviders) || hasPropertyOverride)
-            {
-                if (CustomOpenIdConnectProviders.Any() || hasPropertyOverride)
-                {
-                    builder.Append("  customOpenIdConnectProviders: ");
-                    if (hasPropertyOverride)
-                    {
-                        builder.AppendLine($"{propertyOverride}");
-                    }
-                    else
-                    {
-                        builder.AppendLine("{");
-                        foreach (var item in CustomOpenIdConnectProviders)
-                        {
-                            builder.Append($"    '{item.Key}': ");
-                            AppendChildObject(builder, item.Value, options, 4, false, "  customOpenIdConnectProviders: ");
-                        }
-                        builder.AppendLine("  }");
-                    }
-                }
-            }
-
-            builder.AppendLine("}");
-            return BinaryData.FromString(builder.ToString());
-        }
-
-        private void AppendChildObject(StringBuilder stringBuilder, object childObject, ModelReaderWriterOptions options, int spaces, bool indentFirstLine, string formattedPropertyName)
-        {
-            string indent = new string(' ', spaces);
-            int emptyObjectLength = 2 + spaces + Environment.NewLine.Length + Environment.NewLine.Length;
-            int length = stringBuilder.Length;
-            bool inMultilineString = false;
-
-            BinaryData data = ModelReaderWriter.Write(childObject, options);
-            string[] lines = data.ToString().Split(Environment.NewLine.ToCharArray(), StringSplitOptions.RemoveEmptyEntries);
-            for (int i = 0; i < lines.Length; i++)
-            {
-                string line = lines[i];
-                if (inMultilineString)
-                {
-                    if (line.Contains("'''"))
-                    {
-                        inMultilineString = false;
-                    }
-                    stringBuilder.AppendLine(line);
-                    continue;
-                }
-                if (line.Contains("'''"))
-                {
-                    inMultilineString = true;
-                    stringBuilder.AppendLine($"{indent}{line}");
-                    continue;
-                }
-                if (i == 0 && !indentFirstLine)
-                {
-                    stringBuilder.AppendLine($"{line}");
-                }
-                else
-                {
-                    stringBuilder.AppendLine($"{indent}{line}");
-                }
-            }
-            if (stringBuilder.Length == length + emptyObjectLength)
-            {
-                stringBuilder.Length = stringBuilder.Length - emptyObjectLength - formattedPropertyName.Length;
-            }
-        }
-
         BinaryData IPersistableModel<AppServiceIdentityProviders>.Write(ModelReaderWriterOptions options)
         {
             var format = options.Format == "W" ? ((IPersistableModel<AppServiceIdentityProviders>)this).GetFormatFromOptions(options) : options.Format;
@@ -440,8 +242,6 @@
             {
                 case "J":
                     return ModelReaderWriter.Write(this, options);
-                case "bicep":
-                    return SerializeBicep(options);
                 default:
                     throw new FormatException($"The model {nameof(AppServiceIdentityProviders)} does not support '{options.Format}' format.");
             }
@@ -458,8 +258,6 @@
                         using JsonDocument document = JsonDocument.Parse(data);
                         return DeserializeAppServiceIdentityProviders(document.RootElement, options);
                     }
-                case "bicep":
-                    throw new InvalidOperationException("Bicep deserialization is not supported for this type.");
                 default:
                     throw new FormatException($"The model {nameof(AppServiceIdentityProviders)} does not support '{options.Format}' format.");
             }

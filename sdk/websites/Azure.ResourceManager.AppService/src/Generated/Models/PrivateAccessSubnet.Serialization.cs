--- conflicted
+++ resolved
@@ -8,14 +8,9 @@
 using System;
 using System.ClientModel.Primitives;
 using System.Collections.Generic;
-using System.Text;
 using System.Text.Json;
 using Azure.Core;
-<<<<<<< HEAD
-using Azure.ResourceManager;
-=======
 using Azure.ResourceManager.AppService;
->>>>>>> a7fd44e1
 
 namespace Azure.ResourceManager.AppService.Models
 {
@@ -109,99 +104,6 @@
             return new PrivateAccessSubnet(name, key, serializedAdditionalRawData);
         }
 
-        private BinaryData SerializeBicep(ModelReaderWriterOptions options)
-        {
-            StringBuilder builder = new StringBuilder();
-            BicepModelReaderWriterOptions bicepOptions = options as BicepModelReaderWriterOptions;
-            IDictionary<string, string> propertyOverrides = null;
-            bool hasObjectOverride = bicepOptions != null && bicepOptions.ParameterOverrides.TryGetValue(this, out propertyOverrides);
-            bool hasPropertyOverride = false;
-            string propertyOverride = null;
-
-            builder.AppendLine("{");
-
-            hasPropertyOverride = hasObjectOverride && propertyOverrides.TryGetValue(nameof(Name), out propertyOverride);
-            if (Optional.IsDefined(Name) || hasPropertyOverride)
-            {
-                builder.Append("  name: ");
-                if (hasPropertyOverride)
-                {
-                    builder.AppendLine($"{propertyOverride}");
-                }
-                else
-                {
-                    if (Name.Contains(Environment.NewLine))
-                    {
-                        builder.AppendLine("'''");
-                        builder.AppendLine($"{Name}'''");
-                    }
-                    else
-                    {
-                        builder.AppendLine($"'{Name}'");
-                    }
-                }
-            }
-
-            hasPropertyOverride = hasObjectOverride && propertyOverrides.TryGetValue(nameof(Key), out propertyOverride);
-            if (Optional.IsDefined(Key) || hasPropertyOverride)
-            {
-                builder.Append("  key: ");
-                if (hasPropertyOverride)
-                {
-                    builder.AppendLine($"{propertyOverride}");
-                }
-                else
-                {
-                    builder.AppendLine($"{Key.Value}");
-                }
-            }
-
-            builder.AppendLine("}");
-            return BinaryData.FromString(builder.ToString());
-        }
-
-        private void AppendChildObject(StringBuilder stringBuilder, object childObject, ModelReaderWriterOptions options, int spaces, bool indentFirstLine, string formattedPropertyName)
-        {
-            string indent = new string(' ', spaces);
-            int emptyObjectLength = 2 + spaces + Environment.NewLine.Length + Environment.NewLine.Length;
-            int length = stringBuilder.Length;
-            bool inMultilineString = false;
-
-            BinaryData data = ModelReaderWriter.Write(childObject, options);
-            string[] lines = data.ToString().Split(Environment.NewLine.ToCharArray(), StringSplitOptions.RemoveEmptyEntries);
-            for (int i = 0; i < lines.Length; i++)
-            {
-                string line = lines[i];
-                if (inMultilineString)
-                {
-                    if (line.Contains("'''"))
-                    {
-                        inMultilineString = false;
-                    }
-                    stringBuilder.AppendLine(line);
-                    continue;
-                }
-                if (line.Contains("'''"))
-                {
-                    inMultilineString = true;
-                    stringBuilder.AppendLine($"{indent}{line}");
-                    continue;
-                }
-                if (i == 0 && !indentFirstLine)
-                {
-                    stringBuilder.AppendLine($"{line}");
-                }
-                else
-                {
-                    stringBuilder.AppendLine($"{indent}{line}");
-                }
-            }
-            if (stringBuilder.Length == length + emptyObjectLength)
-            {
-                stringBuilder.Length = stringBuilder.Length - emptyObjectLength - formattedPropertyName.Length;
-            }
-        }
-
         BinaryData IPersistableModel<PrivateAccessSubnet>.Write(ModelReaderWriterOptions options)
         {
             var format = options.Format == "W" ? ((IPersistableModel<PrivateAccessSubnet>)this).GetFormatFromOptions(options) : options.Format;
@@ -210,8 +112,6 @@
             {
                 case "J":
                     return ModelReaderWriter.Write(this, options);
-                case "bicep":
-                    return SerializeBicep(options);
                 default:
                     throw new FormatException($"The model {nameof(PrivateAccessSubnet)} does not support '{options.Format}' format.");
             }
@@ -228,8 +128,6 @@
                         using JsonDocument document = JsonDocument.Parse(data);
                         return DeserializePrivateAccessSubnet(document.RootElement, options);
                     }
-                case "bicep":
-                    throw new InvalidOperationException("Bicep deserialization is not supported for this type.");
                 default:
                     throw new FormatException($"The model {nameof(PrivateAccessSubnet)} does not support '{options.Format}' format.");
             }

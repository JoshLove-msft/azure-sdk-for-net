// Copyright (c) Microsoft Corporation. All rights reserved.
// Licensed under the MIT License.

// <auto-generated/>

#nullable disable

using System;
using System.ClientModel.Primitives;
using System.Collections.Generic;
using System.Linq;
using System.Text;
using System.Text.Json;
using Azure.Core;
<<<<<<< HEAD
using Azure.ResourceManager;
=======
using Azure.ResourceManager.AppService;
>>>>>>> a7fd44e1

namespace Azure.ResourceManager.AppService.Models
{
    public partial class WebAppLoginInfo : IUtf8JsonSerializable, IJsonModel<WebAppLoginInfo>
    {
        void IUtf8JsonSerializable.Write(Utf8JsonWriter writer) => ((IJsonModel<WebAppLoginInfo>)this).Write(writer, new ModelReaderWriterOptions("W"));

        void IJsonModel<WebAppLoginInfo>.Write(Utf8JsonWriter writer, ModelReaderWriterOptions options)
        {
            var format = options.Format == "W" ? ((IPersistableModel<WebAppLoginInfo>)this).GetFormatFromOptions(options) : options.Format;
            if (format != "J")
            {
                throw new FormatException($"The model {nameof(WebAppLoginInfo)} does not support '{format}' format.");
            }

            writer.WriteStartObject();
            if (Optional.IsDefined(Routes))
            {
                writer.WritePropertyName("routes"u8);
                writer.WriteObjectValue(Routes);
            }
            if (Optional.IsDefined(TokenStore))
            {
                writer.WritePropertyName("tokenStore"u8);
                writer.WriteObjectValue(TokenStore);
            }
            if (Optional.IsDefined(PreserveUrlFragmentsForLogins))
            {
                writer.WritePropertyName("preserveUrlFragmentsForLogins"u8);
                writer.WriteBooleanValue(PreserveUrlFragmentsForLogins.Value);
            }
            if (Optional.IsCollectionDefined(AllowedExternalRedirectUrls))
            {
                writer.WritePropertyName("allowedExternalRedirectUrls"u8);
                writer.WriteStartArray();
                foreach (var item in AllowedExternalRedirectUrls)
                {
                    writer.WriteStringValue(item);
                }
                writer.WriteEndArray();
            }
            if (Optional.IsDefined(CookieExpiration))
            {
                writer.WritePropertyName("cookieExpiration"u8);
                writer.WriteObjectValue(CookieExpiration);
            }
            if (Optional.IsDefined(Nonce))
            {
                writer.WritePropertyName("nonce"u8);
                writer.WriteObjectValue(Nonce);
            }
            if (options.Format != "W" && _serializedAdditionalRawData != null)
            {
                foreach (var item in _serializedAdditionalRawData)
                {
                    writer.WritePropertyName(item.Key);
#if NET6_0_OR_GREATER
				writer.WriteRawValue(item.Value);
#else
                    using (JsonDocument document = JsonDocument.Parse(item.Value))
                    {
                        JsonSerializer.Serialize(writer, document.RootElement);
                    }
#endif
                }
            }
            writer.WriteEndObject();
        }

        WebAppLoginInfo IJsonModel<WebAppLoginInfo>.Create(ref Utf8JsonReader reader, ModelReaderWriterOptions options)
        {
            var format = options.Format == "W" ? ((IPersistableModel<WebAppLoginInfo>)this).GetFormatFromOptions(options) : options.Format;
            if (format != "J")
            {
                throw new FormatException($"The model {nameof(WebAppLoginInfo)} does not support '{format}' format.");
            }

            using JsonDocument document = JsonDocument.ParseValue(ref reader);
            return DeserializeWebAppLoginInfo(document.RootElement, options);
        }

        internal static WebAppLoginInfo DeserializeWebAppLoginInfo(JsonElement element, ModelReaderWriterOptions options = null)
        {
            options ??= new ModelReaderWriterOptions("W");

            if (element.ValueKind == JsonValueKind.Null)
            {
                return null;
            }
            LoginRoutes routes = default;
            AppServiceTokenStore tokenStore = default;
            bool? preserveUrlFragmentsForLogins = default;
            IList<string> allowedExternalRedirectUrls = default;
            WebAppCookieExpiration cookieExpiration = default;
            LoginFlowNonceSettings nonce = default;
            IDictionary<string, BinaryData> serializedAdditionalRawData = default;
            Dictionary<string, BinaryData> additionalPropertiesDictionary = new Dictionary<string, BinaryData>();
            foreach (var property in element.EnumerateObject())
            {
                if (property.NameEquals("routes"u8))
                {
                    if (property.Value.ValueKind == JsonValueKind.Null)
                    {
                        continue;
                    }
                    routes = LoginRoutes.DeserializeLoginRoutes(property.Value);
                    continue;
                }
                if (property.NameEquals("tokenStore"u8))
                {
                    if (property.Value.ValueKind == JsonValueKind.Null)
                    {
                        continue;
                    }
                    tokenStore = AppServiceTokenStore.DeserializeAppServiceTokenStore(property.Value);
                    continue;
                }
                if (property.NameEquals("preserveUrlFragmentsForLogins"u8))
                {
                    if (property.Value.ValueKind == JsonValueKind.Null)
                    {
                        continue;
                    }
                    preserveUrlFragmentsForLogins = property.Value.GetBoolean();
                    continue;
                }
                if (property.NameEquals("allowedExternalRedirectUrls"u8))
                {
                    if (property.Value.ValueKind == JsonValueKind.Null)
                    {
                        continue;
                    }
                    List<string> array = new List<string>();
                    foreach (var item in property.Value.EnumerateArray())
                    {
                        array.Add(item.GetString());
                    }
                    allowedExternalRedirectUrls = array;
                    continue;
                }
                if (property.NameEquals("cookieExpiration"u8))
                {
                    if (property.Value.ValueKind == JsonValueKind.Null)
                    {
                        continue;
                    }
                    cookieExpiration = WebAppCookieExpiration.DeserializeWebAppCookieExpiration(property.Value);
                    continue;
                }
                if (property.NameEquals("nonce"u8))
                {
                    if (property.Value.ValueKind == JsonValueKind.Null)
                    {
                        continue;
                    }
                    nonce = LoginFlowNonceSettings.DeserializeLoginFlowNonceSettings(property.Value);
                    continue;
                }
                if (options.Format != "W")
                {
                    additionalPropertiesDictionary.Add(property.Name, BinaryData.FromString(property.Value.GetRawText()));
                }
            }
            serializedAdditionalRawData = additionalPropertiesDictionary;
            return new WebAppLoginInfo(
                routes,
                tokenStore,
                preserveUrlFragmentsForLogins,
                allowedExternalRedirectUrls ?? new ChangeTrackingList<string>(),
                cookieExpiration,
                nonce,
                serializedAdditionalRawData);
        }

        private BinaryData SerializeBicep(ModelReaderWriterOptions options)
        {
            StringBuilder builder = new StringBuilder();
            BicepModelReaderWriterOptions bicepOptions = options as BicepModelReaderWriterOptions;
            IDictionary<string, string> propertyOverrides = null;
            bool hasObjectOverride = bicepOptions != null && bicepOptions.ParameterOverrides.TryGetValue(this, out propertyOverrides);
            bool hasPropertyOverride = false;
            string propertyOverride = null;

            builder.AppendLine("{");

            hasPropertyOverride = hasObjectOverride && propertyOverrides.TryGetValue(nameof(Routes), out propertyOverride);
            if (Optional.IsDefined(Routes) || hasPropertyOverride)
            {
                builder.Append("  routes: ");
                if (hasPropertyOverride)
                {
                    builder.AppendLine($"{propertyOverride}");
                }
                else
                {
                    AppendChildObject(builder, Routes, options, 2, false, "  routes: ");
                }
            }

            hasPropertyOverride = hasObjectOverride && propertyOverrides.TryGetValue(nameof(TokenStore), out propertyOverride);
            if (Optional.IsDefined(TokenStore) || hasPropertyOverride)
            {
                builder.Append("  tokenStore: ");
                if (hasPropertyOverride)
                {
                    builder.AppendLine($"{propertyOverride}");
                }
                else
                {
                    AppendChildObject(builder, TokenStore, options, 2, false, "  tokenStore: ");
                }
            }

            hasPropertyOverride = hasObjectOverride && propertyOverrides.TryGetValue(nameof(PreserveUrlFragmentsForLogins), out propertyOverride);
            if (Optional.IsDefined(PreserveUrlFragmentsForLogins) || hasPropertyOverride)
            {
                builder.Append("  preserveUrlFragmentsForLogins: ");
                if (hasPropertyOverride)
                {
                    builder.AppendLine($"{propertyOverride}");
                }
                else
                {
                    var boolValue = PreserveUrlFragmentsForLogins.Value == true ? "true" : "false";
                    builder.AppendLine($"{boolValue}");
                }
            }

            hasPropertyOverride = hasObjectOverride && propertyOverrides.TryGetValue(nameof(AllowedExternalRedirectUrls), out propertyOverride);
            if (Optional.IsCollectionDefined(AllowedExternalRedirectUrls) || hasPropertyOverride)
            {
                if (AllowedExternalRedirectUrls.Any() || hasPropertyOverride)
                {
                    builder.Append("  allowedExternalRedirectUrls: ");
                    if (hasPropertyOverride)
                    {
                        builder.AppendLine($"{propertyOverride}");
                    }
                    else
                    {
                        builder.AppendLine("[");
                        foreach (var item in AllowedExternalRedirectUrls)
                        {
                            if (item == null)
                            {
                                builder.Append("null");
                                continue;
                            }
                            if (item.Contains(Environment.NewLine))
                            {
                                builder.AppendLine("    '''");
                                builder.AppendLine($"{item}'''");
                            }
                            else
                            {
                                builder.AppendLine($"    '{item}'");
                            }
                        }
                        builder.AppendLine("  ]");
                    }
                }
            }

            hasPropertyOverride = hasObjectOverride && propertyOverrides.TryGetValue(nameof(CookieExpiration), out propertyOverride);
            if (Optional.IsDefined(CookieExpiration) || hasPropertyOverride)
            {
                builder.Append("  cookieExpiration: ");
                if (hasPropertyOverride)
                {
                    builder.AppendLine($"{propertyOverride}");
                }
                else
                {
                    AppendChildObject(builder, CookieExpiration, options, 2, false, "  cookieExpiration: ");
                }
            }

            hasPropertyOverride = hasObjectOverride && propertyOverrides.TryGetValue(nameof(Nonce), out propertyOverride);
            if (Optional.IsDefined(Nonce) || hasPropertyOverride)
            {
                builder.Append("  nonce: ");
                if (hasPropertyOverride)
                {
                    builder.AppendLine($"{propertyOverride}");
                }
                else
                {
                    AppendChildObject(builder, Nonce, options, 2, false, "  nonce: ");
                }
            }

            builder.AppendLine("}");
            return BinaryData.FromString(builder.ToString());
        }

        private void AppendChildObject(StringBuilder stringBuilder, object childObject, ModelReaderWriterOptions options, int spaces, bool indentFirstLine, string formattedPropertyName)
        {
            string indent = new string(' ', spaces);
            int emptyObjectLength = 2 + spaces + Environment.NewLine.Length + Environment.NewLine.Length;
            int length = stringBuilder.Length;
            bool inMultilineString = false;

            BinaryData data = ModelReaderWriter.Write(childObject, options);
            string[] lines = data.ToString().Split(Environment.NewLine.ToCharArray(), StringSplitOptions.RemoveEmptyEntries);
            for (int i = 0; i < lines.Length; i++)
            {
                string line = lines[i];
                if (inMultilineString)
                {
                    if (line.Contains("'''"))
                    {
                        inMultilineString = false;
                    }
                    stringBuilder.AppendLine(line);
                    continue;
                }
                if (line.Contains("'''"))
                {
                    inMultilineString = true;
                    stringBuilder.AppendLine($"{indent}{line}");
                    continue;
                }
                if (i == 0 && !indentFirstLine)
                {
                    stringBuilder.AppendLine($"{line}");
                }
                else
                {
                    stringBuilder.AppendLine($"{indent}{line}");
                }
            }
            if (stringBuilder.Length == length + emptyObjectLength)
            {
                stringBuilder.Length = stringBuilder.Length - emptyObjectLength - formattedPropertyName.Length;
            }
        }

        BinaryData IPersistableModel<WebAppLoginInfo>.Write(ModelReaderWriterOptions options)
        {
            var format = options.Format == "W" ? ((IPersistableModel<WebAppLoginInfo>)this).GetFormatFromOptions(options) : options.Format;

            switch (format)
            {
                case "J":
                    return ModelReaderWriter.Write(this, options);
                case "bicep":
                    return SerializeBicep(options);
                default:
                    throw new FormatException($"The model {nameof(WebAppLoginInfo)} does not support '{options.Format}' format.");
            }
        }

        WebAppLoginInfo IPersistableModel<WebAppLoginInfo>.Create(BinaryData data, ModelReaderWriterOptions options)
        {
            var format = options.Format == "W" ? ((IPersistableModel<WebAppLoginInfo>)this).GetFormatFromOptions(options) : options.Format;

            switch (format)
            {
                case "J":
                    {
                        using JsonDocument document = JsonDocument.Parse(data);
                        return DeserializeWebAppLoginInfo(document.RootElement, options);
                    }
                case "bicep":
                    throw new InvalidOperationException("Bicep deserialization is not supported for this type.");
                default:
                    throw new FormatException($"The model {nameof(WebAppLoginInfo)} does not support '{options.Format}' format.");
            }
        }

        string IPersistableModel<WebAppLoginInfo>.GetFormatFromOptions(ModelReaderWriterOptions options) => "J";
    }
}<|MERGE_RESOLUTION|>--- conflicted
+++ resolved
@@ -8,15 +8,9 @@
 using System;
 using System.ClientModel.Primitives;
 using System.Collections.Generic;
-using System.Linq;
-using System.Text;
 using System.Text.Json;
 using Azure.Core;
-<<<<<<< HEAD
-using Azure.ResourceManager;
-=======
 using Azure.ResourceManager.AppService;
->>>>>>> a7fd44e1
 
 namespace Azure.ResourceManager.AppService.Models
 {
@@ -122,7 +116,7 @@
                     {
                         continue;
                     }
-                    routes = LoginRoutes.DeserializeLoginRoutes(property.Value);
+                    routes = LoginRoutes.DeserializeLoginRoutes(property.Value, options);
                     continue;
                 }
                 if (property.NameEquals("tokenStore"u8))
@@ -131,7 +125,7 @@
                     {
                         continue;
                     }
-                    tokenStore = AppServiceTokenStore.DeserializeAppServiceTokenStore(property.Value);
+                    tokenStore = AppServiceTokenStore.DeserializeAppServiceTokenStore(property.Value, options);
                     continue;
                 }
                 if (property.NameEquals("preserveUrlFragmentsForLogins"u8))
@@ -163,7 +157,7 @@
                     {
                         continue;
                     }
-                    cookieExpiration = WebAppCookieExpiration.DeserializeWebAppCookieExpiration(property.Value);
+                    cookieExpiration = WebAppCookieExpiration.DeserializeWebAppCookieExpiration(property.Value, options);
                     continue;
                 }
                 if (property.NameEquals("nonce"u8))
@@ -172,7 +166,7 @@
                     {
                         continue;
                     }
-                    nonce = LoginFlowNonceSettings.DeserializeLoginFlowNonceSettings(property.Value);
+                    nonce = LoginFlowNonceSettings.DeserializeLoginFlowNonceSettings(property.Value, options);
                     continue;
                 }
                 if (options.Format != "W")
@@ -191,169 +185,6 @@
                 serializedAdditionalRawData);
         }
 
-        private BinaryData SerializeBicep(ModelReaderWriterOptions options)
-        {
-            StringBuilder builder = new StringBuilder();
-            BicepModelReaderWriterOptions bicepOptions = options as BicepModelReaderWriterOptions;
-            IDictionary<string, string> propertyOverrides = null;
-            bool hasObjectOverride = bicepOptions != null && bicepOptions.ParameterOverrides.TryGetValue(this, out propertyOverrides);
-            bool hasPropertyOverride = false;
-            string propertyOverride = null;
-
-            builder.AppendLine("{");
-
-            hasPropertyOverride = hasObjectOverride && propertyOverrides.TryGetValue(nameof(Routes), out propertyOverride);
-            if (Optional.IsDefined(Routes) || hasPropertyOverride)
-            {
-                builder.Append("  routes: ");
-                if (hasPropertyOverride)
-                {
-                    builder.AppendLine($"{propertyOverride}");
-                }
-                else
-                {
-                    AppendChildObject(builder, Routes, options, 2, false, "  routes: ");
-                }
-            }
-
-            hasPropertyOverride = hasObjectOverride && propertyOverrides.TryGetValue(nameof(TokenStore), out propertyOverride);
-            if (Optional.IsDefined(TokenStore) || hasPropertyOverride)
-            {
-                builder.Append("  tokenStore: ");
-                if (hasPropertyOverride)
-                {
-                    builder.AppendLine($"{propertyOverride}");
-                }
-                else
-                {
-                    AppendChildObject(builder, TokenStore, options, 2, false, "  tokenStore: ");
-                }
-            }
-
-            hasPropertyOverride = hasObjectOverride && propertyOverrides.TryGetValue(nameof(PreserveUrlFragmentsForLogins), out propertyOverride);
-            if (Optional.IsDefined(PreserveUrlFragmentsForLogins) || hasPropertyOverride)
-            {
-                builder.Append("  preserveUrlFragmentsForLogins: ");
-                if (hasPropertyOverride)
-                {
-                    builder.AppendLine($"{propertyOverride}");
-                }
-                else
-                {
-                    var boolValue = PreserveUrlFragmentsForLogins.Value == true ? "true" : "false";
-                    builder.AppendLine($"{boolValue}");
-                }
-            }
-
-            hasPropertyOverride = hasObjectOverride && propertyOverrides.TryGetValue(nameof(AllowedExternalRedirectUrls), out propertyOverride);
-            if (Optional.IsCollectionDefined(AllowedExternalRedirectUrls) || hasPropertyOverride)
-            {
-                if (AllowedExternalRedirectUrls.Any() || hasPropertyOverride)
-                {
-                    builder.Append("  allowedExternalRedirectUrls: ");
-                    if (hasPropertyOverride)
-                    {
-                        builder.AppendLine($"{propertyOverride}");
-                    }
-                    else
-                    {
-                        builder.AppendLine("[");
-                        foreach (var item in AllowedExternalRedirectUrls)
-                        {
-                            if (item == null)
-                            {
-                                builder.Append("null");
-                                continue;
-                            }
-                            if (item.Contains(Environment.NewLine))
-                            {
-                                builder.AppendLine("    '''");
-                                builder.AppendLine($"{item}'''");
-                            }
-                            else
-                            {
-                                builder.AppendLine($"    '{item}'");
-                            }
-                        }
-                        builder.AppendLine("  ]");
-                    }
-                }
-            }
-
-            hasPropertyOverride = hasObjectOverride && propertyOverrides.TryGetValue(nameof(CookieExpiration), out propertyOverride);
-            if (Optional.IsDefined(CookieExpiration) || hasPropertyOverride)
-            {
-                builder.Append("  cookieExpiration: ");
-                if (hasPropertyOverride)
-                {
-                    builder.AppendLine($"{propertyOverride}");
-                }
-                else
-                {
-                    AppendChildObject(builder, CookieExpiration, options, 2, false, "  cookieExpiration: ");
-                }
-            }
-
-            hasPropertyOverride = hasObjectOverride && propertyOverrides.TryGetValue(nameof(Nonce), out propertyOverride);
-            if (Optional.IsDefined(Nonce) || hasPropertyOverride)
-            {
-                builder.Append("  nonce: ");
-                if (hasPropertyOverride)
-                {
-                    builder.AppendLine($"{propertyOverride}");
-                }
-                else
-                {
-                    AppendChildObject(builder, Nonce, options, 2, false, "  nonce: ");
-                }
-            }
-
-            builder.AppendLine("}");
-            return BinaryData.FromString(builder.ToString());
-        }
-
-        private void AppendChildObject(StringBuilder stringBuilder, object childObject, ModelReaderWriterOptions options, int spaces, bool indentFirstLine, string formattedPropertyName)
-        {
-            string indent = new string(' ', spaces);
-            int emptyObjectLength = 2 + spaces + Environment.NewLine.Length + Environment.NewLine.Length;
-            int length = stringBuilder.Length;
-            bool inMultilineString = false;
-
-            BinaryData data = ModelReaderWriter.Write(childObject, options);
-            string[] lines = data.ToString().Split(Environment.NewLine.ToCharArray(), StringSplitOptions.RemoveEmptyEntries);
-            for (int i = 0; i < lines.Length; i++)
-            {
-                string line = lines[i];
-                if (inMultilineString)
-                {
-                    if (line.Contains("'''"))
-                    {
-                        inMultilineString = false;
-                    }
-                    stringBuilder.AppendLine(line);
-                    continue;
-                }
-                if (line.Contains("'''"))
-                {
-                    inMultilineString = true;
-                    stringBuilder.AppendLine($"{indent}{line}");
-                    continue;
-                }
-                if (i == 0 && !indentFirstLine)
-                {
-                    stringBuilder.AppendLine($"{line}");
-                }
-                else
-                {
-                    stringBuilder.AppendLine($"{indent}{line}");
-                }
-            }
-            if (stringBuilder.Length == length + emptyObjectLength)
-            {
-                stringBuilder.Length = stringBuilder.Length - emptyObjectLength - formattedPropertyName.Length;
-            }
-        }
-
         BinaryData IPersistableModel<WebAppLoginInfo>.Write(ModelReaderWriterOptions options)
         {
             var format = options.Format == "W" ? ((IPersistableModel<WebAppLoginInfo>)this).GetFormatFromOptions(options) : options.Format;
@@ -362,8 +193,6 @@
             {
                 case "J":
                     return ModelReaderWriter.Write(this, options);
-                case "bicep":
-                    return SerializeBicep(options);
                 default:
                     throw new FormatException($"The model {nameof(WebAppLoginInfo)} does not support '{options.Format}' format.");
             }
@@ -380,8 +209,6 @@
                         using JsonDocument document = JsonDocument.Parse(data);
                         return DeserializeWebAppLoginInfo(document.RootElement, options);
                     }
-                case "bicep":
-                    throw new InvalidOperationException("Bicep deserialization is not supported for this type.");
                 default:
                     throw new FormatException($"The model {nameof(WebAppLoginInfo)} does not support '{options.Format}' format.");
             }

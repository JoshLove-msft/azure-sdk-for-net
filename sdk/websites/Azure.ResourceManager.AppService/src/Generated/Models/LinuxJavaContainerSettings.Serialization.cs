--- conflicted
+++ resolved
@@ -8,14 +8,8 @@
 using System;
 using System.ClientModel.Primitives;
 using System.Collections.Generic;
-using System.Text;
 using System.Text.Json;
 using Azure.Core;
-<<<<<<< HEAD
-using Azure.ResourceManager;
-using Azure.ResourceManager.AppService;
-=======
->>>>>>> b890d3cd
 
 namespace Azure.ResourceManager.AppService.Models
 {
@@ -204,197 +198,6 @@
                 serializedAdditionalRawData);
         }
 
-        private BinaryData SerializeBicep(ModelReaderWriterOptions options)
-        {
-            StringBuilder builder = new StringBuilder();
-            BicepModelReaderWriterOptions bicepOptions = options as BicepModelReaderWriterOptions;
-            IDictionary<string, string> propertyOverrides = null;
-            bool hasObjectOverride = bicepOptions != null && bicepOptions.ParameterOverrides.TryGetValue(this, out propertyOverrides);
-            bool hasPropertyOverride = false;
-            string propertyOverride = null;
-
-            builder.AppendLine("{");
-
-            hasPropertyOverride = hasObjectOverride && propertyOverrides.TryGetValue(nameof(Java11Runtime), out propertyOverride);
-            if (Optional.IsDefined(Java11Runtime) || hasPropertyOverride)
-            {
-                builder.Append("  java11Runtime: ");
-                if (hasPropertyOverride)
-                {
-                    builder.AppendLine($"{propertyOverride}");
-                }
-                else
-                {
-                    if (Java11Runtime.Contains(Environment.NewLine))
-                    {
-                        builder.AppendLine("'''");
-                        builder.AppendLine($"{Java11Runtime}'''");
-                    }
-                    else
-                    {
-                        builder.AppendLine($"'{Java11Runtime}'");
-                    }
-                }
-            }
-
-            hasPropertyOverride = hasObjectOverride && propertyOverrides.TryGetValue(nameof(Java8Runtime), out propertyOverride);
-            if (Optional.IsDefined(Java8Runtime) || hasPropertyOverride)
-            {
-                builder.Append("  java8Runtime: ");
-                if (hasPropertyOverride)
-                {
-                    builder.AppendLine($"{propertyOverride}");
-                }
-                else
-                {
-                    if (Java8Runtime.Contains(Environment.NewLine))
-                    {
-                        builder.AppendLine("'''");
-                        builder.AppendLine($"{Java8Runtime}'''");
-                    }
-                    else
-                    {
-                        builder.AppendLine($"'{Java8Runtime}'");
-                    }
-                }
-            }
-
-            hasPropertyOverride = hasObjectOverride && propertyOverrides.TryGetValue(nameof(IsPreview), out propertyOverride);
-            if (Optional.IsDefined(IsPreview) || hasPropertyOverride)
-            {
-                builder.Append("  isPreview: ");
-                if (hasPropertyOverride)
-                {
-                    builder.AppendLine($"{propertyOverride}");
-                }
-                else
-                {
-                    var boolValue = IsPreview.Value == true ? "true" : "false";
-                    builder.AppendLine($"{boolValue}");
-                }
-            }
-
-            hasPropertyOverride = hasObjectOverride && propertyOverrides.TryGetValue(nameof(IsDeprecated), out propertyOverride);
-            if (Optional.IsDefined(IsDeprecated) || hasPropertyOverride)
-            {
-                builder.Append("  isDeprecated: ");
-                if (hasPropertyOverride)
-                {
-                    builder.AppendLine($"{propertyOverride}");
-                }
-                else
-                {
-                    var boolValue = IsDeprecated.Value == true ? "true" : "false";
-                    builder.AppendLine($"{boolValue}");
-                }
-            }
-
-            hasPropertyOverride = hasObjectOverride && propertyOverrides.TryGetValue(nameof(IsHidden), out propertyOverride);
-            if (Optional.IsDefined(IsHidden) || hasPropertyOverride)
-            {
-                builder.Append("  isHidden: ");
-                if (hasPropertyOverride)
-                {
-                    builder.AppendLine($"{propertyOverride}");
-                }
-                else
-                {
-                    var boolValue = IsHidden.Value == true ? "true" : "false";
-                    builder.AppendLine($"{boolValue}");
-                }
-            }
-
-            hasPropertyOverride = hasObjectOverride && propertyOverrides.TryGetValue(nameof(EndOfLifeOn), out propertyOverride);
-            if (Optional.IsDefined(EndOfLifeOn) || hasPropertyOverride)
-            {
-                builder.Append("  endOfLifeDate: ");
-                if (hasPropertyOverride)
-                {
-                    builder.AppendLine($"{propertyOverride}");
-                }
-                else
-                {
-                    var formattedDateTimeString = TypeFormatters.ToString(EndOfLifeOn.Value, "o");
-                    builder.AppendLine($"'{formattedDateTimeString}'");
-                }
-            }
-
-            hasPropertyOverride = hasObjectOverride && propertyOverrides.TryGetValue(nameof(IsAutoUpdate), out propertyOverride);
-            if (Optional.IsDefined(IsAutoUpdate) || hasPropertyOverride)
-            {
-                builder.Append("  isAutoUpdate: ");
-                if (hasPropertyOverride)
-                {
-                    builder.AppendLine($"{propertyOverride}");
-                }
-                else
-                {
-                    var boolValue = IsAutoUpdate.Value == true ? "true" : "false";
-                    builder.AppendLine($"{boolValue}");
-                }
-            }
-
-            hasPropertyOverride = hasObjectOverride && propertyOverrides.TryGetValue(nameof(IsEarlyAccess), out propertyOverride);
-            if (Optional.IsDefined(IsEarlyAccess) || hasPropertyOverride)
-            {
-                builder.Append("  isEarlyAccess: ");
-                if (hasPropertyOverride)
-                {
-                    builder.AppendLine($"{propertyOverride}");
-                }
-                else
-                {
-                    var boolValue = IsEarlyAccess.Value == true ? "true" : "false";
-                    builder.AppendLine($"{boolValue}");
-                }
-            }
-
-            builder.AppendLine("}");
-            return BinaryData.FromString(builder.ToString());
-        }
-
-        private void AppendChildObject(StringBuilder stringBuilder, object childObject, ModelReaderWriterOptions options, int spaces, bool indentFirstLine, string formattedPropertyName)
-        {
-            string indent = new string(' ', spaces);
-            int emptyObjectLength = 2 + spaces + Environment.NewLine.Length + Environment.NewLine.Length;
-            int length = stringBuilder.Length;
-            bool inMultilineString = false;
-
-            BinaryData data = ModelReaderWriter.Write(childObject, options);
-            string[] lines = data.ToString().Split(Environment.NewLine.ToCharArray(), StringSplitOptions.RemoveEmptyEntries);
-            for (int i = 0; i < lines.Length; i++)
-            {
-                string line = lines[i];
-                if (inMultilineString)
-                {
-                    if (line.Contains("'''"))
-                    {
-                        inMultilineString = false;
-                    }
-                    stringBuilder.AppendLine(line);
-                    continue;
-                }
-                if (line.Contains("'''"))
-                {
-                    inMultilineString = true;
-                    stringBuilder.AppendLine($"{indent}{line}");
-                    continue;
-                }
-                if (i == 0 && !indentFirstLine)
-                {
-                    stringBuilder.AppendLine($"{line}");
-                }
-                else
-                {
-                    stringBuilder.AppendLine($"{indent}{line}");
-                }
-            }
-            if (stringBuilder.Length == length + emptyObjectLength)
-            {
-                stringBuilder.Length = stringBuilder.Length - emptyObjectLength - formattedPropertyName.Length;
-            }
-        }
-
         BinaryData IPersistableModel<LinuxJavaContainerSettings>.Write(ModelReaderWriterOptions options)
         {
             var format = options.Format == "W" ? ((IPersistableModel<LinuxJavaContainerSettings>)this).GetFormatFromOptions(options) : options.Format;
@@ -403,8 +206,6 @@
             {
                 case "J":
                     return ModelReaderWriter.Write(this, options);
-                case "bicep":
-                    return SerializeBicep(options);
                 default:
                     throw new FormatException($"The model {nameof(LinuxJavaContainerSettings)} does not support '{options.Format}' format.");
             }
@@ -421,8 +222,6 @@
                         using JsonDocument document = JsonDocument.Parse(data);
                         return DeserializeLinuxJavaContainerSettings(document.RootElement, options);
                     }
-                case "bicep":
-                    throw new InvalidOperationException("Bicep deserialization is not supported for this type.");
                 default:
                     throw new FormatException($"The model {nameof(LinuxJavaContainerSettings)} does not support '{options.Format}' format.");
             }

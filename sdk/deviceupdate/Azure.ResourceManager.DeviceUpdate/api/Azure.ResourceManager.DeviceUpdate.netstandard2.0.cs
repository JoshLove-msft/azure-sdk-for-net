--- conflicted
+++ resolved
@@ -20,10 +20,7 @@
     public partial class DeviceUpdateAccountData : Azure.ResourceManager.Models.TrackedResourceData
     {
         public DeviceUpdateAccountData(Azure.Core.AzureLocation location) { }
-<<<<<<< HEAD
-=======
         public Azure.ResourceManager.DeviceUpdate.Models.DeviceUpdateEncryption Encryption { get { throw null; } set { } }
->>>>>>> 5235895a
         public string HostName { get { throw null; } }
         public Azure.ResourceManager.Models.ManagedServiceIdentity Identity { get { throw null; } set { } }
         public System.Collections.Generic.IReadOnlyList<Azure.ResourceManager.DeviceUpdate.Models.DeviceUpdateAccountLocationDetail> Locations { get { throw null; } }
@@ -242,36 +239,6 @@
     }
 }
 namespace Azure.ResourceManager.DeviceUpdate.Mocking
-<<<<<<< HEAD
-{
-    public partial class MockableDeviceUpdateArmClient : Azure.ResourceManager.ArmResource
-    {
-        protected MockableDeviceUpdateArmClient() { }
-        public virtual Azure.ResourceManager.DeviceUpdate.DeviceUpdateAccountResource GetDeviceUpdateAccountResource(Azure.Core.ResourceIdentifier id) { throw null; }
-        public virtual Azure.ResourceManager.DeviceUpdate.DeviceUpdateInstanceResource GetDeviceUpdateInstanceResource(Azure.Core.ResourceIdentifier id) { throw null; }
-        public virtual Azure.ResourceManager.DeviceUpdate.DeviceUpdatePrivateEndpointConnectionResource GetDeviceUpdatePrivateEndpointConnectionResource(Azure.Core.ResourceIdentifier id) { throw null; }
-        public virtual Azure.ResourceManager.DeviceUpdate.PrivateEndpointConnectionProxyResource GetPrivateEndpointConnectionProxyResource(Azure.Core.ResourceIdentifier id) { throw null; }
-        public virtual Azure.ResourceManager.DeviceUpdate.PrivateLinkResource GetPrivateLinkResource(Azure.Core.ResourceIdentifier id) { throw null; }
-    }
-    public partial class MockableDeviceUpdateResourceGroupResource : Azure.ResourceManager.ArmResource
-    {
-        protected MockableDeviceUpdateResourceGroupResource() { }
-        public virtual Azure.Response<Azure.ResourceManager.DeviceUpdate.DeviceUpdateAccountResource> GetDeviceUpdateAccount(string accountName, System.Threading.CancellationToken cancellationToken = default(System.Threading.CancellationToken)) { throw null; }
-        public virtual System.Threading.Tasks.Task<Azure.Response<Azure.ResourceManager.DeviceUpdate.DeviceUpdateAccountResource>> GetDeviceUpdateAccountAsync(string accountName, System.Threading.CancellationToken cancellationToken = default(System.Threading.CancellationToken)) { throw null; }
-        public virtual Azure.ResourceManager.DeviceUpdate.DeviceUpdateAccountCollection GetDeviceUpdateAccounts() { throw null; }
-    }
-    public partial class MockableDeviceUpdateSubscriptionResource : Azure.ResourceManager.ArmResource
-    {
-        protected MockableDeviceUpdateSubscriptionResource() { }
-        public virtual Azure.Response<Azure.ResourceManager.DeviceUpdate.Models.CheckNameAvailabilityResponse> CheckDeviceUpdateNameAvailability(Azure.ResourceManager.DeviceUpdate.Models.CheckNameAvailabilityContent content, System.Threading.CancellationToken cancellationToken = default(System.Threading.CancellationToken)) { throw null; }
-        public virtual System.Threading.Tasks.Task<Azure.Response<Azure.ResourceManager.DeviceUpdate.Models.CheckNameAvailabilityResponse>> CheckDeviceUpdateNameAvailabilityAsync(Azure.ResourceManager.DeviceUpdate.Models.CheckNameAvailabilityContent content, System.Threading.CancellationToken cancellationToken = default(System.Threading.CancellationToken)) { throw null; }
-        public virtual Azure.Pageable<Azure.ResourceManager.DeviceUpdate.DeviceUpdateAccountResource> GetDeviceUpdateAccounts(System.Threading.CancellationToken cancellationToken = default(System.Threading.CancellationToken)) { throw null; }
-        public virtual Azure.AsyncPageable<Azure.ResourceManager.DeviceUpdate.DeviceUpdateAccountResource> GetDeviceUpdateAccountsAsync(System.Threading.CancellationToken cancellationToken = default(System.Threading.CancellationToken)) { throw null; }
-    }
-}
-namespace Azure.ResourceManager.DeviceUpdate.Models
-=======
->>>>>>> 5235895a
 {
     public partial class MockableDeviceUpdateArmClient : Azure.ResourceManager.ArmResource
     {

<Project Sdk="Microsoft.NET.Sdk">
  <PropertyGroup>
<<<<<<< HEAD
    <Version>1.0.0-beta.6</Version>
=======
    <Version>1.0.0-beta.7</Version>
>>>>>>> 5235895a
    <PackageId>Azure.ResourceManager.HybridCompute</PackageId>
    <Description>Microsoft Azure Resource Manager client SDK for Azure resource provider Microsoft.HybridCompute.</Description>
    <PackageTags>azure;management;arm;resource manager;hybridcompute</PackageTags>
    <DisableEnhancedAnalysis>true</DisableEnhancedAnalysis>
  </PropertyGroup>
</Project><|MERGE_RESOLUTION|>--- conflicted
+++ resolved
@@ -1,10 +1,6 @@
 <Project Sdk="Microsoft.NET.Sdk">
   <PropertyGroup>
-<<<<<<< HEAD
-    <Version>1.0.0-beta.6</Version>
-=======
     <Version>1.0.0-beta.7</Version>
->>>>>>> 5235895a
     <PackageId>Azure.ResourceManager.HybridCompute</PackageId>
     <Description>Microsoft Azure Resource Manager client SDK for Azure resource provider Microsoft.HybridCompute.</Description>
     <PackageTags>azure;management;arm;resource manager;hybridcompute</PackageTags>
